--- conflicted
+++ resolved
@@ -14,7 +14,6 @@
 
 class TestChargeDistributionSurface(unittest.TestCase):
     def test_initialization(self):
-<<<<<<< HEAD
         for layout_one, coordinate_type in [
             (sidb_layout((10, 10)), offset_coordinate),
             (sidb_layout((10, 10), coordinate_type="cube"), cube_coordinate),
@@ -46,46 +45,11 @@
             charge_lyt.update_after_charge_change()
             self.assertTrue(charge_lyt.is_physically_valid())
 
-            self.assertNotEqual(charge_lyt.get_system_energy(), 0)
+            self.assertNotEqual(charge_lyt.get_electrostatic_potential_energy(), 0)
 
             charge_lyt.assign_system_energy_to_zero()
 
-            self.assertEqual(charge_lyt.get_system_energy(), 0)
-=======
-        layout_one = sidb_layout((10, 10))
-        layout_one.assign_cell_type((0, 1), sidb_technology.cell_type.NORMAL)
-        layout_one.assign_cell_type((4, 1), sidb_technology.cell_type.NORMAL)
-        layout_one.assign_cell_type((6, 1), sidb_technology.cell_type.NORMAL)
-
-        charge_lyt = charge_distribution_surface(layout_one)
-
-        self.assertEqual(charge_lyt.get_charge_state(offset_coordinate(0, 1)), sidb_charge_state.NEGATIVE)
-        self.assertEqual(charge_lyt.get_charge_state((4, 1)), sidb_charge_state.NEGATIVE)
-        self.assertEqual(charge_lyt.get_charge_state((6, 1)), sidb_charge_state.NEGATIVE)
-
-        charge_lyt.assign_charge_state((0, 1), sidb_charge_state.NEUTRAL)
-        charge_lyt.assign_charge_state((4, 1), sidb_charge_state.NEGATIVE)
-        charge_lyt.assign_charge_state((6, 1), sidb_charge_state.NEGATIVE)
-        self.assertEqual(charge_lyt.get_charge_state((0, 1)), sidb_charge_state.NEUTRAL)
-        self.assertEqual(charge_lyt.get_charge_state((4, 1)), sidb_charge_state.NEGATIVE)
-        self.assertEqual(charge_lyt.get_charge_state((6, 1)), sidb_charge_state.NEGATIVE)
-        charge_lyt.update_after_charge_change()
-        self.assertFalse(charge_lyt.is_physically_valid())
-        self.assertEqual(charge_lyt.num_neutral_sidbs(), 1)
-        self.assertEqual(charge_lyt.num_negative_sidbs(), 2)
-
-        charge_lyt.assign_charge_state((0, 1), sidb_charge_state.NEGATIVE)
-        charge_lyt.assign_charge_state((4, 1), sidb_charge_state.NEUTRAL)
-        charge_lyt.assign_charge_state((6, 1), sidb_charge_state.NEGATIVE)
-        charge_lyt.update_after_charge_change()
-        self.assertTrue(charge_lyt.is_physically_valid())
-
-        self.assertNotEqual(charge_lyt.get_electrostatic_potential_energy(), 0)
-
-        charge_lyt.assign_system_energy_to_zero()
-
-        self.assertEqual(charge_lyt.get_electrostatic_potential_energy(), 0)
->>>>>>> 633e5745
+            self.assertEqual(charge_lyt.get_electrostatic_potential_energy(), 0)
 
     def test_initialization_111_lattice(self):
         for layout_one in [
@@ -126,19 +90,11 @@
             charge_lyt.update_after_charge_change()
             self.assertTrue(charge_lyt.is_physically_valid())
 
-<<<<<<< HEAD
-            self.assertNotEqual(charge_lyt.get_system_energy(), 0)
-=======
-        self.assertNotEqual(charge_lyt.get_electrostatic_potential_energy(), 0)
->>>>>>> 633e5745
+            self.assertNotEqual(charge_lyt.get_electrostatic_potential_energy(), 0)
 
             charge_lyt.assign_system_energy_to_zero()
 
-<<<<<<< HEAD
-            self.assertEqual(charge_lyt.get_system_energy(), 0)
-=======
-        self.assertEqual(charge_lyt.get_electrostatic_potential_energy(), 0)
->>>>>>> 633e5745
+            self.assertEqual(charge_lyt.get_electrostatic_potential_energy(), 0)
 
             charge_lyt.assign_charge_state((2, 1), sidb_charge_state.POSITIVE)
             self.assertEqual(charge_lyt.num_positive_sidbs(), 1)
