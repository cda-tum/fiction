--- conflicted
+++ resolved
@@ -6,16 +6,10 @@
     charge_distribution_surface,
     quickexact,
     quickexact_params,
-<<<<<<< HEAD
-    sidb_charge_state,
+    read_sqd_layout_100,
     sidb_lattice,
-=======
-    read_sqd_layout_100,
-    sidb_100_lattice,
-    sidb_111_lattice,
     sidb_charge_state,
     sidb_simulation_parameters,
->>>>>>> dcd1f96a
     sidb_technology,
 )
 
