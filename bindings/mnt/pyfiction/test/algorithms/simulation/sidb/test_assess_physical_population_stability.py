--- conflicted
+++ resolved
@@ -1,9 +1,5 @@
 import unittest
 
-<<<<<<< HEAD
-from mnt.pyfiction import (sidb_100_lattice, sidb_technology, assess_physical_population_stability_params,
-                           assess_physical_population_stability_100, assess_physical_population_stability_111, sidb_111_lattice, population_stability_information_100, population_stability_information_111)
-=======
 from mnt.pyfiction import (
     assess_physical_population_stability,
     assess_physical_population_stability_params,
@@ -12,7 +8,6 @@
     sidb_technology,
 )
 
->>>>>>> a30097d4
 
 class TestAssessPhysicalPopulationStability(unittest.TestCase):
     def test_three_DBs_100_lattice(self):
@@ -22,13 +17,13 @@
         layout.assign_cell_type((1, 1), sidb_technology.cell_type.NORMAL)
         params = assess_physical_population_stability_params()
         params.simulation_parameters.mu_minus = -0.25
-        result = assess_physical_population_stability_100(layout, params)
+        result = assess_physical_population_stability(layout, params)
         self.assertEqual(len(result), 5)
         self.assertLessEqual(result[0].system_energy, result[1].system_energy)
         self.assertLessEqual(result[1].system_energy, result[2].system_energy)
 
         params.simulation_parameters.mu_minus = -0.32
-        result = assess_physical_population_stability_100(layout, params)
+        result = assess_physical_population_stability(layout, params)
         self.assertEqual(len(result), 1)
 
     def test_three_DBs_111_lattice(self):
@@ -38,19 +33,15 @@
         layout.assign_cell_type((1, 1), sidb_technology.cell_type.NORMAL)
         params = assess_physical_population_stability_params()
         params.simulation_parameters.mu_minus = -0.25
-        result = assess_physical_population_stability_111(layout, params)
+        result = assess_physical_population_stability(layout, params)
         self.assertEqual(len(result), 5)
         self.assertLessEqual(result[0].system_energy, result[1].system_energy)
         self.assertLessEqual(result[1].system_energy, result[2].system_energy)
 
         params.simulation_parameters.mu_minus = -0.32
-        result = assess_physical_population_stability_111(layout, params)
+        result = assess_physical_population_stability(layout, params)
         self.assertEqual(len(result), 2)
 
-<<<<<<< HEAD
-if __name__ == '__main__':
-=======
 
 if __name__ == "__main__":
->>>>>>> a30097d4
     unittest.main()