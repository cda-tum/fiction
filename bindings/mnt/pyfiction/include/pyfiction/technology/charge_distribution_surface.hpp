--- conflicted
+++ resolved
@@ -265,7 +265,20 @@
         .value("NEGLECT", fiction::charge_distribution_history::NEGLECT,
                DOC(fiction_charge_distribution_history_NEGLECT));
 
-<<<<<<< HEAD
+    /**
+     * Charge transition threshold bounds.
+     */
+    py::enum_<fiction::charge_transition_threshold_bounds>(
+        m, "charge_transition_threshold_bounds", DOC(fiction_charge_transition_threshold_bounds), py::module_local())
+        .value("NEGATIVE_UPPER_BOUND", fiction::charge_transition_threshold_bounds::NEGATIVE_UPPER_BOUND,
+               DOC(fiction_charge_transition_threshold_bounds_NEGATIVE_UPPER_BOUND))
+        .value("POSITIVE_LOWER_BOUND", fiction::charge_transition_threshold_bounds::POSITIVE_LOWER_BOUND,
+               DOC(fiction_charge_transition_threshold_bounds_POSITIVE_LOWER_BOUND))
+        .value("NEUTRAL_LOWER_BOUND", fiction::charge_transition_threshold_bounds::NEUTRAL_LOWER_BOUND,
+               DOC(fiction_charge_transition_threshold_bounds_NEUTRAL_LOWER_BOUND))
+        .value("NEUTRAL_UPPER_BOUND", fiction::charge_transition_threshold_bounds::NEUTRAL_UPPER_BOUND,
+               DOC(fiction_charge_transition_threshold_bounds_NEUTRAL_UPPER_BOUND));
+
     // offset coords
     detail::charge_distribution_surface_layout<py_sidb_111_lattice<py_offset_coordinate>>(m, "_111",
                                                                                           "offset_coordinates");
@@ -397,25 +410,6 @@
                 print(cds.get_system_energy())
 
         )doc");
-=======
-    /**
-     * Charge transition threshold bounds.
-     */
-    py::enum_<fiction::charge_transition_threshold_bounds>(
-        m, "charge_transition_threshold_bounds", DOC(fiction_charge_transition_threshold_bounds), py::module_local())
-        .value("NEGATIVE_UPPER_BOUND", fiction::charge_transition_threshold_bounds::NEGATIVE_UPPER_BOUND,
-               DOC(fiction_charge_transition_threshold_bounds_NEGATIVE_UPPER_BOUND))
-        .value("POSITIVE_LOWER_BOUND", fiction::charge_transition_threshold_bounds::POSITIVE_LOWER_BOUND,
-               DOC(fiction_charge_transition_threshold_bounds_POSITIVE_LOWER_BOUND))
-        .value("NEUTRAL_LOWER_BOUND", fiction::charge_transition_threshold_bounds::NEUTRAL_LOWER_BOUND,
-               DOC(fiction_charge_transition_threshold_bounds_NEUTRAL_LOWER_BOUND))
-        .value("NEUTRAL_UPPER_BOUND", fiction::charge_transition_threshold_bounds::NEUTRAL_UPPER_BOUND,
-               DOC(fiction_charge_transition_threshold_bounds_NEUTRAL_UPPER_BOUND));
-
-    detail::charge_distribution_surface_layout<py_sidb_111_lattice>(m, "_111");
-    detail::charge_distribution_surface_layout<py_sidb_100_lattice>(m, "_100");
-    detail::charge_distribution_surface_layout<py_sidb_layout>(m);
->>>>>>> dcd1f96a
 }
 
 }  // namespace pyfiction
