--- conflicted
+++ resolved
@@ -43,14 +43,9 @@
     py::class_<SidbLattice, SidbLyt>(m, fmt::format("sidb_{}_lattice_{}", orientation, coord_type).c_str(),
                                      DOC(fiction_cell_level_layout), py::module_local())
         .def(py::init<>())
-<<<<<<< HEAD
         .def(py::init<const fiction::aspect_ratio<fiction::coordinate<SidbLyt>>&, const std::string&>(),
              py::arg("dimension"), py::arg("name") = "", DOC(fiction_sidb_lattice))
-=======
-        .def(py::init<const fiction::aspect_ratio<py_sidb_layout>&, const std::string&>(), py::arg("dimension"),
-             py::arg("name") = "", DOC(fiction_sidb_lattice))
         .def("clone", &py_sidb_lattice::clone)
->>>>>>> dcd1f96a
 
         ;
 }
