//
// Created by marcel on 15.11.23.
//

#ifndef PYFICTION_DESIGN_SIDB_GATES_HPP
#define PYFICTION_DESIGN_SIDB_GATES_HPP

#include "pyfiction/documentation.hpp"

#include <fiction/algorithms/physical_design/design_sidb_gates.hpp>
#include <fiction/types.hpp>

#include <fmt/format.h>
#include <pybind11/pybind11.h>

#include <string>

namespace pyfiction
{

namespace detail
{

template <typename Lyt>
void design_sidb_gates(pybind11::module& m)
{
    namespace py = pybind11;

    m.def("design_sidb_gates", &fiction::design_sidb_gates<Lyt, py_tt>, py::arg("skeleton"), py::arg("spec"),
          py::arg("params") = fiction::design_sidb_gates_params<Lyt>{}, py::arg("stats") = nullptr,
          DOC(fiction_design_sidb_gates));
}

template <typename Lyt>
void design_sidb_gates_params(pybind11::module& m, const std::string& lattice = "")
{
    namespace py = pybind11;

    // TODO: it seems unnecessary to define these selector types for each lattice

    /**
     * Design approach selector type.
     */
    py::enum_<typename fiction::design_sidb_gates_params<Lyt>::design_sidb_gates_mode>(
        m, fmt::format("design_sidb_gates_params_design_sidb_gates_mode{}", lattice).c_str(),
        DOC(fiction_design_sidb_gates_params_design_sidb_gates_mode))
        .value("QUICKCELL", fiction::design_sidb_gates_params<Lyt>::design_sidb_gates_mode::QUICKCELL,
               DOC(fiction_design_sidb_gates_params_design_sidb_gates_mode_QUICKCELL))
        .value("EXHAUSTIVE", fiction::design_sidb_gates_params<Lyt>::design_sidb_gates_mode::EXHAUSTIVE,
               DOC(fiction_design_sidb_gates_params_design_sidb_gates_mode_QUICKCELL))
<<<<<<< HEAD
        .value("RANDOM", fiction::design_sidb_gates_params<Lyt>::design_sidb_gates_mode::RANDOM,
               DOC(fiction_design_sidb_gates_params_design_sidb_gates_mode_RANDOM));

=======
        .value("RANDOM", fiction::design_sidb_gates_params<fiction::offset::ucoord_t>::design_sidb_gates_mode::RANDOM,
               DOC(fiction_design_sidb_gates_params_design_sidb_gates_mode_RANDOM))
        .value("PRUNING_ONLY",
               fiction::design_sidb_gates_params<fiction::offset::ucoord_t>::design_sidb_gates_mode::PRUNING_ONLY,
               DOC(fiction_design_sidb_gates_params_design_sidb_gates_mode_PRUNING_ONLY))

        ;
>>>>>>> fa330270
    /**
     * Termination condition selector type.
     */
    py::enum_<typename fiction::design_sidb_gates_params<Lyt>::termination_condition>(
        m, fmt::format("design_sidb_gates_params_termination_condition{}", lattice).c_str(),
        DOC(fiction_design_sidb_gates_params_termination_condition))
        .value("OBTAINED_N_SOLUTIONS",
               fiction::design_sidb_gates_params<Lyt>::termination_condition::OBTAINED_N_SOLUTIONS,
               DOC(fiction_design_sidb_gates_params_termination_condition_OBTAINED_N_SOLUTIONS))
        .value("ALL_COMBINATIONS_ENUMERATED",
<<<<<<< HEAD
               fiction::design_sidb_gates_params<Lyt>::termination_condition::ALL_COMBINATIONS_ENUMERATED,
               DOC(fiction_design_sidb_gates_params_termination_condition_ALL_COMBINATIONS_ENUMERATED));
=======
               fiction::design_sidb_gates_params<
                   fiction::offset::ucoord_t>::termination_condition::ALL_COMBINATIONS_ENUMERATED)

        ;
>>>>>>> fa330270

    /**
     * Parameters.
     */
    py::class_<fiction::design_sidb_gates_params<Lyt>>(m, fmt::format("design_sidb_gates_params{}", lattice).c_str(),
                                                       DOC(fiction_design_sidb_gates_params))
        .def(py::init<>())
        .def_readwrite("operational_params", &fiction::design_sidb_gates_params<Lyt>::operational_params,
                       DOC(fiction_design_sidb_gates_params_operational_params))
        .def_readwrite("design_mode", &fiction::design_sidb_gates_params<Lyt>::design_mode,
                       DOC(fiction_design_sidb_gates_params_design_mode))
        .def_readwrite("canvas", &fiction::design_sidb_gates_params<Lyt>::canvas,
                       DOC(fiction_design_sidb_gates_params_canvas_overridden))
        .def_readwrite("number_of_canvas_sidbs", &fiction::design_sidb_gates_params<Lyt>::number_of_canvas_sidbs,
                       DOC(fiction_design_sidb_gates_params_number_of_canvas_sidbs))
<<<<<<< HEAD
        .def_readwrite("termination_cond", &fiction::design_sidb_gates_params<Lyt>::termination_cond,
                       DOC(fiction_design_sidb_gates_params_termination_cond))
        .def_readwrite("maximum_number_of_solutions",
                       &fiction::design_sidb_gates_params<Lyt>::maximum_number_of_solutions,
                       DOC(fiction_design_sidb_gates_params_maximum_number_of_solutions))
        .def_readwrite("available_threads", &fiction::design_sidb_gates_params<Lyt>::available_threads,
                       DOC(fiction_design_sidb_gates_params_available_threads))
        .def_readwrite("post_design_process", &fiction::design_sidb_gates_params<Lyt>::post_design_process,
                       DOC(fiction_design_sidb_gates_params_post_design_process));
}

}  // namespace detail

inline void design_sidb_gates(pybind11::module& m)
{
    namespace py = pybind11;

    // stats are defined to be read-only

    py::class_<fiction::design_sidb_gates_stats>(m, "design_sidb_gates_stats", DOC(fiction_design_sidb_gates_stats))
        .def(py::init<>())
        .def_readonly("time_total", &fiction::design_sidb_gates_stats::time_total,
                      DOC(fiction_design_sidb_gates_stats_time_total_overridden))
        .def_readonly("pruning_total", &fiction::design_sidb_gates_stats::pruning_total,
                      DOC(fiction_design_sidb_gates_stats_pruning_total_overridden))
        .def_readonly("sim_engine", &fiction::design_sidb_gates_stats::sim_engine,
                      DOC(fiction_design_sidb_gates_stats_sim_engine))
        .def_readonly("number_of_layouts", &fiction::design_sidb_gates_stats::number_of_layouts,
                      DOC(fiction_design_sidb_gates_stats_number_of_layouts))
        .def_readonly("number_of_layouts_after_first_pruning",
                      &fiction::design_sidb_gates_stats::number_of_layouts_after_first_pruning,
                      DOC(fiction_design_sidb_gates_stats_number_of_layouts_after_first_pruning))
        .def_readonly("number_of_layouts_after_second_pruning",
                      &fiction::design_sidb_gates_stats::number_of_layouts_after_second_pruning,
                      DOC(fiction_design_sidb_gates_stats_number_of_layouts_after_second_pruning))
        .def_readonly("number_of_layouts_after_third_pruning",
                      &fiction::design_sidb_gates_stats::number_of_layouts_after_third_pruning,
                      DOC(fiction_design_sidb_gates_stats_number_of_layouts_after_third_pruning))
        .def("__repr__",
             [](const fiction::design_sidb_gates_stats& stats)
             {
                 std::stringstream stream{};
                 stats.report(stream);
                 return stream.str();
             });

    detail::design_sidb_gates_params<py_sidb_100_lattice>(m, "_100");
    detail::design_sidb_gates_params<py_sidb_111_lattice>(m, "_111");
=======
        .def_readwrite("termination_cond",
                       &fiction::design_sidb_gates_params<fiction::offset::ucoord_t>::termination_cond,
                       DOC(fiction_design_sidb_gates_params_termination_condition));
>>>>>>> fa330270

    detail::design_sidb_gates<py_sidb_100_lattice>(m);
    detail::design_sidb_gates<py_sidb_111_lattice>(m);
}

}  // namespace pyfiction

#endif  // PYFICTION_DESIGN_SIDB_GATES_HPP<|MERGE_RESOLUTION|>--- conflicted
+++ resolved
@@ -48,19 +48,13 @@
                DOC(fiction_design_sidb_gates_params_design_sidb_gates_mode_QUICKCELL))
         .value("EXHAUSTIVE", fiction::design_sidb_gates_params<Lyt>::design_sidb_gates_mode::EXHAUSTIVE,
                DOC(fiction_design_sidb_gates_params_design_sidb_gates_mode_QUICKCELL))
-<<<<<<< HEAD
         .value("RANDOM", fiction::design_sidb_gates_params<Lyt>::design_sidb_gates_mode::RANDOM,
-               DOC(fiction_design_sidb_gates_params_design_sidb_gates_mode_RANDOM));
-
-=======
-        .value("RANDOM", fiction::design_sidb_gates_params<fiction::offset::ucoord_t>::design_sidb_gates_mode::RANDOM,
                DOC(fiction_design_sidb_gates_params_design_sidb_gates_mode_RANDOM))
         .value("PRUNING_ONLY",
-               fiction::design_sidb_gates_params<fiction::offset::ucoord_t>::design_sidb_gates_mode::PRUNING_ONLY,
+               fiction::design_sidb_gates_params<Lyt>::design_sidb_gates_mode::PRUNING_ONLY,
                DOC(fiction_design_sidb_gates_params_design_sidb_gates_mode_PRUNING_ONLY))
 
         ;
->>>>>>> fa330270
     /**
      * Termination condition selector type.
      */
@@ -71,15 +65,8 @@
                fiction::design_sidb_gates_params<Lyt>::termination_condition::OBTAINED_N_SOLUTIONS,
                DOC(fiction_design_sidb_gates_params_termination_condition_OBTAINED_N_SOLUTIONS))
         .value("ALL_COMBINATIONS_ENUMERATED",
-<<<<<<< HEAD
                fiction::design_sidb_gates_params<Lyt>::termination_condition::ALL_COMBINATIONS_ENUMERATED,
                DOC(fiction_design_sidb_gates_params_termination_condition_ALL_COMBINATIONS_ENUMERATED));
-=======
-               fiction::design_sidb_gates_params<
-                   fiction::offset::ucoord_t>::termination_condition::ALL_COMBINATIONS_ENUMERATED)
-
-        ;
->>>>>>> fa330270
 
     /**
      * Parameters.
@@ -95,7 +82,6 @@
                        DOC(fiction_design_sidb_gates_params_canvas_overridden))
         .def_readwrite("number_of_canvas_sidbs", &fiction::design_sidb_gates_params<Lyt>::number_of_canvas_sidbs,
                        DOC(fiction_design_sidb_gates_params_number_of_canvas_sidbs))
-<<<<<<< HEAD
         .def_readwrite("termination_cond", &fiction::design_sidb_gates_params<Lyt>::termination_cond,
                        DOC(fiction_design_sidb_gates_params_termination_cond))
         .def_readwrite("maximum_number_of_solutions",
@@ -144,11 +130,6 @@
 
     detail::design_sidb_gates_params<py_sidb_100_lattice>(m, "_100");
     detail::design_sidb_gates_params<py_sidb_111_lattice>(m, "_111");
-=======
-        .def_readwrite("termination_cond",
-                       &fiction::design_sidb_gates_params<fiction::offset::ucoord_t>::termination_cond,
-                       DOC(fiction_design_sidb_gates_params_termination_condition));
->>>>>>> fa330270
 
     detail::design_sidb_gates<py_sidb_100_lattice>(m);
     detail::design_sidb_gates<py_sidb_111_lattice>(m);
