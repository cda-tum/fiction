//
// Created by marcel on 15.11.23.
//

#ifndef PYFICTION_DESIGN_SIDB_GATES_HPP
#define PYFICTION_DESIGN_SIDB_GATES_HPP

#include "pyfiction/documentation.hpp"

#include <fiction/algorithms/physical_design/design_sidb_gates.hpp>
#include <fiction/types.hpp>

#include <fmt/format.h>
#include <pybind11/pybind11.h>

#include <string>

namespace pyfiction
{

namespace detail
{

template <typename Lyt>
void design_sidb_gates(pybind11::module& m)
{
    namespace py = pybind11;

    m.def("design_sidb_gates", &fiction::design_sidb_gates<Lyt, py_tt>, py::arg("skeleton"), py::arg("spec"),
          py::arg("params") = fiction::design_sidb_gates_params<Lyt>{}, py::arg("stats") = nullptr,
          DOC(fiction_design_sidb_gates));
}

template <typename Lyt>
void design_sidb_gates_params(pybind11::module& m, const std::string& lattice = "")
{
    namespace py = pybind11;

    // TODO: it seems unnecessary to define these selector types for each lattice

    /**
     * Design approach selector type.
     */
<<<<<<< HEAD
    py::enum_<typename fiction::design_sidb_gates_params<Lyt>::design_sidb_gates_mode>(
        m, fmt::format("design_sidb_gates_mode{}", lattice).c_str(),
        DOC(fiction_design_sidb_gates_params_design_sidb_gates_mode))
        .value("QUICKCELL", fiction::design_sidb_gates_params<Lyt>::design_sidb_gates_mode::QUICKCELL,
=======
    py::enum_<typename fiction::design_sidb_gates_params<fiction::offset::ucoord_t>::design_sidb_gates_mode>(
        m, "design_sidb_gates_mode", DOC(fiction_design_sidb_gates_params_design_sidb_gates_mode))
        .value("QUICKCELL",
               fiction::design_sidb_gates_params<fiction::offset::ucoord_t>::design_sidb_gates_mode::QUICKCELL,
>>>>>>> 633e5745
               DOC(fiction_design_sidb_gates_params_design_sidb_gates_mode_QUICKCELL))
        .value("EXHAUSTIVE_GATE_DESIGNER",
               fiction::design_sidb_gates_params<Lyt>::design_sidb_gates_mode::EXHAUSTIVE_GATE_DESIGNER,
               DOC(fiction_design_sidb_gates_params_design_sidb_gates_mode_QUICKCELL))
        .value("RANDOM", fiction::design_sidb_gates_params<Lyt>::design_sidb_gates_mode::RANDOM,
               DOC(fiction_design_sidb_gates_params_design_sidb_gates_mode_RANDOM));
    /**
     * Termination condition selector type.
     */
    py::enum_<typename fiction::design_sidb_gates_params<fiction::offset::ucoord_t>::termination_condition>(
        m, "termination_condition")
        .value(
            "AFTER_FIRST_SOLUTION",
            fiction::design_sidb_gates_params<fiction::offset::ucoord_t>::termination_condition::AFTER_FIRST_SOLUTION)
        .value("ALL_COMBINATIONS_ENUMERATED",
               fiction::design_sidb_gates_params<
                   fiction::offset::ucoord_t>::termination_condition::ALL_COMBINATIONS_ENUMERATED);

    /**
     * Termination condition selector type.
     */
    py::enum_<typename fiction::design_sidb_gates_params<Lyt>::termination_condition>(
        m, fmt::format("design_sidb_gates_params_termination_condition{}", lattice).c_str(),
        DOC(fiction_design_sidb_gates_params_termination_condition))
        .value("AFTER_FIRST_SOLUTION",
               fiction::design_sidb_gates_params<Lyt>::termination_condition::AFTER_FIRST_SOLUTION,
               DOC(fiction_design_sidb_gates_params_termination_condition_AFTER_FIRST_SOLUTION))
        .value("ALL_COMBINATIONS_ENUMERATED",
               fiction::design_sidb_gates_params<Lyt>::termination_condition::ALL_COMBINATIONS_ENUMERATED,
               DOC(fiction_design_sidb_gates_params_termination_condition_ALL_COMBINATIONS_ENUMERATED));

    /**
     * Parameters.
     */
    py::class_<fiction::design_sidb_gates_params<Lyt>>(m, fmt::format("design_sidb_gates_params{}", lattice).c_str(),
                                                       DOC(fiction_design_sidb_gates_params))
        .def(py::init<>())
        .def_readwrite("operational_params", &fiction::design_sidb_gates_params<Lyt>::operational_params,
                       DOC(fiction_design_sidb_gates_params_operational_params))
        .def_readwrite("design_mode", &fiction::design_sidb_gates_params<Lyt>::design_mode,
                       DOC(fiction_design_sidb_gates_params_design_mode))
<<<<<<< HEAD
        .def_readwrite("canvas", &fiction::design_sidb_gates_params<Lyt>::canvas,
                       DOC(fiction_design_sidb_gates_params_canvas_overridden))
        .def_readwrite("number_of_sidbs", &fiction::design_sidb_gates_params<Lyt>::number_of_sidbs,
                       DOC(fiction_design_sidb_gates_params_number_of_sidbs))
        .def_readwrite("termination_cond", &fiction::design_sidb_gates_params<Lyt>::termination_cond,
                       DOC(fiction_design_sidb_gates_params_termination_cond))
        .def_readwrite("post_design_process", &fiction::design_sidb_gates_params<Lyt>::post_design_process,
                       DOC(fiction_design_sidb_gates_params_post_design_process));
}

}  // namespace detail

inline void design_sidb_gates(pybind11::module& m)
{
    namespace py = pybind11;

    // stats are defined to be read-only

    py::class_<fiction::design_sidb_gates_stats>(m, "design_sidb_gates_stats", DOC(fiction_design_sidb_gates_stats))
        .def(py::init<>())
        .def_readonly("time_total", &fiction::design_sidb_gates_stats::time_total,
                      DOC(fiction_design_sidb_gates_stats_time_total_overridden))
        .def_readonly("pruning_total", &fiction::design_sidb_gates_stats::pruning_total,
                      DOC(fiction_design_sidb_gates_stats_pruning_total_overridden))
        .def_readonly("sim_engine", &fiction::design_sidb_gates_stats::sim_engine,
                      DOC(fiction_design_sidb_gates_stats_sim_engine))
        .def_readonly("number_of_layouts", &fiction::design_sidb_gates_stats::number_of_layouts,
                      DOC(fiction_design_sidb_gates_stats_number_of_layouts))
        .def_readonly("number_of_layouts_after_first_pruning",
                      &fiction::design_sidb_gates_stats::number_of_layouts_after_first_pruning,
                      DOC(fiction_design_sidb_gates_stats_number_of_layouts_after_first_pruning))
        .def_readonly("number_of_layouts_after_second_pruning",
                      &fiction::design_sidb_gates_stats::number_of_layouts_after_second_pruning,
                      DOC(fiction_design_sidb_gates_stats_number_of_layouts_after_second_pruning))
        .def_readonly("number_of_layouts_after_third_pruning",
                      &fiction::design_sidb_gates_stats::number_of_layouts_after_third_pruning,
                      DOC(fiction_design_sidb_gates_stats_number_of_layouts_after_third_pruning))
        .def("__repr__",
             [](const fiction::design_sidb_gates_stats& stats)
             {
                 std::stringstream stream{};
                 stats.report(stream);
                 return stream.str();
             });

    detail::design_sidb_gates_params<py_sidb_100_lattice>(m, "_100");
    detail::design_sidb_gates_params<py_sidb_111_lattice>(m, "_111");
=======
        .def_readwrite("canvas", &fiction::design_sidb_gates_params<fiction::offset::ucoord_t>::canvas,
                       DOC(fiction_design_sidb_gates_params_canvas))
        .def_readwrite("number_of_canvas_sidbs",
                       &fiction::design_sidb_gates_params<fiction::offset::ucoord_t>::number_of_canvas_sidbs,
                       DOC(fiction_design_sidb_gates_params_number_of_canvas_sidbs))
        .def_readwrite("termination_cond",
                       &fiction::design_sidb_gates_params<fiction::offset::ucoord_t>::termination_cond,
                       DOC(fiction_design_sidb_gates_params_termination_condition))

        ;
>>>>>>> 633e5745

    detail::design_sidb_gates<py_sidb_100_lattice>(m);
    detail::design_sidb_gates<py_sidb_111_lattice>(m);
}

}  // namespace pyfiction

#endif  // PYFICTION_DESIGN_SIDB_GATES_HPP<|MERGE_RESOLUTION|>--- conflicted
+++ resolved
@@ -41,17 +41,10 @@
     /**
      * Design approach selector type.
      */
-<<<<<<< HEAD
     py::enum_<typename fiction::design_sidb_gates_params<Lyt>::design_sidb_gates_mode>(
         m, fmt::format("design_sidb_gates_mode{}", lattice).c_str(),
         DOC(fiction_design_sidb_gates_params_design_sidb_gates_mode))
         .value("QUICKCELL", fiction::design_sidb_gates_params<Lyt>::design_sidb_gates_mode::QUICKCELL,
-=======
-    py::enum_<typename fiction::design_sidb_gates_params<fiction::offset::ucoord_t>::design_sidb_gates_mode>(
-        m, "design_sidb_gates_mode", DOC(fiction_design_sidb_gates_params_design_sidb_gates_mode))
-        .value("QUICKCELL",
-               fiction::design_sidb_gates_params<fiction::offset::ucoord_t>::design_sidb_gates_mode::QUICKCELL,
->>>>>>> 633e5745
                DOC(fiction_design_sidb_gates_params_design_sidb_gates_mode_QUICKCELL))
         .value("EXHAUSTIVE_GATE_DESIGNER",
                fiction::design_sidb_gates_params<Lyt>::design_sidb_gates_mode::EXHAUSTIVE_GATE_DESIGNER,
@@ -93,11 +86,10 @@
                        DOC(fiction_design_sidb_gates_params_operational_params))
         .def_readwrite("design_mode", &fiction::design_sidb_gates_params<Lyt>::design_mode,
                        DOC(fiction_design_sidb_gates_params_design_mode))
-<<<<<<< HEAD
         .def_readwrite("canvas", &fiction::design_sidb_gates_params<Lyt>::canvas,
                        DOC(fiction_design_sidb_gates_params_canvas_overridden))
-        .def_readwrite("number_of_sidbs", &fiction::design_sidb_gates_params<Lyt>::number_of_sidbs,
-                       DOC(fiction_design_sidb_gates_params_number_of_sidbs))
+        .def_readwrite("number_of_canvas_sidbs", &fiction::design_sidb_gates_params<Lyt>::number_of_canvas_sidbs,
+                       DOC(fiction_design_sidb_gates_params_number_of_canvas_sidbs))
         .def_readwrite("termination_cond", &fiction::design_sidb_gates_params<Lyt>::termination_cond,
                        DOC(fiction_design_sidb_gates_params_termination_cond))
         .def_readwrite("post_design_process", &fiction::design_sidb_gates_params<Lyt>::post_design_process,
@@ -141,18 +133,6 @@
 
     detail::design_sidb_gates_params<py_sidb_100_lattice>(m, "_100");
     detail::design_sidb_gates_params<py_sidb_111_lattice>(m, "_111");
-=======
-        .def_readwrite("canvas", &fiction::design_sidb_gates_params<fiction::offset::ucoord_t>::canvas,
-                       DOC(fiction_design_sidb_gates_params_canvas))
-        .def_readwrite("number_of_canvas_sidbs",
-                       &fiction::design_sidb_gates_params<fiction::offset::ucoord_t>::number_of_canvas_sidbs,
-                       DOC(fiction_design_sidb_gates_params_number_of_canvas_sidbs))
-        .def_readwrite("termination_cond",
-                       &fiction::design_sidb_gates_params<fiction::offset::ucoord_t>::termination_cond,
-                       DOC(fiction_design_sidb_gates_params_termination_condition))
-
-        ;
->>>>>>> 633e5745
 
     detail::design_sidb_gates<py_sidb_100_lattice>(m);
     detail::design_sidb_gates<py_sidb_111_lattice>(m);
