--- conflicted
+++ resolved
@@ -25,26 +25,16 @@
 template <typename Lyt>
 void determine_displacement_robustness_domain(pybind11::module& m, const std::string& lattice = "")
 {
-<<<<<<< HEAD
-
     namespace py = pybind11;
 
     py::class_<fiction::displacement_robustness_domain<Lyt>>(
         m, fmt::format("displacement_robustness_domain_{}", lattice).c_str(),
         DOC(fiction_displacement_robustness_domain))
         .def(py::init<>())
-        .def_readwrite("operational_values", &fiction::displacement_robustness_domain<Lyt>::operational_values,
+        .def_readwrite("influence_information", &fiction::displacement_robustness_domain<Lyt>::operational_values,
                        DOC(fiction_displacement_robustness_domain_operational_values))
 
         ;
-=======
-    namespace py = pybind11;
-
-    py::class_<fiction::displacement_robustness_domain<Lyt>>(
-        m, fmt::format("displacement_robustness_domain_{}", lattice).c_str())
-        .def(py::init<>())
-        .def_readwrite("influence_information", &fiction::displacement_robustness_domain<Lyt>::operational_values);
->>>>>>> ddbc2fac
 
     m.def(fmt::format("determine_displacement_robustness_domain_{}", lattice).c_str(),
           &fiction::determine_displacement_robustness_domain<Lyt, py_tt>, py::arg("layout"), py::arg("spec"),
