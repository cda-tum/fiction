--- conflicted
+++ resolved
@@ -42,14 +42,8 @@
 inline void calculate_energy_and_state_type(pybind11::module& m)
 {
     // NOTE be careful with the order of the following calls! Python will resolve the first matching overload!
-<<<<<<< HEAD
-
     detail::calculate_energy_and_state_type<py_sidb_100_lattice<py_offset_coordinate>>(m);
     detail::calculate_energy_and_state_type<py_sidb_111_lattice<py_offset_coordinate>>(m);
-=======
-    detail::calculate_energy_and_state_type<py_sidb_100_lattice>(m);
-    detail::calculate_energy_and_state_type<py_sidb_111_lattice>(m);
->>>>>>> 0ee0f3d7
 }
 
 }  // namespace pyfiction
