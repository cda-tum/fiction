--- conflicted
+++ resolved
@@ -48,6 +48,14 @@
               &fiction::operational_input_patterns<Lyt, py_tt>),
           py::arg("lyt"), py::arg("spec"), py::arg("params") = fiction::is_operational_params{},
           DOC(fiction_operational_input_patterns));
+
+    m.def("operational_input_patterns",
+          py::overload_cast<const Lyt&, const std::vector<py_tt>&, const fiction::is_operational_params&,
+                            const std::vector<fiction::bdl_wire<Lyt>>&, const std::vector<fiction::bdl_wire<Lyt>>&,
+                            const std::optional<Lyt>&>(&fiction::operational_input_patterns<Lyt, py_tt>),
+          py::arg("lyt"), py::arg("spec"), py::arg("params") = fiction::is_operational_params{},
+          py::arg("input_bdl_wire"), py::arg("output_bdl_wire"), py::arg("canvas_lyt") = std::nullopt,
+          DOC(fiction_operational_input_patterns_2));
 
     m.def("kink_induced_non_operational_input_patterns",
           py::overload_cast<const Lyt&, const std::vector<py_tt>&, const fiction::is_operational_params&>(
@@ -135,7 +143,6 @@
                fiction::is_operational_params::operational_analysis_strategy::FILTER_THEN_SIMULATION,
                DOC(fiction_is_operational_params_operational_analysis_strategy_FILTER_THEN_SIMULATION));
 
-<<<<<<< HEAD
     py::enum_<fiction::is_operational_params::termination_condition>(
         m, "is_operational_params_termination_condition", DOC(fiction_is_operational_params_termination_condition))
         .value("ON_FIRST_NON_OPERATIONAL",
@@ -154,8 +161,6 @@
                fiction::is_operational_params::simulation_results_mode::DISCARD_SIMULATION_RESULTS,
                DOC(fiction_is_operational_params_simulation_results_mode_DISCARD_SIMULATION_RESULTS));
 
-=======
->>>>>>> 8ab616d1
     py::class_<fiction::is_operational_params>(m, "is_operational_params", DOC(fiction_is_operational_params))
         .def(py::init<>())
         .def_readwrite("simulation_parameters", &fiction::is_operational_params::simulation_parameters,
