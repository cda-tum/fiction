import unittest

from mnt.pyfiction import *


class TestDesignSiDBGates(unittest.TestCase):

    def test_siqad_and_gate_skeleton(self):
        layout = sidb_100_lattice((20, 20))

        layout.assign_cell_type((0, 1), sidb_technology.cell_type.INPUT)
        layout.assign_cell_type((2, 3), sidb_technology.cell_type.INPUT)

        layout.assign_cell_type((20, 1), sidb_technology.cell_type.INPUT)
        layout.assign_cell_type((18, 3), sidb_technology.cell_type.INPUT)

        layout.assign_cell_type((4, 5), sidb_technology.cell_type.NORMAL)
        layout.assign_cell_type((6, 7), sidb_technology.cell_type.NORMAL)

        layout.assign_cell_type((14, 7), sidb_technology.cell_type.NORMAL)
        layout.assign_cell_type((16, 5), sidb_technology.cell_type.NORMAL)

        layout.assign_cell_type((10, 12), sidb_technology.cell_type.OUTPUT)
        layout.assign_cell_type((10, 14), sidb_technology.cell_type.OUTPUT)

        layout.assign_cell_type((10, 19), sidb_technology.cell_type.NORMAL)

        params = design_sidb_gates_params()
<<<<<<< HEAD
        params.simulation_parameters.base = 2
        params.simulation_parameters.mu_minus = -0.28
=======
        params.operational_params.simulation_parameters.base = 2
        params.operational_params.simulation_parameters.mu_minus = -0.28
        params.design_mode = design_sidb_gates_mode.EXHAUSTIVE
>>>>>>> a2971b47
        params.canvas = [(4, 8), (14, 11)]
        params.number_of_sidbs = 1
        params.operational_params.sim_engine = sidb_simulation_engine.QUICKEXACT

        self.assertEqual(params.operational_params.simulation_parameters.mu_minus, -0.28)
        self.assertEqual(params.number_of_sidbs, 1)
        self.assertEqual(params.canvas[0], (4, 8, 0))
        self.assertEqual(params.canvas[1], (14, 11))

        designed_gates = design_sidb_gates(layout, [create_and_tt()], params, design_sidb_gates_mode.EXHAUSTIVE)

        self.assertEqual(len(designed_gates), 23)

    def test_nor_gate_111(self):
        layout = sidb_111_lattice((20, 20))

        layout.assign_cell_type((0, 0), sidb_technology.cell_type.INPUT)
        layout.assign_cell_type((25, 0), sidb_technology.cell_type.INPUT)

        layout.assign_cell_type((23, 3), sidb_technology.cell_type.INPUT)
        layout.assign_cell_type((1, 3), sidb_technology.cell_type.INPUT)

        layout.assign_cell_type((4, 8), sidb_technology.cell_type.NORMAL)
        layout.assign_cell_type((21, 4), sidb_technology.cell_type.NORMAL)

        layout.assign_cell_type((5, 11), sidb_technology.cell_type.NORMAL)
        layout.assign_cell_type((19, 11), sidb_technology.cell_type.NORMAL)

        layout.assign_cell_type((8, 16), sidb_technology.cell_type.NORMAL)
        layout.assign_cell_type((17, 16), sidb_technology.cell_type.NORMAL)

        layout.assign_cell_type((9, 19), sidb_technology.cell_type.NORMAL)
        layout.assign_cell_type((15, 19), sidb_technology.cell_type.NORMAL)

        layout.assign_cell_type((15, 43), sidb_technology.cell_type.NORMAL)
        layout.assign_cell_type((17, 46), sidb_technology.cell_type.NORMAL)

        layout.assign_cell_type((19, 51), sidb_technology.cell_type.OUTPUT)
        layout.assign_cell_type((21, 54), sidb_technology.cell_type.OUTPUT)

        layout.assign_cell_type((23, 59), sidb_technology.cell_type.NORMAL)

        params = design_sidb_gates_params()
<<<<<<< HEAD
        params.simulation_parameters.base = 2
        params.simulation_parameters.mu_minus = -0.32
=======
        params.operational_params.simulation_parameters.base = 2
        params.operational_params.simulation_parameters.mu_minus = -0.32
        params.design_mode = design_sidb_gates_mode.EXHAUSTIVE
>>>>>>> a2971b47
        params.canvas = [(10, 22), (14, 34)]
        params.number_of_sidbs = 3
        params.operational_params.sim_engine = sidb_simulation_engine.QUICKEXACT

        self.assertEqual(params.operational_params.simulation_parameters.mu_minus, -0.32)
        self.assertEqual(params.number_of_sidbs, 3)
        self.assertEqual(params.canvas[0], (10, 22, 0))
        self.assertEqual(params.canvas[1], (14, 34))

        designed_gates = design_sidb_gates(layout, [create_nor_tt()], params)

        self.assertEqual(len(designed_gates), 206)


if __name__ == '__main__':
    unittest.main()<|MERGE_RESOLUTION|>--- conflicted
+++ resolved
@@ -26,14 +26,9 @@
         layout.assign_cell_type((10, 19), sidb_technology.cell_type.NORMAL)
 
         params = design_sidb_gates_params()
-<<<<<<< HEAD
-        params.simulation_parameters.base = 2
-        params.simulation_parameters.mu_minus = -0.28
-=======
         params.operational_params.simulation_parameters.base = 2
         params.operational_params.simulation_parameters.mu_minus = -0.28
         params.design_mode = design_sidb_gates_mode.EXHAUSTIVE
->>>>>>> a2971b47
         params.canvas = [(4, 8), (14, 11)]
         params.number_of_sidbs = 1
         params.operational_params.sim_engine = sidb_simulation_engine.QUICKEXACT
@@ -77,14 +72,9 @@
         layout.assign_cell_type((23, 59), sidb_technology.cell_type.NORMAL)
 
         params = design_sidb_gates_params()
-<<<<<<< HEAD
-        params.simulation_parameters.base = 2
-        params.simulation_parameters.mu_minus = -0.32
-=======
         params.operational_params.simulation_parameters.base = 2
         params.operational_params.simulation_parameters.mu_minus = -0.32
         params.design_mode = design_sidb_gates_mode.EXHAUSTIVE
->>>>>>> a2971b47
         params.canvas = [(10, 22), (14, 34)]
         params.number_of_sidbs = 3
         params.operational_params.sim_engine = sidb_simulation_engine.QUICKEXACT
