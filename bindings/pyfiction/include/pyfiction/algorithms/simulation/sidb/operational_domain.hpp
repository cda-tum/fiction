--- conflicted
+++ resolved
@@ -107,26 +107,6 @@
     py::class_<fiction::operational_domain_params>(m, "operational_domain_params",
                                                    DOC(fiction_operational_domain_params))
         .def(py::init<>())
-<<<<<<< HEAD
-        .def_readwrite("x_dimension", &fiction::operational_domain_params::x_dimension,
-                       DOC(fiction_operational_domain_params_x_dimension))
-        .def_readwrite("x_min", &fiction::operational_domain_params::x_min,
-                       DOC(fiction_operational_domain_params_x_min))
-        .def_readwrite("x_max", &fiction::operational_domain_params::x_max,
-                       DOC(fiction_operational_domain_params_x_max))
-        .def_readwrite("x_step", &fiction::operational_domain_params::x_step,
-                       DOC(fiction_operational_domain_params_x_step))
-        .def_readwrite("y_dimension", &fiction::operational_domain_params::y_dimension,
-                       DOC(fiction_operational_domain_params_y_dimension))
-        .def_readwrite("y_min", &fiction::operational_domain_params::y_min,
-                       DOC(fiction_operational_domain_params_y_min))
-        .def_readwrite("y_max", &fiction::operational_domain_params::y_max,
-                       DOC(fiction_operational_domain_params_y_max))
-        .def_readwrite("y_step", &fiction::operational_domain_params::y_step,
-                       DOC(fiction_operational_domain_params_y_step))
-        .def_readwrite("operational_params", &fiction::operational_domain_params::operational_params,
-                       DOC(fiction_operational_domain_params_operational_params));
-=======
         .def_readwrite("simulation_parameters", &fiction::operational_domain_params::simulation_parameters,
                        DOC(fiction_operational_domain_params_simulation_parameters))
         .def_readwrite("sim_engine", &fiction::operational_domain_params::sim_engine,
@@ -137,7 +117,6 @@
                        DOC(fiction_operational_domain_params_bdl_params))
 
         ;
->>>>>>> e57edd4f
 
     py::class_<fiction::operational_domain_stats>(m, "operational_domain_stats", DOC(fiction_operational_domain_stats))
         .def(py::init<>())
