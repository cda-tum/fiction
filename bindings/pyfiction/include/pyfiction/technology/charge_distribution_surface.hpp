//
// Created by marcel on 02.06.22.
//

#ifndef PYFICTION_CHARGE_DISTRIBUTION_SURFACE_HPP
#define PYFICTION_CHARGE_DISTRIBUTION_SURFACE_HPP

#include "pyfiction/documentation.hpp"
#include "pyfiction/types.hpp"

#include <fiction/algorithms/simulation/sidb/sidb_simulation_engine.hpp>
#include <fiction/algorithms/simulation/sidb/sidb_simulation_parameters.hpp>
#include <fiction/io/print_layout.hpp>
#include <fiction/technology/charge_distribution_surface.hpp>
#include <fiction/technology/sidb_charge_state.hpp>
#include <fiction/technology/sidb_defects.hpp>
#include <fiction/traits.hpp>

#include <pybind11/pybind11.h>
#include <pybind11/stl.h>

#include <cstdint>
#include <string>
#include <vector>

namespace pyfiction
{

namespace detail
{

template <typename Lyt>
void charge_distribution_surface_layout(pybind11::module& m, const std::string& lattice = "")
{
    namespace py = pybind11;
    using namespace pybind11::literals;

<<<<<<< HEAD
=======
    m.def(
        "charge_state_to_sign", [](fiction::sidb_charge_state& cs) { return fiction::charge_state_to_sign(cs); },
        "cs"_a, DOC(fiction_charge_state_to_sign));
    m.def(
        "sign_to_charge_state", [](int8_t sg) { return fiction::sign_to_charge_state(sg); }, "sg"_a,
        DOC(fiction_sign_to_charge_state));
    m.def(
        "charge_configuration_to_string", [](std::vector<fiction::sidb_charge_state> charge_distribution)
        { return fiction::charge_configuration_to_string(charge_distribution); }, "charge_distribution"_a,
        DOC(fiction_charge_configuration_to_string));

>>>>>>> ec465b85
    using py_cds = py_charge_distribution_surface_layout<Lyt>;

    /**
     * Charge distribution surface.
     */

    py::class_<py_cds, Lyt>(m, fmt::format("charge_distribution_surface{}", lattice).c_str(),
                            DOC(fiction_charge_distribution_surface), py::module_local())
        .def(py::init<const fiction::sidb_simulation_parameters&, const fiction::sidb_charge_state&>(),
             "params"_a = fiction::sidb_simulation_parameters{}, "cs"_a = fiction::sidb_charge_state::NEGATIVE)

        .def(py::init<const Lyt&, const fiction::sidb_simulation_parameters&, const fiction::sidb_charge_state&>(),
             "lyt"_a, "params"_a = fiction::sidb_simulation_parameters{}, "cs"_a = fiction::sidb_charge_state::NEGATIVE)

        .def(py::init<const py_cds&>(), "lyt"_a)

        .def("get_all_sidb_locations_in_nm", [](py_cds& cds) { return cds.get_all_sidb_locations_in_nm(); })
        .def(
            "assign_cell_type", [](py_cds& cds, fiction::cell<py_cds> c, typename py_cds::cell_type ct)
            { return cds.assign_cell_type(c, ct); }, "c"_a, "ct"_a)
        .def(
<<<<<<< HEAD
            "assign_simulation_parameters",
            [](py_cds& cds, fiction::sidb_simulation_parameters params)
            { return cds.assign_simulation_parameters(params); },
            "params"_a)
=======
            "assign_physical_parameters", [](py_cds& cds, fiction::sidb_simulation_parameters params)
            { return cds.assign_physical_parameters(params); }, "params"_a)
>>>>>>> ec465b85
        .def("get_phys_params", [](py_cds& cds) { return cds.get_simulation_params(); })
        .def(
            "charge_exists", [](py_cds& cds, fiction::sidb_charge_state cs) { return cds.charge_exists(cs); }, "cs"_a)
        .def(
            "cell_to_index", [](py_cds& cds, fiction::cell<py_cds> c) { return cds.cell_to_index(c); }, "c"_a)
        .def(
            "assign_charge_state",
            [](py_cds& cds, fiction::cell<py_cds> c, fiction::sidb_charge_state cs, bool update_charge_index = true)
            { return cds.assign_charge_state(c, cs, update_charge_index); }, "c"_a, "cs"_a,
            "update_charge_index"_a = true)
        .def(
            "assign_charge_by_cell_index", [](py_cds& cds, uint64_t i, fiction::sidb_charge_state cs)
            { return cds.assign_charge_by_cell_index(i, cs); }, "i"_a, "cs"_a)
        .def(
            "assign_all_charge_states",
            [](py_cds& cds, fiction::sidb_charge_state cs) { return cds.assign_all_charge_states(cs); }, "cs"_a)
        .def(
            "assign_dependent_cell", [](py_cds& cds, fiction::cell<py_cds> dependent_cell)
            { return cds.assign_dependent_cell(dependent_cell); }, "dependent_cell"_a)
        .def(
            "assign_base_number", [](py_cds& cds, uint8_t base) { return cds.assign_base_number(base); }, "base"_a)
        .def(
            "add_sidb_defect_to_potential_landscape",
            [](py_cds& cds, fiction::cell<py_cds> c, fiction::sidb_defect defect)
            { return cds.add_sidb_defect_to_potential_landscape(c, defect); }, "c"_a, "defect"_a)
        .def(
            "erase_defect", [](py_cds& cds, fiction::cell<py_cds> c) { return cds.erase_defect(c); }, "c"_a)

        .def(
            "assign_charge_state_by_cell_index",
            [](py_cds& cds, uint64_t index, fiction::sidb_charge_state cs, bool update_charge_configuration = true)
            { return cds.assign_charge_state_by_cell_index(index, cs, update_charge_configuration); }, "index"_a,
            "cs"_a, "update_charge_configuration"_a = true)
        .def(
            "get_charge_state", [](py_cds& cds, fiction::cell<py_cds> c) { return cds.get_charge_state(c); }, "c"_a)
        .def(
            "get_charge_state_by_index",
            [](py_cds& cds, uint64_t index) { return cds.get_charge_state_by_index(index); }, "index"_a)
        .def("get_all_sidb_charges", [](py_cds& cds) { return cds.get_all_sidb_charges(); })

        .def("negative_sidb_detection", [](py_cds& cds) { return cds.negative_sidb_detection(); })
        .def(
            "get_nm_distance_between_sidbs", [](py_cds& cds, fiction::cell<py_cds> c1, fiction::cell<py_cds> c2)
            { return cds.get_nm_distance_between_sidbs(c1, c2); }, "c1"_a, "c2"_a)
        .def(
            "get_nm_distance_by_indices", [](py_cds& cds, uint64_t index1, uint64_t index2)
            { return cds.get_nm_distance_by_indices(index1, index2); }, "index1"_a, "index2"_a)
        .def(
            "calculate_chargeless_potential_between_sidbs_by_index", [](py_cds& cds, uint64_t index1, uint64_t index2)
            { return cds.calculate_chargeless_potential_between_sidbs_by_index(index1, index2); }, "index1"_a,
            "index2"_a)
        .def(
            "calculate_chargeless_potential_between_sidbs",
            [](py_cds& cds, fiction::cell<py_cds> c1, fiction::cell<py_cds> c2)
            { return cds.calculate_chargeless_potential_between_sidbs(c1, c2); }, "c1"_a, "c2"_a)
        .def(
            "get_chargeless_potential_between_sidbs",
            [](py_cds& cds, fiction::cell<py_cds> c1, fiction::cell<py_cds> c2)
            { return cds.get_chargeless_potential_between_sidbs(c1, c2); }, "c1"_a, "c2"_a)
        .def(
            "get_chargless_potential_by_indices", [](py_cds& cds, uint64_t index1, uint64_t index2)
            { return cds.get_chargeless_potential_by_indices(index1, index2); }, "index1"_a, "index2"_a)
        .def(
            "get_potential_between_sidbs", [](py_cds& cds, fiction::cell<py_cds> c1, fiction::cell<py_cds> c2)
            { return cds.get_potential_between_sidbs(c1, c2); }, "c1"_a, "c2"_a)
        .def(
            "update_local_potential", [](py_cds& cds, fiction::charge_distribution_history history_mode)
            { return cds.update_local_potential(history_mode); }, "consider_history"_a)
        .def(
            "get_local_potential", [](py_cds& cds, fiction::cell<py_cds> c) { return cds.get_local_potential(c); },
            "c"_a)
        .def(
            "get_local_potential_by_index",
            [](py_cds& cds, uint64_t index) { return cds.get_local_potential_by_index(index); }, "index"_a)
        .def("assign_system_energy_to_zero", [](py_cds& cds) { return cds.assign_system_energy_to_zero(); })
        .def("recompute_system_energy", [](py_cds& cds) { return cds.recompute_system_energy(); })
        .def("get_system_energy", [](py_cds& cds) { return cds.get_system_energy(); })

        .def(
            "update_after_charge_change",
            [](py_cds& cds, fiction::dependent_cell_mode dep_cell, fiction::energy_calculation energy_calculation_mode,
               fiction::charge_distribution_history history_mode)
            { return cds.update_after_charge_change(dep_cell, energy_calculation_mode, history_mode); },
            py::arg("dep_cell")                = fiction::dependent_cell_mode::FIXED,
            py::arg("energy_calculation_mode") = fiction::energy_calculation::UPDATE_ENERGY,
            py::arg("history_mode")            = fiction::charge_distribution_history::NEGLECT)

        .def("validity_check", &py_cds::validity_check)
        .def("is_physically_valid", &py_cds::is_physically_valid)
        .def("charge_distribution_to_index_general", &py_cds::charge_distribution_to_index_general)
        .def("charge_distribution_to_index", &py_cds::charge_distribution_to_index)
        .def("get_charge_index_and_base", &py_cds::get_charge_index_and_base)
        .def(
            "increase_charge_index_by_one",
            [](py_cds& cds, fiction::dependent_cell_mode dependent_cell_fixed,
               fiction::energy_calculation          recompute_system_energy,
               fiction::charge_distribution_history consider_history, fiction::exhaustive_sidb_simulation_engine engine)
            {
                return cds.increase_charge_index_by_one(dependent_cell_fixed, recompute_system_energy, consider_history,
                                                        engine);
            },
            "dependent_cell_fixed"_a    = fiction::dependent_cell_mode::FIXED,
            "recompute_system_energy"_a = fiction::energy_calculation::UPDATE_ENERGY,
            "consider_history"_a        = fiction::charge_distribution_history::NEGLECT,
            "engine"_a                  = fiction::exhaustive_sidb_simulation_engine::EXGS)

        .def("get_max_charge_index", &py_cds::get_max_charge_index)
        .def("assign_charge_index", &py_cds::assign_charge_index, "charge_index"_a)
        .def("adjacent_search", &py_cds::adjacent_search, "alpha"_a, "negative_indices"_a)
        .def("assign_global_external_potential", &py_cds::assign_global_external_potential, "potential_value"_a,
             "dependent_cell"_a = fiction::dependent_cell_mode::FIXED)
        .def("is_three_state_simulation_required", &py_cds::is_three_state_simulation_required)
        .def("get_positive_candidates", &py_cds::get_positive_candidates)
        .def("three_state_cell_to_index", &py_cds::three_state_cell_to_index, "c"_a)
        .def("two_state_cell_to_index", &py_cds::two_state_cell_to_index, "c"_a)
        .def("index_to_cell", &py_cds::index_to_cell, "index"_a)
        .def("index_to_three_state_cell", &py_cds::index_to_three_state_cell, "index"_a)
        .def("index_to_two_state_cell", &py_cds::index_to_two_state_cell, "index"_a)

        .def("chargeless_potential_at_given_distance", &py_cds::chargeless_potential_at_given_distance, "distance"_a)
        .def("chargeless_potential_generated_by_defect_at_given_distance",
             &py_cds::chargeless_potential_generated_by_defect_at_given_distance, "distance"_a,
             "defect"_a = fiction::sidb_defect{})
        .def("assign_local_external_potential", &py_cds::assign_local_external_potential, "external_potential"_a)
        .def("get_local_external_potentials", &py_cds::get_local_external_potentials)
        .def("reset_local_external_potential", &py_cds::reset_local_external_potentials)
        .def("get_local_defect_potentials", &py_cds::get_local_defect_potentials)
        .def("get_defects", &py_cds::get_defects)
        //
        .def("update_charge_state_of_dependent_cell", &py_cds::update_charge_state_of_dependent_cell)
        .def("get_charge_index_of_sub_layout", &py_cds::get_charge_index_of_sub_layout)
        .def("charge_index_gray_code_to_charge_distribution", &py_cds::charge_index_gray_code_to_charge_distribution,
             "new_gray_code"_a, "old_gray_code"_a)

        .def("increase_charge_index_of_sub_layout_by_one", &py_cds::increase_charge_index_of_sub_layout_by_one,
             "dependent_cell_fixed"_a    = fiction::dependent_cell_mode::FIXED,
             "recompute_system_energy"_a = fiction::energy_calculation::UPDATE_ENERGY,
             "consider_history"_a        = fiction::charge_distribution_history::NEGLECT,
             "engine"_a                  = fiction::exhaustive_sidb_simulation_engine::EXGS)
        .def("assign_charge_index_by_gray_code", &py_cds::assign_charge_index_by_gray_code, "current_gray_code"_a,
             "previous_gray_code"_a, "dependent_cell"_a = fiction::dependent_cell_mode::FIXED,
             "energy_calc_mode"_a = fiction::energy_calculation::UPDATE_ENERGY,
             "history_mode"_a     = fiction::charge_distribution_history::NEGLECT)
        .def("reset_charge_index_sub_layout", &py_cds::reset_charge_index_sub_layout)
        .def("get_max_charge_index_sub_layout", &py_cds::get_max_charge_index_sub_layout)
        .def("assign_charge_index_by_two_gray_codes", &py_cds::assign_charge_index_by_two_gray_codes, "gray_code"_a,
             "gray_code_old"_a)
        .def("get_sidb_order", &py_cds::get_sidb_order)
        .def("add_sidb", &py_cds::add_sidb, "cell"_a, "charge"_a)

        .def("cells",
             [](const py_cds& lyt)
             {
                 std::vector<fiction::coordinate<py_cds>> cells{};
                 cells.reserve(lyt.num_cells());
                 lyt.foreach_cell([&cells](const auto& c) { cells.push_back(c); });
                 return cells;
             })
        .def("pis",
             [](const py_cds& lyt)
             {
                 std::vector<fiction::coordinate<py_cds>> pis{};
                 pis.reserve(lyt.num_pis());
                 lyt.foreach_pi([&pis](const auto& c) { pis.push_back(c); });
                 return pis;
             })
        .def("pos",
             [](const py_cds& lyt)
             {
                 std::vector<fiction::coordinate<py_cds>> pos{};
                 pos.reserve(lyt.num_pos());
                 lyt.foreach_po([&pos](const auto& c) { pos.push_back(c); });
                 return pos;
             })

        .def(
            "is_within_bounds", [](const py_cds& lyt, const fiction::coordinate<py_cds>& c)
            { return lyt.is_within_bounds(c); }, "c"_a, DOC(fiction_cartesian_layout_is_within_bounds))

        .def(
            "bounding_box_2d",
            [](const py_cds& lyt)
            {
                const auto bb = fiction::bounding_box_2d<py_cds>(lyt);
                return std::make_pair(bb.get_min(), bb.get_max());
            },
            DOC(fiction_bounding_box_2d_overridden))

        .def("__repr__",
             [](const py_cds& lyt)
             {
                 std::stringstream ss;
                 print_layout(fiction::convert_to_siqad_coordinates(lyt), ss);
                 return ss.str();
             })

        ;
}

}  // namespace detail

inline void charge_distribution_surfaces(pybind11::module& m)
{
    namespace py = pybind11;

    /**
     * Dependent cell mode.
     */
    py::enum_<fiction::dependent_cell_mode>(m, "dependent_cell_mode", DOC(fiction_dependent_cell_mode),
                                            py::module_local())
        .value("FIXED", fiction::dependent_cell_mode::FIXED, DOC(fiction_dependent_cell_mode_FIXED))
        .value("VARIABLE", fiction::dependent_cell_mode::VARIABLE, DOC(fiction_dependent_cell_mode_VARIABLE))

        ;

    /**
     * Energy calculation.
     */
    py::enum_<fiction::energy_calculation>(m, "energy_calculation", DOC(fiction_energy_calculation), py::module_local())
        .value("KEEP_OLD_ENERGY_VALUE", fiction::energy_calculation::KEEP_OLD_ENERGY_VALUE,
               DOC(fiction_energy_calculation_KEEP_OLD_ENERGY_VALUE))
        .value("UPDATE_ENERGY", fiction::energy_calculation::UPDATE_ENERGY,
               DOC(fiction_energy_calculation_UPDATE_ENERGY))

        ;

    /**
     * Charge distribution history.
     */
    py::enum_<fiction::charge_distribution_history>(m, "charge_distribution_history",
                                                    DOC(fiction_charge_distribution_history), py::module_local())
        .value("CONSIDER", fiction::charge_distribution_history::CONSIDER,
               DOC(fiction_charge_distribution_history_CONSIDER))
        .value("NEGLECT", fiction::charge_distribution_history::NEGLECT,
               DOC(fiction_charge_distribution_history_NEGLECT));

    detail::charge_distribution_surface_layout<py_sidb_111_lattice>(m, "_111");
    detail::charge_distribution_surface_layout<py_sidb_100_lattice>(m, "_100");
    detail::charge_distribution_surface_layout<py_sidb_layout>(m);
}

}  // namespace pyfiction

#endif  // PYFICTION_CHARGE_DISTRIBUTION_SURFACE_HPP<|MERGE_RESOLUTION|>--- conflicted
+++ resolved
@@ -35,8 +35,6 @@
     namespace py = pybind11;
     using namespace pybind11::literals;
 
-<<<<<<< HEAD
-=======
     m.def(
         "charge_state_to_sign", [](fiction::sidb_charge_state& cs) { return fiction::charge_state_to_sign(cs); },
         "cs"_a, DOC(fiction_charge_state_to_sign));
@@ -48,7 +46,6 @@
         { return fiction::charge_configuration_to_string(charge_distribution); }, "charge_distribution"_a,
         DOC(fiction_charge_configuration_to_string));
 
->>>>>>> ec465b85
     using py_cds = py_charge_distribution_surface_layout<Lyt>;
 
     /**
@@ -70,15 +67,8 @@
             "assign_cell_type", [](py_cds& cds, fiction::cell<py_cds> c, typename py_cds::cell_type ct)
             { return cds.assign_cell_type(c, ct); }, "c"_a, "ct"_a)
         .def(
-<<<<<<< HEAD
-            "assign_simulation_parameters",
-            [](py_cds& cds, fiction::sidb_simulation_parameters params)
-            { return cds.assign_simulation_parameters(params); },
-            "params"_a)
-=======
             "assign_physical_parameters", [](py_cds& cds, fiction::sidb_simulation_parameters params)
             { return cds.assign_physical_parameters(params); }, "params"_a)
->>>>>>> ec465b85
         .def("get_phys_params", [](py_cds& cds) { return cds.get_simulation_params(); })
         .def(
             "charge_exists", [](py_cds& cds, fiction::sidb_charge_state cs) { return cds.charge_exists(cs); }, "cs"_a)
