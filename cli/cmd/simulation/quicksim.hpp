--- conflicted
+++ resolved
@@ -113,15 +113,6 @@
 
                     if constexpr (fiction::is_sidb_lattice_100_v<Lyt>)
                     {
-<<<<<<< HEAD
-                        sidb_111_used  = false;
-                        sim_result_100 = fiction::quicksim(*lyt_ptr, params);
-                    }
-                    else if constexpr (fiction::is_sidb_lattice_111_v<Lyt>)
-                    {
-                        sidb_111_used  = true;
-                        sim_result_111 = fiction::quicksim(*lyt_ptr, params);
-=======
                         is_sidb_100_lattice = true;
                         sim_result_100      = fiction::quicksim(*lyt_ptr, params);
                     }
@@ -129,7 +120,6 @@
                     {
                         is_sidb_100_lattice = false;
                         sim_result_111      = fiction::quicksim(*lyt_ptr, params);
->>>>>>> 9becc3af
                     }
                     else
                     {
@@ -199,16 +189,10 @@
      * Minimum energy.
      */
     double min_energy{std::numeric_limits<double>::infinity()};
-<<<<<<< HEAD
     /**
      * Flag to determine the SiDB lattice used for the simulation when logging.
      */
-    bool sidb_111_used = false;
-=======
-
     bool is_sidb_100_lattice = true;
-
->>>>>>> 9becc3af
     /**
      * Logs the resulting information in a log file.
      *
@@ -218,24 +202,6 @@
     {
         try
         {
-<<<<<<< HEAD
-            if (sidb_111_used)
-            {
-                return nlohmann::json{
-                    {"Algorithm name", sim_result_111.algorithm_name},
-                    {"Simulation runtime", sim_result_111.simulation_runtime.count()},
-                    {"Physical parameters",
-                     {{"epsilon_r", sim_result_111.physical_parameters.epsilon_r},
-                      {"lambda_tf", sim_result_111.physical_parameters.lambda_tf},
-                      {"mu_minus", sim_result_111.physical_parameters.mu_minus}}},
-                    {"Lowest state energy (eV)", min_energy},
-                    {"Number of stable states", sim_result_111.charge_distributions.size()},
-                    {"Iteration steps",
-                     std::any_cast<uint64_t>(sim_result_111.additional_simulation_parameters.at("iteration_steps"))},
-                    {"alpha", std::any_cast<double>(sim_result_111.additional_simulation_parameters.at("alpha"))}};
-            }
-
-=======
             if (is_sidb_100_lattice)
             {
                 return nlohmann::json{
@@ -251,7 +217,6 @@
                      std::any_cast<uint64_t>(sim_result_100.additional_simulation_parameters.at("iteration_steps"))},
                     {"alpha", std::any_cast<double>(sim_result_100.additional_simulation_parameters.at("alpha"))}};
             }
->>>>>>> 9becc3af
             return nlohmann::json{
                 {"Algorithm name", sim_result_111.algorithm_name},
                 {"Simulation runtime", sim_result_111.simulation_runtime.count()},
