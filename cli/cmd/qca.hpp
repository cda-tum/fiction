--- conflicted
+++ resolved
@@ -67,11 +67,7 @@
 
             if constexpr (std::is_same_v<fiction::technology<Lyt>, fiction::qca_technology>)
             {
-<<<<<<< HEAD
-                fiction::write_qca_layout(*lyt, filename, ps);
-=======
-                fiction::write_qca_layout(*lyt_ptr, filename);
->>>>>>> c600dd2e
+                fiction::write_qca_layout(*lyt_ptr, filename, ps);
             }
             else
             {
