--- conflicted
+++ resolved
@@ -60,12 +60,7 @@
         {
             using Lyt = typename std::decay_t<decltype(lyt_ptr)>::element_type;
 
-<<<<<<< HEAD
-            if constexpr (fiction::has_inml_technology<Lyt>)
-=======
-            if constexpr (std::is_same_v<fiction::technology<Lyt>, fiction::inml_technology> ||
-                          std::is_same_v<fiction::technology<Lyt>, fiction::qca_technology>)
->>>>>>> 68f91269
+            if constexpr (fiction::has_inml_technology<Lyt> || fiction::has_qca_technology<Lyt>)
             {
                 fiction::write_qll_layout(*lyt_ptr, filename);
             }
