//
// Created by marcel on 04.03.20.
//

#ifndef FICTION_CMD_EQUIV_HPP
#define FICTION_CMD_EQUIV_HPP

#include <fiction/algorithms/design_rule_violations.hpp>
#include <fiction/types.hpp>

#include <alice/alice.hpp>
#include <fmt/format.h>
#include <kitty/print.hpp>
#include <mockturtle/algorithms/equivalence_checking.hpp>
#include <mockturtle/algorithms/miter.hpp>
#include <mockturtle/networks/klut.hpp>
#include <mockturtle/utils/stopwatch.hpp>
#include <nlohmann/json.hpp>

#include <cstdint>
#include <variant>

namespace alice
{

/**
 * Performs equality checks on logic networks; either between specification and gate layout or between two gate
 * layouts.
 */
class equiv_command : public command
{
  public:
    /**
     * Standard constructor. Adds descriptive information, options, and flags.
     *
     * @param e alice::environment that specifies stores etc.
     */
    explicit equiv_command(const environment::ptr& e) :
            command(e, "Performs logical and delay equivalence checks of gate layouts against a specification "
                       "that can either be its own associated logic network or another gate layout.")
    {
        add_flag("--logic_network,-n", "Perform equivalence checking with a logic network");
        add_flag("--gate_layout,-g", "Perform equivalence checking with a gate-level layout");
    }

  protected:
    /**
     * Function to perform the equivalence check call. Fetches the layout(s) and calls the checker.
     */
    void execute() override
    {
        result = {};

        if (is_set("logic_network") && is_set("gate_layout"))
        {
            auto& lns = store<fiction::logic_network_t>();

            if (lns.empty())
            {
                env->out() << "[w] no logic network in store" << std::endl;
                return;
            }

            auto& gls = store<fiction::gate_layout_t>();

            if (gls.empty())
            {
                env->out() << "[w] no gate layout in store" << std::endl;
                return;
            }

            if (const auto& lyt = gls.current(); has_no_drvs(lyt))
            {
                equivalence_checking(lns.current(), lyt);
            }
            else
            {
                env->out() << "[e] specified layout has DRVs and, thus, cannot be checked for equivalence" << std::endl;
            }
        }
        else if (is_set("logic_network"))
        {
            auto& lns = store<fiction::logic_network_t>();

            if (lns.size() < 2)
            {
                env->out() << "[w] need at least two logic networks in store" << std::endl;
                return;
            }

            equivalence_checking(lns[lns.size() - 1], lns[lns.size() - 2]);
        }
        else if (is_set("gate_layout"))
        {
            auto& gls = store<fiction::gate_layout_t>();

            if (gls.size() < 2)
            {
                env->out() << "[w] need at least two gate layouts in store" << std::endl;
                return;
            }

            if (const auto& lyt1 = gls[gls.size() - 1], lyt2 = gls[gls.size() - 2];
                has_no_drvs(lyt1) && has_no_drvs(lyt2))
            {
                equivalence_checking(lyt1, lyt2);
            }
            else
            {
                env->out() << "[e] specified layout has DRVs and, thus, cannot be checked for equivalence" << std::endl;
            }
        }
        else
        {
            env->out() << "[w] at least one store must be specified" << std::endl;
        }

        //
        //        env->out() << "[i] the layout is "
        //                   << (result.eq == equivalence_checker::equiv_result::eq_type::NONE ? "NOT" :
        //                       result.eq == equivalence_checker::equiv_result::eq_type::WEAK ? "WEAKLY" :
        //                                                                                       "STRONGLY")
        //                   << " equivalent to its specification";
        //
        //        if (result.eq == equivalence_checker::equiv_result::eq_type::NONE && !result.counter_example.empty())
        //        {
        //            env->out() << " with counter example ";
        //            for (const auto c : result.counter_example) env->out() << c;
        //        }
        //        else if (result.eq == equivalence_checker::equiv_result::eq_type::WEAK)
        //        {
        //            if (!is_set("gate_layout"))
        //                env->out() << " with a delay of " << result.delay << " cycles";
        //        }
        //        env->out() << std::endl;
    }

    /**
     * Logs the resulting information in a log file.
     *
     * @return JSON object containing information about the equivalence checking process.
     */
    nlohmann::json log() const override
    {
        return nlohmann::json{{"equivalence type", result.eq == equiv_result::eq_type::NO   ? "NOT EQ" :
                                                   result.eq == equiv_result::eq_type::WEAK ? "WEAK" :
                                                                                              "STRONG"},
                              {"counter example", result.counter_example},
                              {"delay", result.delay},
                              {"runtime (s)", mockturtle::to_seconds(result.runtime)}};
    }

  private:
    /**
     * Encapsulates the equivalence call information.
     */
    struct equiv_result
    {
        /**
         * The different equivalence types possible. See above for more information.
         */
        enum class eq_type
        {
            NO,
            WEAK,
            STRONG
        };
        /**
         * Stores the equivalence type.
         */
        eq_type eq;
        /**
         * Delay value at which weak equivalence manifests.
         */
        std::size_t delay = 0ul;
        /**
         * Stores a possible counter example.
         */
        std::vector<bool> counter_example{};
        /**
         * Stores the runtime.
         */
        mockturtle::stopwatch<>::duration runtime{0};
    };

    equiv_result result{};

    template <typename LytVariant>
    bool has_no_drvs(const LytVariant& lyt_variant) const noexcept
    {
        const auto num_drvs = [](auto&& lyt_ptr) -> uint64_t
        {
            fiction::gate_level_drv_stats st{};

            gate_level_drvs(*lyt_ptr, {}, &st);

            return st.drvs;
        };

        return std::visit(num_drvs, lyt_variant) == 0;
    }

    template <typename NtkOrLytVariant1, typename NtkOrLytVariant2>
    void equivalence_checking(const NtkOrLytVariant1& ntk_or_lyt_variant1, const NtkOrLytVariant2& ntk_or_lyt_variant_2)
    {
        const auto equiv_check = [this](auto&& ntk_or_lyt_ptr1, auto&& ntk_or_lyt_ptr2) -> bool
        {
            mockturtle::stopwatch stop{result.runtime};

            auto miter = mockturtle::miter<mockturtle::klut_network>(*ntk_or_lyt_ptr1, *ntk_or_lyt_ptr2);

            if (miter)
            {
                mockturtle::equivalence_checking_stats st;

                auto eq = mockturtle::equivalence_checking(*miter, {}, &st);

                if (eq.has_value())
                {
                    result.eq = *eq ? equiv_result::eq_type::STRONG : equiv_result::eq_type::NO;

                    if (!(*eq))
                        result.counter_example = st.counter_example;
                }
                else
                {
                    env->out() << "[e] resource limit exceeded" << std::endl;
                    return false;
                }
            }
            else
            {
                env->out() << "[w] both networks/layouts must have the same number of primary inputs and outputs"
                           << std::endl;
                return false;
            }

            return true;
        };

<<<<<<< HEAD
        const auto get_name = [](auto&& ntk_or_lyt) -> std::string
        {
            using NtkOrLyt = typename std::decay_t<decltype(ntk_or_lyt)>::element_type;

            if constexpr (mockturtle::has_get_network_name_v<NtkOrLyt>)
            {
                return ntk_or_lyt->get_network_name();
            }
            else if constexpr (fiction::has_get_layout_name_v<NtkOrLyt>)
            {
                return ntk_or_lyt->get_layout_name();
            }

            return {};
        };
=======
        const auto get_name = [](auto&& ntk_or_lyt_ptr) { return ntk_or_lyt_ptr->get_network_name(); };
>>>>>>> c600dd2e

        bool success = std::visit(equiv_check, ntk_or_lyt_variant1, ntk_or_lyt_variant_2);

        if (success)
        {
            env->out() << fmt::format("[i] {} and {} are{} equivalent", std::visit(get_name, ntk_or_lyt_variant1),
                                      std::visit(get_name, ntk_or_lyt_variant_2),
                                      result.eq == equiv_result::eq_type::NO ? " NOT" : "")
                       << std::endl;
        }
    }
};

ALICE_ADD_COMMAND(equiv, "Verification")

}  // namespace alice

#endif  // FICTION_CMD_EQUIV_HPP<|MERGE_RESOLUTION|>--- conflicted
+++ resolved
@@ -238,25 +238,21 @@
             return true;
         };
 
-<<<<<<< HEAD
-        const auto get_name = [](auto&& ntk_or_lyt) -> std::string
-        {
-            using NtkOrLyt = typename std::decay_t<decltype(ntk_or_lyt)>::element_type;
+        const auto get_name = [](auto&& ntk_or_lyt_ptr) -> std::string
+        {
+            using NtkOrLyt = typename std::decay_t<decltype(ntk_or_lyt_ptr)>::element_type;
 
             if constexpr (mockturtle::has_get_network_name_v<NtkOrLyt>)
             {
-                return ntk_or_lyt->get_network_name();
+                return ntk_or_lyt_ptr->get_network_name();
             }
             else if constexpr (fiction::has_get_layout_name_v<NtkOrLyt>)
             {
-                return ntk_or_lyt->get_layout_name();
+                return ntk_or_lyt_ptr->get_layout_name();
             }
 
             return {};
         };
-=======
-        const auto get_name = [](auto&& ntk_or_lyt_ptr) { return ntk_or_lyt_ptr->get_network_name(); };
->>>>>>> c600dd2e
 
         bool success = std::visit(equiv_check, ntk_or_lyt_variant1, ntk_or_lyt_variant_2);
 
