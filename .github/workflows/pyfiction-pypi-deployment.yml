--- conflicted
+++ resolved
@@ -45,11 +45,6 @@
 
 env:
   Z3_VERSION: 4.13.0
-<<<<<<< HEAD
-  ENABLE_Z3: 'ON'
-  ENABLE_ALGLIB: 'ON'
-=======
->>>>>>> f2264fdc
 
 jobs:
   build_sdist:
@@ -86,6 +81,7 @@
     runs-on: ${{ matrix.runs-on }}
 
     strategy:
+      fail-fast: false
       matrix:
         runs-on: [ubuntu-latest, macos-13, macos-14, windows-latest]
 
@@ -122,21 +118,8 @@
           version: "latest"
           enable-cache: true
 
-<<<<<<< HEAD
-      - name: Build wheel
-        uses: pypa/cibuildwheel@v2.21.3
-        env:
-          CIBW_BEFORE_ALL_LINUX: >
-            echo "Setup Z3" &&
-            /opt/python/cp39-cp39/bin/pip install z3-solver==${{ env.Z3_VERSION }}
-          CIBW_BUILD: ${{ matrix.python }}-*
-          CIBW_ENVIRONMENT_MACOS: MACOSX_DEPLOYMENT_TARGET=10.15
-          CIBW_TEST_EXTRAS: test
-          CIBW_TEST_COMMAND: 'python -m unittest discover --start-directory {project} --verbose'
-=======
       - name: Build wheels
         uses: pypa/cibuildwheel@v2.22
->>>>>>> f2264fdc
 
       - name: Upload wheel as an artifact
         uses: actions/upload-artifact@v4
@@ -145,54 +128,6 @@
           path: ./wheelhouse/*.whl
           overwrite: true
 
-<<<<<<< HEAD
-  build_sdist:
-    name: 📦 Build Source Distribution
-    runs-on: ubuntu-latest
-    steps:
-      - name: Clone respository
-        uses: actions/checkout@v4
-        with:
-          submodules: recursive
-          fetch-depth: 0
-
-      - name: Setup ccache
-        uses: hendrikmuhs/ccache-action@v1.2
-        with:
-          key: 'ubuntu-latest-pyfiction'
-          variant: ccache
-          save: true
-          max-size: 10G
-
-      - name: Setup Python
-        uses: actions/setup-python@v5
-        with:
-          python-version: '3.10'
-          cache: 'pip'
-
-      - if: ${{env.ENABLE_Z3 == 'ON'}}
-        name: Setup Z3 Solver
-        uses: cda-tum/setup-z3@v1
-        with:
-          version: ${{ env.Z3_VERSION }}
-        env:
-          GITHUB_TOKEN: ${{ secrets.GITHUB_TOKEN }}
-
-      - name: Build sdist
-        run: pipx run build --sdist
-
-      - name: Test sdist
-        run: z3=${{env.ENABLE_Z3}} alglib=${{env.ENABLE_ALGLIB}} pip install dist/*.tar.gz --verbose
-
-      - name: Upload sdist as an artifact
-        uses: actions/upload-artifact@v4
-        with:
-          name: cibw-sdist
-          path: dist/*.tar.gz
-          overwrite: true
-
-=======
->>>>>>> f2264fdc
   publish_to_pypi:
     needs: [build_wheels, build_sdist]
     runs-on: ubuntu-latest
