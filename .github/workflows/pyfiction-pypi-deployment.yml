--- conflicted
+++ resolved
@@ -83,17 +83,8 @@
     strategy:
       fail-fast: false
       matrix:
-<<<<<<< HEAD
-        config:
-          - { os: ubuntu-22.04, arch: x64 }
-          - { os: macos-13, arch: x64 }
-          - { os: macos-14, arch: arm64 }
-          - { os: windows-2019, arch: x64 }
-        python: ["cp38", "cp39", "cp310", "cp311", "cp312", "cp313"]
-=======
-        runs-on: [ ubuntu-latest, macos-13, macos-14, windows-latest ]
+        runs-on: [ubuntu-latest, macos-13, macos-14, windows-latest]
 
->>>>>>> af4650bc
     steps:
       - uses: actions/checkout@v4
         with:
@@ -106,12 +97,7 @@
       - name: Setup ccache
         uses: hendrikmuhs/ccache-action@v1.2
         with:
-<<<<<<< HEAD
           key: "${{matrix.config.os}}-pyfiction"
-          variant: ccache
-=======
-          key: '${{matrix.config.os}}-pyfiction'
->>>>>>> af4650bc
           save: true
           max-size: 10G
 
