--- conflicted
+++ resolved
@@ -56,16 +56,14 @@
           save: true
           max-size: 10G
 
-<<<<<<< HEAD
       - name: Setup Python
         uses: actions/setup-python@v4
         with:
           python-version: '3.9.x'
           cache: 'pip'
-=======
+
       - name: Setup mold
         uses: rui314/setup-mold@v1
->>>>>>> cc6075be
 
       - name: Install pip packages
         uses: BSFishy/pip-action@v1
