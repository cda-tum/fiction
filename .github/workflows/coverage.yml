--- conflicted
+++ resolved
@@ -39,13 +39,8 @@
   build_and_test:
     strategy:
       matrix:
-<<<<<<< HEAD
         os: [ ubuntu-24.04 ]
         compiler: [ g++-12 ]
-=======
-        os: [ubuntu-22.04]
-        compiler: [g++-11]
->>>>>>> 025679e3
 
     name: Coverage on ${{matrix.os}} with ${{matrix.compiler}}
     runs-on: ${{matrix.os}}
