--- conflicted
+++ resolved
@@ -47,14 +47,6 @@
       - name: Install the Compiler
         run: sudo apt-get update && sudo apt-get install -yq ${{matrix.compiler}}
 
-<<<<<<< HEAD
-=======
-      - name: Setup Python
-        uses: actions/setup-python@v5
-        with:
-          python-version: '3.9.x'
-
->>>>>>> e172b810
       - name: Clone Repository
         uses: actions/checkout@v4
         with:
@@ -69,7 +61,7 @@
           max-size: 10G
 
       - name: Setup Python
-        uses: actions/setup-python@v4
+        uses: actions/setup-python@v5
         with:
           python-version: '3.9.x'
           cache: 'pip'
