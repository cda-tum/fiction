name: macOS CI

on:
  push:
    branches: [ 'main' ]
    paths:
      - '**/*.hpp'
      - '**/*.cpp'
      - '**/*.cmake'
      - '**/CMakeLists.txt'
      - 'libs/**'
      - '.github/workflows/macos.yml'
      - '!bindings/pyfiction/include/pyfiction/pybind11_mkdoc_docstrings.hpp'
  pull_request:
    branches: [ 'main' ]
    paths:
      - '**/*.hpp'
      - '**/*.cpp'
      - '**/*.cmake'
      - '**/CMakeLists.txt'
      - 'libs/**'
      - '.github/workflows/macos.yml'
      - '!bindings/pyfiction/include/pyfiction/pybind11_mkdoc_docstrings.hpp'
  merge_group:

concurrency:
  group: ${{ github.workflow }}-${{ github.head_ref || github.run_id }}
  cancel-in-progress: true

defaults:
  run:
    shell: bash

env:
  Z3_VERSION: 4.10.0

jobs:
  build_and_test:
    strategy:
      matrix:
        os: [ macos-13, macos-14 ]
        compiler: [ g++-11, g++-12, g++-13, clang++ ]
        include:
          - os: macos-13
            architecture: x64
          - os: macos-14
            architecture: arm64
          - compiler: clang++
            ccompiler: clang
          - compiler: g++-11
            ccompiler: gcc-11
          - compiler: g++-12
            ccompiler: gcc-12
        exclude:
          - os: macos-14
            compiler: g++-11
          - os: macos-14
            compiler: g++-12
          - os: macos-14
            compiler: g++-13

    name: ${{matrix.os}} with ${{matrix.compiler}}
    runs-on: ${{matrix.os}}

    steps:
      - name: Clone Repository
        uses: actions/checkout@v4
        with:
          submodules: recursive

      # Setup TBB for parallel STL algorithms via Homebrew
      - name: Setup TBB
        run: brew install tbb

      - name: Setup XCode version
        uses: maxim-lobanov/setup-xcode@v1
        with:
          xcode-version: "^14.2"

      - name: Setup ccache
        uses: hendrikmuhs/ccache-action@v1.2
        with:
          key: '${{matrix.os}}-${{matrix.compiler}}'
          variant: ccache
          save: true
          max-size: 10G

      - name: Setup Z3 Solver
        id: z3
        uses: cda-tum/setup-z3@v1
        with:
          version: ${{env.Z3_VERSION}}
          platform: macOS
          architecture: ${{matrix.architecture}}
        env:
          GITHUB_TOKEN: ${{secrets.GITHUB_TOKEN}}

<<<<<<< HEAD
      - name: Setup ALGLIB
        run: |
          git clone https://github.com/S-Dafarra/alglib-cmake.git
          cd alglib-cmake
          mkdir build && cd build
          cmake ..
          make -j4
          sudo make install

      - name: Create Build Environment
        run: cmake -E make_directory ${{github.workspace}}/build
=======
>>>>>>> c6eb4558

      # Build and test pipeline for Debug mode

      - name: Create Build Environment (Debug)
        run: cmake -E make_directory ${{github.workspace}}/build_debug

      - name: Configure CMake (Debug)
        working-directory: ${{github.workspace}}/build_debug
        run: >
          cmake ${{github.workspace}}
          -DCMAKE_CXX_COMPILER=${{matrix.compiler}}
          -DCMAKE_BUILD_TYPE=Debug
          -DFICTION_ENABLE_UNITY_BUILD=ON
          -DFICTION_ENABLE_PCH=ON
          -DFICTION_CLI=ON
          -DFICTION_TEST=ON
          -DFICTION_BENCHMARK=OFF
          -DFICTION_EXPERIMENTS=ON
          -DFICTION_Z3=ON
          -DFICTION_PROGRESS_BARS=OFF
          -DFICTION_WARNINGS_AS_ERRORS=OFF
          -DMOCKTURTLE_EXAMPLES=OFF

      - name: Build (Debug)
        working-directory: ${{github.workspace}}/build_debug
        run: cmake --build . --config Debug -j4  # all macOS runners provide at least 3 cores

      - name: Test (Debug)
        working-directory: ${{github.workspace}}/build_debug
        run: ctest -C Debug --verbose --output-on-failure --repeat until-pass:3 --parallel 4


      # Build and test pipeline for Release mode

      - name: Create Build Environment (Release)
        run: cmake -E make_directory ${{github.workspace}}/build_release

      - name: Configure CMake (Release)
        working-directory: ${{github.workspace}}/build_release
        run: >
          cmake ${{github.workspace}}
          -DCMAKE_CXX_COMPILER=${{matrix.compiler}}
          -DCMAKE_BUILD_TYPE=Release
          -DFICTION_ENABLE_UNITY_BUILD=ON
          -DFICTION_ENABLE_PCH=ON
          -DFICTION_CLI=ON
          -DFICTION_TEST=ON
          -DFICTION_BENCHMARK=OFF
          -DFICTION_EXPERIMENTS=ON
          -DFICTION_Z3=ON
          -DFICTION_ALGLIB=ON
          -DFICTION_PROGRESS_BARS=OFF
          -DFICTION_WARNINGS_AS_ERRORS=OFF
          -DMOCKTURTLE_EXAMPLES=OFF

      - name: Build (Release)
        working-directory: ${{github.workspace}}/build_release
        run: cmake --build . --config Release -j4  # all macOS runners provide at least 3 cores

      - name: Test (Release)
        working-directory: ${{github.workspace}}/build_release
        run: ctest -C Release --verbose --output-on-failure --repeat until-pass:3 --parallel 4<|MERGE_RESOLUTION|>--- conflicted
+++ resolved
@@ -95,7 +95,6 @@
         env:
           GITHUB_TOKEN: ${{secrets.GITHUB_TOKEN}}
 
-<<<<<<< HEAD
       - name: Setup ALGLIB
         run: |
           git clone https://github.com/S-Dafarra/alglib-cmake.git
@@ -105,10 +104,6 @@
           make -j4
           sudo make install
 
-      - name: Create Build Environment
-        run: cmake -E make_directory ${{github.workspace}}/build
-=======
->>>>>>> c6eb4558
 
       # Build and test pipeline for Debug mode
 
@@ -128,6 +123,7 @@
           -DFICTION_BENCHMARK=OFF
           -DFICTION_EXPERIMENTS=ON
           -DFICTION_Z3=ON
+          -DFICTION_ALGLIB=ON
           -DFICTION_PROGRESS_BARS=OFF
           -DFICTION_WARNINGS_AS_ERRORS=OFF
           -DMOCKTURTLE_EXAMPLES=OFF
