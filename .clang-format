--- conflicted
+++ resolved
@@ -49,19 +49,13 @@
 FixNamespaceComments: true
 IncludeBlocks: Regroup
 IncludeCategories:
-  - Regex: '<(:?catch2)\/[a-zA-Z0-9_]+.+>$'
+  - Regex: '<catch2\/[a-zA-Z0-9_]+.+>$'
     Priority: 1
-<<<<<<< HEAD
-  - Regex: '<(fiction)\/[a-zA-Z0-9_]+.+>$'
-    Priority: 2
-  - Regex: '<(alice|lorina|mockturtle|kitty|bill|nlohmann|fmt|z3|tinyxml2)\/?[a-zA-Z0-9_]*.+>$'
-=======
   - Regex: '"[a-zA-Z0-9_\.]+.+"$'
     Priority: 2
-  - Regex: '<(:?fiction)\/[a-zA-Z0-9_]+.+>$'
->>>>>>> df2d38ae
+  - Regex: '<fiction\/[a-zA-Z0-9_]+.+>$'
     Priority: 3
-  - Regex: '<(:?alice|lorina|mockturtle|kitty|bill|nlohmann|fmt|z3)\/[a-zA-Z0-9_]+.+>$'
+  - Regex: '<(alice|lorina|mockturtle|kitty|bill|nlohmann|fmt|z3|tinyxml2)\/[a-zA-Z0-9_]*.+>$'
     Priority: 4
   - Regex: '<z3[a-zA-Z0-9_\+]+.+>$'
     Priority: 5
