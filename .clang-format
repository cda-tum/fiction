﻿---
AlignAfterOpenBracket: Align
AlignConsecutiveAssignments: Consecutive
AlignConsecutiveDeclarations: Consecutive
AlignConsecutiveBitFields: Consecutive
AlignConsecutiveMacros: Consecutive
AlignEscapedNewlines: Left
AlignOperands: Align
AlignTrailingComments: true
AllowAllArgumentsOnNextLine: false
AllowAllParametersOfDeclarationOnNextLine: false
AllowAllConstructorInitializersOnNextLine: false
ConstructorInitializerAllOnOneLineOrOnePerLine: true
AllowShortBlocksOnASingleLine: Empty
AllowShortCaseLabelsOnASingleLine: true
AllowShortFunctionsOnASingleLine: Empty
AllowShortIfStatementsOnASingleLine: Never
AllowShortLambdasOnASingleLine: All
AllowShortLoopsOnASingleLine: true
AlwaysBreakTemplateDeclarations: Yes
BreakBeforeBraces: Custom
BraceWrapping:
  AfterCaseLabel: true
  AfterClass: true
  AfterControlStatement: Always
  AfterEnum: true
  AfterFunction: true
  AfterNamespace: true
  AfterObjCDeclaration: true
  AfterStruct: true
  AfterUnion: true
  AfterExternBlock: true
  BeforeCatch: true
  BeforeElse: true
  BeforeLambdaBody: true
  BeforeWhile: false
  IndentBraces: false
  SplitEmptyFunction: false
  SplitEmptyRecord: false
  SplitEmptyNamespace: false
BreakBeforeTernaryOperators: false
PointerAlignment: Left
BreakConstructorInitializers: AfterColon
BreakInheritanceList: BeforeColon
ColumnLimit: 120
ConstructorInitializerIndentWidth: 8
Cpp11BracedListStyle: true
DisableFormat: false
FixNamespaceComments: true
IncludeBlocks: Regroup
IncludeCategories:
  - Regex: '<catch2\/[a-zA-Z0-9_]+.+>$'
    Priority: 1
  - Regex: '"[a-zA-Z0-9_\.]+.+"$'
    Priority: 2
  - Regex: '<fiction\/[a-zA-Z0-9_]+.+>$'
    Priority: 3
<<<<<<< HEAD
  - Regex: '<(alice|lorina|mockturtle|kitty|bill|nlohmann|fmt|z3|tinyxml2)\/[a-zA-Z0-9_]*.+>$'
=======
  - Regex: '<(alice|lorina|mockturtle|kitty|bill|nlohmann|fmt|z3|phmap|tinyxml2)(\/[a-zA-Z0-9_])*.+>$'
>>>>>>> 70d6a915
    Priority: 4
  - Regex: '<z3[a-zA-Z0-9_\+]+.+>$'
    Priority: 5
  - Regex: '<[a-zA-Z0-9_]+>$'
    Priority: 6
IndentCaseLabels: true
IndentWidth: 4
Language: Cpp
ReflowComments: true
SortIncludes: CaseSensitive
SortUsingDeclarations: true
SpaceAfterLogicalNot: false
SpaceAfterTemplateKeyword: true
SpaceBeforeAssignmentOperators: true
SpaceBeforeCpp11BracedList: false
SpaceBeforeCtorInitializerColon: true
SpaceBeforeInheritanceColon: true
SpaceBeforeParens: ControlStatements
SpaceBeforeRangeBasedForLoopColon: true
SpaceInEmptyParentheses: false
SpacesBeforeTrailingComments: 2
SpacesInAngles: false
SpacesInCStyleCastParentheses: false
SpacesInContainerLiterals: false
SpacesInParentheses: false
SpacesInSquareBrackets: false
Standard: c++17
UseTab: Never

...<|MERGE_RESOLUTION|>--- conflicted
+++ resolved
@@ -55,11 +55,7 @@
     Priority: 2
   - Regex: '<fiction\/[a-zA-Z0-9_]+.+>$'
     Priority: 3
-<<<<<<< HEAD
-  - Regex: '<(alice|lorina|mockturtle|kitty|bill|nlohmann|fmt|z3|tinyxml2)\/[a-zA-Z0-9_]*.+>$'
-=======
   - Regex: '<(alice|lorina|mockturtle|kitty|bill|nlohmann|fmt|z3|phmap|tinyxml2)(\/[a-zA-Z0-9_])*.+>$'
->>>>>>> 70d6a915
     Priority: 4
   - Regex: '<z3[a-zA-Z0-9_\+]+.+>$'
     Priority: 5
