//
// Created by marcel on 08.08.23.
//

#include "fiction_experiments.hpp"  // experiment class

#include <fiction/algorithms/simulation/sidb/operational_domain.hpp>      // operational domain computation algorithms
#include <fiction/algorithms/simulation/sidb/sidb_simulation_engine.hpp>  // SiDB simulation engines
#include <fiction/algorithms/simulation/sidb/sidb_simulation_parameters.hpp>  // SiDB simulation parameters
#include <fiction/io/read_sqd_layout.hpp>                                     // reader for SiDB layouts
#include <fiction/io/write_operational_domain.hpp>                            // writer for operational domains
#include <fiction/types.hpp>                    // pre-defined types suitable for the FCN domain
#include <fiction/utils/truth_table_utils.hpp>  // truth tables helper functions

#include <fmt/format.h>                    // string formatting
#include <mockturtle/utils/stopwatch.hpp>  // stopwatch for measuring time

#include <array>
#include <cstdint>
#include <cstdlib>
#include <filesystem>
#include <iostream>
#include <string>
#include <utility>
#include <vector>

using namespace fiction;

int main()  // NOLINT
{
    experiments::experiment<std::string, uint64_t, uint64_t, double, uint64_t, double, uint64_t, double, uint64_t,
                            double, uint64_t, double, uint64_t, double, uint64_t, double, uint64_t, double>
        opdomain_exp{
            "Operational Domain SiQAD",
            "Name",
            "#SiDBs",  // Benchmark
            "#Samples (GS)",
            "op. (GS)",
            "sim calls (GS)",
            "t in s (GS)",  // Grid Search
            "#Samples (RS)",
            "op. (RS)",
            "sim calls (RS)",
            "t in s (RS)",  // Random Sampling
            "#Samples (FF)",
            "op. (FF)",
            "sim calls (FF)",
            "t in s (FF)",  // Flood Fill
            "#Samples (CT)",
            "op. (CT)",
            "sim calls (CT)",
            "t in s (CT)"  // Contour Tracing
        };

    // simulation parameters
    sidb_simulation_parameters sim_params{};
    sim_params.base     = 2;
    sim_params.mu_minus = -0.28;

    // operational domain parameters
    operational_domain_params op_domain_params{};
    op_domain_params.operational_params.simulation_parameters = sim_params;
    op_domain_params.operational_params.sim_engine            = sidb_simulation_engine::QUICKEXACT;
    op_domain_params.sweep_dimensions         = {{sweep_parameter::EPSILON_R}, {sweep_parameter::LAMBDA_TF}};
    op_domain_params.sweep_dimensions[0].min  = 1.0;
    op_domain_params.sweep_dimensions[0].max  = 10.0;
    op_domain_params.sweep_dimensions[0].step = 0.05;
    op_domain_params.sweep_dimensions[1].min  = 1.0;
    op_domain_params.sweep_dimensions[1].max  = 10.0;
    op_domain_params.sweep_dimensions[1].step = 0.05;

    // write operational domain parameters
    write_operational_domain_params write_op_domain_params{};
    write_op_domain_params.non_operational_tag = "0";
    write_op_domain_params.operational_tag     = "1";
    write_op_domain_params.writing_mode        = write_operational_domain_params::sample_writing_mode::ALL_SAMPLES;

    static const std::string folder = fmt::format("{}sidb_gate_libraries/siqad_gates/", EXPERIMENTS_PATH);

    static const std::array<std::pair<std::string, std::vector<tt>>, 5> gates = {
        std::make_pair("and", std::vector<tt>{create_and_tt()}),
        std::make_pair("nand", std::vector<tt>{create_nand_tt()}),
        std::make_pair("xnor", std::vector<tt>{create_xnor_tt()}),
        std::make_pair("xor", std::vector<tt>{create_xor_tt()}), std::make_pair("or", std::vector<tt>{create_or_tt()})};

    // total number of samples
    static std::size_t total_samples_gs = 0;
    static std::size_t total_samples_rs = 0;
    static std::size_t total_samples_ff = 0;
    static std::size_t total_samples_ct = 0;

    // total number of simulator calls
    static std::size_t total_sim_calls_gs = 0;
    static std::size_t total_sim_calls_rs = 0;
    static std::size_t total_sim_calls_ff = 0;
    static std::size_t total_sim_calls_ct = 0;

    // total runtime
    static double total_runtime_gs = 0.0;
    static double total_runtime_rs = 0.0;
    static double total_runtime_ff = 0.0;
    static double total_runtime_ct = 0.0;

    for (const auto& [gate, truth_table] : gates)
    {
<<<<<<< HEAD
        for (const auto& file : std::filesystem::directory_iterator(fmt::format("{}{}", folder, gate)))
        {
            const auto& benchmark = file.path();

            std::cout << benchmark << std::endl;

            const auto lyt = read_sqd_layout<sidb_100_cell_clk_lyt_siqad>(benchmark.string(), gate);

            // operational domain stats
            operational_domain_stats op_domain_stats_gs{};
            operational_domain_stats op_domain_stats_rs{};
            operational_domain_stats op_domain_stats_ff{};
            operational_domain_stats op_domain_stats_ct{};

            // compute the operational domains
            const auto op_domain_gs =
                operational_domain_grid_search(lyt, truth_table, op_domain_params, &op_domain_stats_gs);
            const auto op_domain_rs =
                operational_domain_random_sampling(lyt, truth_table, 2500, op_domain_params, &op_domain_stats_rs);
            const auto op_domain_ff = operational_domain_flood_fill(lyt, truth_table, 250, op_domain_params,
                                                                    std::nullopt, &op_domain_stats_ff);
            const auto op_domain_ct = operational_domain_contour_tracing(lyt, truth_table, 100, op_domain_params,
                                                                         std::nullopt, &op_domain_stats_ct);

            // write the operational domains to a CSV file
            write_operational_domain(op_domain_gs,
                                     fmt::format("{}operational_domain_grid_search_siqad_{}.csv", folder, gate),
                                     write_op_domain_params);
            write_operational_domain(op_domain_rs,
                                     fmt::format("{}operational_domain_random_sampling_siqad_{}.csv", folder, gate),
                                     write_op_domain_params);
            write_operational_domain(op_domain_ff,
                                     fmt::format("{}operational_domain_flood_fill_siqad_{}.csv", folder, gate),
                                     write_op_domain_params);
            write_operational_domain(op_domain_ct,
                                     fmt::format("{}operational_domain_contour_tracing_siqad_{}.csv", folder, gate),
                                     write_op_domain_params);

            // update the total number of samples
            total_samples_gs += op_domain_stats_gs.num_evaluated_parameter_combinations;
            total_samples_rs += op_domain_stats_rs.num_evaluated_parameter_combinations;
            total_samples_ff += op_domain_stats_ff.num_evaluated_parameter_combinations;
            total_samples_ct += op_domain_stats_ct.num_evaluated_parameter_combinations;

            // update the total number of simulator calls
            total_sim_calls_gs += op_domain_stats_gs.num_simulator_invocations;
            total_sim_calls_rs += op_domain_stats_rs.num_simulator_invocations;
            total_sim_calls_ff += op_domain_stats_ff.num_simulator_invocations;
            total_sim_calls_ct += op_domain_stats_ct.num_simulator_invocations;

            // update the total runtime
            total_runtime_gs += mockturtle::to_seconds(op_domain_stats_gs.time_total);
            total_runtime_rs += mockturtle::to_seconds(op_domain_stats_rs.time_total);
            total_runtime_ff += mockturtle::to_seconds(op_domain_stats_ff.time_total);
            total_runtime_ct += mockturtle::to_seconds(op_domain_stats_ct.time_total);

            // compute the operational percentages
            const auto operational_percentage_gs =
                static_cast<double>(op_domain_stats_gs.num_operational_parameter_combinations) /
                static_cast<double>(op_domain_stats_gs.num_evaluated_parameter_combinations);
            const auto operational_percentage_rs =
                static_cast<double>(op_domain_stats_rs.num_operational_parameter_combinations) /
                static_cast<double>(op_domain_stats_rs.num_evaluated_parameter_combinations);
            const auto operational_percentage_ff =
                static_cast<double>(op_domain_stats_ff.num_operational_parameter_combinations) /
                static_cast<double>(op_domain_stats_ff.num_evaluated_parameter_combinations);
            const auto operational_percentage_ct =
                static_cast<double>(op_domain_stats_ct.num_operational_parameter_combinations) /
                static_cast<double>(op_domain_stats_ct.num_evaluated_parameter_combinations);

            opdomain_exp(
                // Benchmark
                benchmark.string(), lyt.num_cells(),

                // Grid Search
                op_domain_stats_gs.num_evaluated_parameter_combinations, operational_percentage_gs,
                op_domain_stats_gs.num_simulator_invocations, mockturtle::to_seconds(op_domain_stats_gs.time_total),

                // Random Sampling
                op_domain_stats_rs.num_evaluated_parameter_combinations, operational_percentage_rs,
                op_domain_stats_rs.num_simulator_invocations, mockturtle::to_seconds(op_domain_stats_rs.time_total),

                // Flood Fill
                op_domain_stats_ff.num_evaluated_parameter_combinations, operational_percentage_ff,
                op_domain_stats_ff.num_simulator_invocations, mockturtle::to_seconds(op_domain_stats_ff.time_total),

                // Contour Tracing
                op_domain_stats_ct.num_evaluated_parameter_combinations, operational_percentage_ct,
                op_domain_stats_ct.num_simulator_invocations, mockturtle::to_seconds(op_domain_stats_ct.time_total)

            );
        }
=======
        const auto lyt = read_sqd_layout<sidb_100_cell_clk_lyt_siqad>(fmt::format("{}/{}.sqd", folder, gate), gate);

        // operational domain stats
        operational_domain_stats op_domain_stats_gs{};
        operational_domain_stats op_domain_stats_rs{};
        operational_domain_stats op_domain_stats_ff{};
        operational_domain_stats op_domain_stats_ct{};

        // compute the operational domains
        const auto op_domain_gs =
            operational_domain_grid_search(lyt, truth_table, op_domain_params, &op_domain_stats_gs);
        const auto op_domain_rs =
            operational_domain_random_sampling(lyt, truth_table, 2500, op_domain_params, &op_domain_stats_rs);
        const auto op_domain_ff =
            operational_domain_flood_fill(lyt, truth_table, 250, op_domain_params, &op_domain_stats_ff);
        const auto op_domain_ct =
            operational_domain_contour_tracing(lyt, truth_table, 100, op_domain_params, &op_domain_stats_ct);

        // write the operational domains to a CSV file
        write_operational_domain(op_domain_gs,
                                 fmt::format("{}operational_domain_grid_search_siqad_{}.csv", folder, gate),
                                 write_op_domain_params);
        write_operational_domain(op_domain_rs,
                                 fmt::format("{}operational_domain_random_sampling_siqad_{}.csv", folder, gate),
                                 write_op_domain_params);
        write_operational_domain(op_domain_ff,
                                 fmt::format("{}operational_domain_flood_fill_siqad_{}.csv", folder, gate),
                                 write_op_domain_params);
        write_operational_domain(op_domain_ct,
                                 fmt::format("{}operational_domain_contour_tracing_siqad_{}.csv", folder, gate),
                                 write_op_domain_params);

        // update the total number of samples
        total_samples_gs += op_domain_stats_gs.num_evaluated_parameter_combinations;
        total_samples_rs += op_domain_stats_rs.num_evaluated_parameter_combinations;
        total_samples_ff += op_domain_stats_ff.num_evaluated_parameter_combinations;
        total_samples_ct += op_domain_stats_ct.num_evaluated_parameter_combinations;

        // update the total number of simulator calls
        total_sim_calls_gs += op_domain_stats_gs.num_simulator_invocations;
        total_sim_calls_rs += op_domain_stats_rs.num_simulator_invocations;
        total_sim_calls_ff += op_domain_stats_ff.num_simulator_invocations;
        total_sim_calls_ct += op_domain_stats_ct.num_simulator_invocations;

        // update the total runtime
        total_runtime_gs += mockturtle::to_seconds(op_domain_stats_gs.time_total);
        total_runtime_rs += mockturtle::to_seconds(op_domain_stats_rs.time_total);
        total_runtime_ff += mockturtle::to_seconds(op_domain_stats_ff.time_total);
        total_runtime_ct += mockturtle::to_seconds(op_domain_stats_ct.time_total);

        // compute the operational percentages
        const auto operational_percentage_gs =
            static_cast<double>(op_domain_stats_gs.num_operational_parameter_combinations) /
            static_cast<double>(op_domain_stats_gs.num_evaluated_parameter_combinations);
        const auto operational_percentage_rs =
            static_cast<double>(op_domain_stats_rs.num_operational_parameter_combinations) /
            static_cast<double>(op_domain_stats_rs.num_evaluated_parameter_combinations);
        const auto operational_percentage_ff =
            static_cast<double>(op_domain_stats_ff.num_operational_parameter_combinations) /
            static_cast<double>(op_domain_stats_ff.num_evaluated_parameter_combinations);
        const auto operational_percentage_ct =
            static_cast<double>(op_domain_stats_ct.num_operational_parameter_combinations) /
            static_cast<double>(op_domain_stats_ct.num_evaluated_parameter_combinations);

        opdomain_exp(
            // Benchmark
            gate, lyt.num_cells(),

            // Grid Search
            op_domain_stats_gs.num_evaluated_parameter_combinations, operational_percentage_gs,
            op_domain_stats_gs.num_simulator_invocations, mockturtle::to_seconds(op_domain_stats_gs.time_total),

            // Random Sampling
            op_domain_stats_rs.num_evaluated_parameter_combinations, operational_percentage_rs,
            op_domain_stats_rs.num_simulator_invocations, mockturtle::to_seconds(op_domain_stats_rs.time_total),

            // Flood Fill
            op_domain_stats_ff.num_evaluated_parameter_combinations, operational_percentage_ff,
            op_domain_stats_ff.num_simulator_invocations, mockturtle::to_seconds(op_domain_stats_ff.time_total),

            // Contour Tracing
            op_domain_stats_ct.num_evaluated_parameter_combinations, operational_percentage_ct,
            op_domain_stats_ct.num_simulator_invocations, mockturtle::to_seconds(op_domain_stats_ct.time_total)

        );
>>>>>>> 076ab742

        opdomain_exp.save();
        // opdomain_exp.table();
    }

    // log the total number of samples and simulator calls
    opdomain_exp(
        // Benchmark
        "Total", 0,

        // Grid Search
        total_samples_gs, 0.0, total_sim_calls_gs, total_runtime_gs,

        // Random Sampling
        total_samples_rs, 0.0, total_sim_calls_rs, total_runtime_rs,

        // Flood Fill
        total_samples_ff, 0.0, total_sim_calls_ff, total_runtime_ff,

        // Contour Tracing
        total_samples_ct, 0.0, total_sim_calls_ct, total_runtime_ct

    );

    opdomain_exp.save();
    // opdomain_exp.table();

    return EXIT_SUCCESS;
}<|MERGE_RESOLUTION|>--- conflicted
+++ resolved
@@ -103,100 +103,6 @@
 
     for (const auto& [gate, truth_table] : gates)
     {
-<<<<<<< HEAD
-        for (const auto& file : std::filesystem::directory_iterator(fmt::format("{}{}", folder, gate)))
-        {
-            const auto& benchmark = file.path();
-
-            std::cout << benchmark << std::endl;
-
-            const auto lyt = read_sqd_layout<sidb_100_cell_clk_lyt_siqad>(benchmark.string(), gate);
-
-            // operational domain stats
-            operational_domain_stats op_domain_stats_gs{};
-            operational_domain_stats op_domain_stats_rs{};
-            operational_domain_stats op_domain_stats_ff{};
-            operational_domain_stats op_domain_stats_ct{};
-
-            // compute the operational domains
-            const auto op_domain_gs =
-                operational_domain_grid_search(lyt, truth_table, op_domain_params, &op_domain_stats_gs);
-            const auto op_domain_rs =
-                operational_domain_random_sampling(lyt, truth_table, 2500, op_domain_params, &op_domain_stats_rs);
-            const auto op_domain_ff = operational_domain_flood_fill(lyt, truth_table, 250, op_domain_params,
-                                                                    std::nullopt, &op_domain_stats_ff);
-            const auto op_domain_ct = operational_domain_contour_tracing(lyt, truth_table, 100, op_domain_params,
-                                                                         std::nullopt, &op_domain_stats_ct);
-
-            // write the operational domains to a CSV file
-            write_operational_domain(op_domain_gs,
-                                     fmt::format("{}operational_domain_grid_search_siqad_{}.csv", folder, gate),
-                                     write_op_domain_params);
-            write_operational_domain(op_domain_rs,
-                                     fmt::format("{}operational_domain_random_sampling_siqad_{}.csv", folder, gate),
-                                     write_op_domain_params);
-            write_operational_domain(op_domain_ff,
-                                     fmt::format("{}operational_domain_flood_fill_siqad_{}.csv", folder, gate),
-                                     write_op_domain_params);
-            write_operational_domain(op_domain_ct,
-                                     fmt::format("{}operational_domain_contour_tracing_siqad_{}.csv", folder, gate),
-                                     write_op_domain_params);
-
-            // update the total number of samples
-            total_samples_gs += op_domain_stats_gs.num_evaluated_parameter_combinations;
-            total_samples_rs += op_domain_stats_rs.num_evaluated_parameter_combinations;
-            total_samples_ff += op_domain_stats_ff.num_evaluated_parameter_combinations;
-            total_samples_ct += op_domain_stats_ct.num_evaluated_parameter_combinations;
-
-            // update the total number of simulator calls
-            total_sim_calls_gs += op_domain_stats_gs.num_simulator_invocations;
-            total_sim_calls_rs += op_domain_stats_rs.num_simulator_invocations;
-            total_sim_calls_ff += op_domain_stats_ff.num_simulator_invocations;
-            total_sim_calls_ct += op_domain_stats_ct.num_simulator_invocations;
-
-            // update the total runtime
-            total_runtime_gs += mockturtle::to_seconds(op_domain_stats_gs.time_total);
-            total_runtime_rs += mockturtle::to_seconds(op_domain_stats_rs.time_total);
-            total_runtime_ff += mockturtle::to_seconds(op_domain_stats_ff.time_total);
-            total_runtime_ct += mockturtle::to_seconds(op_domain_stats_ct.time_total);
-
-            // compute the operational percentages
-            const auto operational_percentage_gs =
-                static_cast<double>(op_domain_stats_gs.num_operational_parameter_combinations) /
-                static_cast<double>(op_domain_stats_gs.num_evaluated_parameter_combinations);
-            const auto operational_percentage_rs =
-                static_cast<double>(op_domain_stats_rs.num_operational_parameter_combinations) /
-                static_cast<double>(op_domain_stats_rs.num_evaluated_parameter_combinations);
-            const auto operational_percentage_ff =
-                static_cast<double>(op_domain_stats_ff.num_operational_parameter_combinations) /
-                static_cast<double>(op_domain_stats_ff.num_evaluated_parameter_combinations);
-            const auto operational_percentage_ct =
-                static_cast<double>(op_domain_stats_ct.num_operational_parameter_combinations) /
-                static_cast<double>(op_domain_stats_ct.num_evaluated_parameter_combinations);
-
-            opdomain_exp(
-                // Benchmark
-                benchmark.string(), lyt.num_cells(),
-
-                // Grid Search
-                op_domain_stats_gs.num_evaluated_parameter_combinations, operational_percentage_gs,
-                op_domain_stats_gs.num_simulator_invocations, mockturtle::to_seconds(op_domain_stats_gs.time_total),
-
-                // Random Sampling
-                op_domain_stats_rs.num_evaluated_parameter_combinations, operational_percentage_rs,
-                op_domain_stats_rs.num_simulator_invocations, mockturtle::to_seconds(op_domain_stats_rs.time_total),
-
-                // Flood Fill
-                op_domain_stats_ff.num_evaluated_parameter_combinations, operational_percentage_ff,
-                op_domain_stats_ff.num_simulator_invocations, mockturtle::to_seconds(op_domain_stats_ff.time_total),
-
-                // Contour Tracing
-                op_domain_stats_ct.num_evaluated_parameter_combinations, operational_percentage_ct,
-                op_domain_stats_ct.num_simulator_invocations, mockturtle::to_seconds(op_domain_stats_ct.time_total)
-
-            );
-        }
-=======
         const auto lyt = read_sqd_layout<sidb_100_cell_clk_lyt_siqad>(fmt::format("{}/{}.sqd", folder, gate), gate);
 
         // operational domain stats
@@ -282,7 +188,6 @@
             op_domain_stats_ct.num_simulator_invocations, mockturtle::to_seconds(op_domain_stats_ct.time_total)
 
         );
->>>>>>> 076ab742
 
         opdomain_exp.save();
         // opdomain_exp.table();
