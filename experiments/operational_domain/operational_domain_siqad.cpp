--- conflicted
+++ resolved
@@ -45,20 +45,7 @@
 
     // operational domain parameters
     operational_domain_params op_domain_params{};
-<<<<<<< HEAD
     op_domain_params.operational_params.simulation_parameters = sim_params;
-    op_domain_params.operational_params.sim_engine            = sidb_simulation_engine::QUICKEXACT;
-    op_domain_params.x_dimension                              = operational_domain::sweep_parameter::EPSILON_R;
-    op_domain_params.x_min                                    = 1.0;
-    op_domain_params.x_max                                    = 10.0;
-    op_domain_params.x_step                                   = 0.05;
-    op_domain_params.y_dimension                              = operational_domain::sweep_parameter::LAMBDA_TF;
-    op_domain_params.y_min                                    = 1.0;
-    op_domain_params.y_max                                    = 10.0;
-    op_domain_params.y_step                                   = 0.05;
-=======
-    op_domain_params.simulation_parameters = sim_params;
-    op_domain_params.sim_engine            = sidb_simulation_engine::QUICKEXACT;
     op_domain_params.x_dimension           = sweep_parameter::EPSILON_R;
     op_domain_params.x_min                 = 1.0;
     op_domain_params.x_max                 = 10.0;
@@ -67,7 +54,6 @@
     op_domain_params.y_min                 = 1.0;
     op_domain_params.y_max                 = 10.0;
     op_domain_params.y_step                = 0.05;
->>>>>>> 308adf9c
 
     // write operational domain parameters
     static const write_operational_domain_params write_op_domain_params{"1", "0"};
