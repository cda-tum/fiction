--- conflicted
+++ resolved
@@ -40,27 +40,6 @@
 Truth Table Utils
 -----------------
 
-<<<<<<< HEAD
-**Header:** ``fiction/utils/truth_table_utils.hpp``
-
-.. doxygenfunction:: fiction::create_id_tt
-.. doxygenfunction:: fiction::create_not_tt
-.. doxygenfunction:: fiction::create_and_tt
-.. doxygenfunction:: fiction::create_or_tt
-.. doxygenfunction:: fiction::create_nand_tt
-.. doxygenfunction:: fiction::create_nor_tt
-.. doxygenfunction:: fiction::create_xor_tt
-.. doxygenfunction:: fiction::create_xnor_tt
-.. doxygenfunction:: fiction::create_lt_tt
-.. doxygenfunction:: fiction::create_gt_tt
-.. doxygenfunction:: fiction::create_le_tt
-.. doxygenfunction:: fiction::create_ge_tt
-.. doxygenfunction:: fiction::create_maj_tt
-.. doxygenfunction:: fiction::create_double_wire_tt
-.. doxygenfunction:: fiction::create_crossing_wire_tt
-.. doxygenfunction:: fiction::create_fan_out_tt
-.. doxygenfunction:: fiction::create_half_adder_tt
-=======
 .. tabs::
     .. tab:: C++
         **Header:** ``fiction/utils/truth_table_utils.hpp``
@@ -73,6 +52,10 @@
         .. doxygenfunction:: fiction::create_nor_tt
         .. doxygenfunction:: fiction::create_xor_tt
         .. doxygenfunction:: fiction::create_xnor_tt
+        .. doxygenfunction:: fiction::create_lt_tt
+        .. doxygenfunction:: fiction::create_gt_tt
+        .. doxygenfunction:: fiction::create_le_tt
+        .. doxygenfunction:: fiction::create_ge_tt
         .. doxygenfunction:: fiction::create_maj_tt
         .. doxygenfunction:: fiction::create_double_wire_tt
         .. doxygenfunction:: fiction::create_crossing_wire_tt
@@ -93,7 +76,6 @@
         .. autofunction:: mnt.pyfiction.create_crossing_wire_tt
         .. autofunction:: mnt.pyfiction.create_fan_out_tt
         .. autofunction:: mnt.pyfiction.create_half_adder_tt
->>>>>>> 9becc3af
 
 
 Layout Utils
