--- conflicted
+++ resolved
@@ -7,19 +7,19 @@
    :members:
 
 
-<<<<<<< HEAD
+Gray Code Iterator
+------------------
+
+**Header:** ``fiction/algorithms/iter/gray_code_iterator.hpp``
+
+.. doxygenclass:: fiction::gray_code_iterator
+   :members:
+
+
 BDL Input Iterator
 ------------------
 
 **Header:** ``fiction/algorithms/iter/bdl_input_iterator.hpp``
 
 .. doxygenclass:: fiction::bdl_input_iterator
-=======
-Gray Code Iterator
-------------------
-
-**Header:** ``fiction/algorithms/iter/gray_code_iterator.hpp``
-
-.. doxygenclass:: fiction::gray_code_iterator
->>>>>>> c5812a1e
    :members: