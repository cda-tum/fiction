--- conflicted
+++ resolved
@@ -476,7 +476,6 @@
         .. autofunction:: mnt.pyfiction.assess_physical_population_stability
 
 
-<<<<<<< HEAD
         **Header:** ``fiction/algorithms/simulation/sidb/calculate_min_bbr.hpp``
 
         .. doxygenstruct:: fiction::calculate_min_bbr_for_all_inputs_params
@@ -484,8 +483,6 @@
         .. doxygenfunction:: fiction::calculate_min_bbr_for_all_inputs
 
 
-=======
->>>>>>> 076ab742
 Convert Potential to Distance
 ^^^^^^^^^^^^^^^^^^^^^^^^^^^^^
 
