Physical Simulation of Silicon Dangling Bond Logic
--------------------------------------------------

These headers provide functions for physically simulating an SiDB layout, which is a crucial step in the physical design flow of SiDB layouts, as they are used to validate their functionality.


Physical Parameters
###################

.. tabs::
    .. tab:: C++
        **Header:** ``fiction/algorithms/simulation/sidb/sidb_simulation_parameters.hpp``

        .. doxygenstruct:: fiction::sidb_simulation_parameters
           :members:

    .. tab:: Python
        .. autoclass:: fiction.pyfiction.sidb_simulation_parameters
            :members:


Simulation Result
#################


.. tabs::
    .. tab:: C++
        **Header:** ``fiction/algorithms/simulation/sidb/sidb_simulation_result.hpp``

        .. doxygenstruct:: fiction::sidb_simulation_result
           :members:

    .. tab:: Python
        .. autoclass:: fiction.pyfiction.sidb_simulation_result
            :members:


Heuristic Ground State Simulation
#################################

.. _quicksim:

.. tabs::
    .. tab:: C++
        **Header:** ``fiction/algorithms/simulation/sidb/quicksim.hpp``

        .. doxygenstruct:: fiction::quicksim_params
           :members:

        .. doxygenfunction:: fiction::quicksim

    .. tab:: Python
        .. autoclass:: fiction.pyfiction.quicksim_params
            :members:

        .. autofunction:: fiction.pyfiction.quicksim


Exhaustive Ground State Simulation
##################################

<<<<<<< HEAD
.. tabs::
    .. tab:: C++
        **Header:** ``fiction/algorithms/simulation/sidb/exhaustive_ground_state_simulation.hpp``

        .. doxygenfunction:: fiction::exhaustive_ground_state_simulation
=======
**Header:** ``fiction/algorithms/simulation/sidb/quickexact.hpp``

.. doxygenstruct:: fiction::quickexact_params
   :members:
.. doxygenfunction:: fiction::quickexact

**Header:** ``fiction/algorithms/simulation/sidb/exhaustive_ground_state_simulation.hpp``
>>>>>>> 5bc7ede6

    .. tab:: Python
        .. autofunction:: fiction.pyfiction.exhaustive_ground_state_simulation


Engine Selectors
################

**Header:** ``fiction/algorithms/simulation/sidb/sidb_simulation_engine.hpp``

.. doxygenenum:: fiction::sidb_simulation_engine
.. doxygenenum:: fiction::exhaustive_sidb_simulation_engine


Energy Calculation
##################

.. tabs::
    .. tab:: C++
        **Header:** ``fiction/algorithms/simulation/sidb/energy_distribution.hpp``

        .. doxygentypedef:: fiction::sidb_energy_distribution
        .. doxygenfunction:: fiction::energy_distribution


        **Header:** ``fiction/algorithms/simulation/sidb/minimum_energy.hpp``

        .. doxygenfunction:: fiction::minimum_energy


        **Header:** ``fiction/algorithms/simulation/sidb/is_ground_state.hpp``

        .. doxygenfunction:: fiction::is_ground_state

    .. tab:: Python
        .. autofunction:: fiction.pyfiction.energy_distribution

        .. autofunction:: fiction.pyfiction.minimum_energy

        .. autofunction:: fiction.pyfiction.is_ground_state


Temperature Behavior
####################

.. _critical_temperature:

.. tabs::
    .. tab:: C++
        **Header:** ``fiction/algorithms/simulation/sidb/critical_temperature.hpp``

        .. doxygenenum:: fiction::critical_temperature_mode
        .. doxygenenum:: fiction::simulation_engine
        .. doxygenstruct:: fiction::critical_temperature_params
           :members:
        .. doxygenfunction:: fiction::critical_temperature

<<<<<<< HEAD
        **Header:** ``fiction/algorithms/simulation/sidb/occupation_probability_excited_states.hpp``
=======
.. doxygenstruct:: fiction::critical_temperature_params
   :members:
.. doxygenfunction:: fiction::critical_temperature
>>>>>>> 5bc7ede6

        .. doxygenfunction:: fiction::occupation_probability_gate_based
        .. doxygenfunction:: fiction::occupation_probability_non_gate_based

        **Header:** ``fiction/algorithms/simulation/sidb/calculate_energy_and_state_type.hpp``

        .. doxygentypedef:: fiction::sidb_energy_and_state_type
        .. doxygenfunction:: fiction::calculate_energy_and_state_type

    .. tab:: Python
        .. autoclass:: fiction.pyfiction.critical_temperature_mode
            :members:
        .. autoclass:: fiction.pyfiction.simulation_engine
            :members:
        .. autoclass:: fiction.pyfiction.critical_temperature_params
            :members:
        .. autofunction:: fiction.pyfiction.critical_temperature

        .. autofunction:: fiction.pyfiction.occupation_probability_gate_based
        .. autofunction:: fiction.pyfiction.occupation_probability_non_gate_based

        .. autofunction:: fiction.pyfiction.calculate_energy_and_state_type


Maximum Defect Influence Distance
#################################

**Header:** ``fiction/algorithms/simulation/sidb/maximum_defect_influence_position_and_distance.hpp``

.. doxygenstruct:: fiction::maximum_defect_influence_distance_params
   :members:
.. doxygenfunction:: fiction::maximum_defect_influence_position_and_distance


Time-to-Solution (TTS) Statistics
#################################

.. tabs::
    .. tab:: C++
        **Header:** ``fiction/algorithms/simulation/sidb/time_to_solution.hpp``

        .. doxygenfunction:: fiction::sim_acc_tts

<<<<<<< HEAD
    .. tab:: Python
        .. autofunction:: fiction.pyfiction.sim_acc_tts
=======
.. doxygenstruct:: fiction::time_to_solution_params
   :members:
.. doxygenfunction:: fiction::sim_acc_tts


Random SiDB Layout Generator
############################

**Header:** ``fiction/algorithms/simulation/sidb/random_sidb_layout_generator.hpp``

.. doxygenstruct:: fiction::generate_random_sidb_layout_params
.. doxygenfunction:: fiction::generate_random_sidb_layout
.. doxygenfunction:: fiction::generate_multiple_random_sidb_layouts


Operational Domain Computation
##############################

**Header:** ``fiction/algorithms/simulation/sidb/operational_domain.hpp``

.. doxygenstruct:: fiction::operational_domain
   :members:

.. doxygenstruct:: fiction::operational_domain_params
   :members:
.. doxygenstruct:: fiction::operational_domain_stats
   :members:

.. doxygenfunction:: fiction::operational_domain_grid_search
.. doxygenfunction:: fiction::operational_domain_random_sampling
.. doxygenfunction:: fiction::operational_domain_flood_fill
.. doxygenfunction:: fiction::operational_domain_contour_tracing


Utility Functions
#################


Binary-dot Logic (BDL) Pair Detection
^^^^^^^^^^^^^^^^^^^^^^^^^^^^^^^^^^^^^

**Header:** ``fiction/algorithms/simulation/sidb/detect_bdl_pairs.hpp``

.. doxygenstruct:: fiction::bdl_pair
   :members:
.. doxygenstruct:: fiction::detect_bdl_pairs_params
   :members:
.. doxygenfunction:: fiction::detect_bdl_pairs
>>>>>>> 5bc7ede6
<|MERGE_RESOLUTION|>--- conflicted
+++ resolved
@@ -59,21 +59,17 @@
 Exhaustive Ground State Simulation
 ##################################
 
-<<<<<<< HEAD
+**Header:** ``fiction/algorithms/simulation/sidb/quickexact.hpp``
+
+.. doxygenstruct:: fiction::quickexact_params
+   :members:
+.. doxygenfunction:: fiction::quickexact
+
 .. tabs::
     .. tab:: C++
         **Header:** ``fiction/algorithms/simulation/sidb/exhaustive_ground_state_simulation.hpp``
 
         .. doxygenfunction:: fiction::exhaustive_ground_state_simulation
-=======
-**Header:** ``fiction/algorithms/simulation/sidb/quickexact.hpp``
-
-.. doxygenstruct:: fiction::quickexact_params
-   :members:
-.. doxygenfunction:: fiction::quickexact
-
-**Header:** ``fiction/algorithms/simulation/sidb/exhaustive_ground_state_simulation.hpp``
->>>>>>> 5bc7ede6
 
     .. tab:: Python
         .. autofunction:: fiction.pyfiction.exhaustive_ground_state_simulation
@@ -125,19 +121,11 @@
     .. tab:: C++
         **Header:** ``fiction/algorithms/simulation/sidb/critical_temperature.hpp``
 
-        .. doxygenenum:: fiction::critical_temperature_mode
-        .. doxygenenum:: fiction::simulation_engine
         .. doxygenstruct:: fiction::critical_temperature_params
            :members:
         .. doxygenfunction:: fiction::critical_temperature
 
-<<<<<<< HEAD
         **Header:** ``fiction/algorithms/simulation/sidb/occupation_probability_excited_states.hpp``
-=======
-.. doxygenstruct:: fiction::critical_temperature_params
-   :members:
-.. doxygenfunction:: fiction::critical_temperature
->>>>>>> 5bc7ede6
 
         .. doxygenfunction:: fiction::occupation_probability_gate_based
         .. doxygenfunction:: fiction::occupation_probability_non_gate_based
@@ -180,14 +168,11 @@
         **Header:** ``fiction/algorithms/simulation/sidb/time_to_solution.hpp``
 
         .. doxygenfunction:: fiction::sim_acc_tts
-
-<<<<<<< HEAD
+        .. doxygenstruct:: fiction::time_to_solution_params
+           :members:
+
     .. tab:: Python
         .. autofunction:: fiction.pyfiction.sim_acc_tts
-=======
-.. doxygenstruct:: fiction::time_to_solution_params
-   :members:
-.. doxygenfunction:: fiction::sim_acc_tts
 
 
 Random SiDB Layout Generator
@@ -232,5 +217,4 @@
    :members:
 .. doxygenstruct:: fiction::detect_bdl_pairs_params
    :members:
-.. doxygenfunction:: fiction::detect_bdl_pairs
->>>>>>> 5bc7ede6
+.. doxygenfunction:: fiction::detect_bdl_pairs