--- conflicted
+++ resolved
@@ -302,11 +302,8 @@
     .. tab:: C++
         **Header:** ``fiction/algorithms/simulation/sidb/determine_displacement_robustness.hpp``
 
-<<<<<<< HEAD
         .. doxygenstruct:: fiction::displacement_robustness_domain
            :members:
-=======
->>>>>>> c37da620
         .. doxygenstruct:: fiction::displacement_robustness_domain_params
            :members:
         .. doxygenstruct:: fiction::displacement_robustness_domain_stats
