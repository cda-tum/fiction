Physical Simulation of Silicon Dangling Bond Logic
--------------------------------------------------

These headers provide functions for physically simulating an SiDB layout, which is a crucial step in the physical design flow of SiDB layouts, as they are used to validate their functionality.


Physical Parameters
###################

.. tabs::
    .. tab:: C++
        **Header:** ``fiction/algorithms/simulation/sidb/sidb_simulation_parameters.hpp``

        .. doxygenstruct:: fiction::sidb_simulation_parameters
           :members:

    .. tab:: Python
        .. autoclass:: mnt.pyfiction.sidb_simulation_parameters
            :members:


Simulation Result
#################

.. tabs::
    .. tab:: C++
        **Header:** ``fiction/algorithms/simulation/sidb/sidb_simulation_result.hpp``

        .. doxygenstruct:: fiction::sidb_simulation_result
           :members:

    .. tab:: Python
        .. autoclass:: mnt.pyfiction.sidb_simulation_result_100
            :members:
        .. autoclass:: mnt.pyfiction.sidb_simulation_result_111
            :members:


Heuristic Ground State Simulation
#################################

.. _quicksim:

.. tabs::
    .. tab:: C++
        **Header:** ``fiction/algorithms/simulation/sidb/quicksim.hpp``

        .. doxygenstruct:: fiction::quicksim_params
           :members:

        .. doxygenfunction:: fiction::quicksim

    .. tab:: Python
        .. autoclass:: mnt.pyfiction.quicksim_params
            :members:

        .. autofunction:: mnt.pyfiction.quicksim


Exhaustive Ground State Simulation
##################################

.. _quickexact:

.. tabs::
    .. tab:: C++
        **Header:** ``fiction/algorithms/simulation/sidb/quickexact.hpp``

        .. doxygenstruct:: fiction::quickexact_params
           :members:
        .. doxygenfunction:: fiction::quickexact

        **Header:** ``fiction/algorithms/simulation/sidb/exhaustive_ground_state_simulation.hpp``

        .. doxygenfunction:: fiction::exhaustive_ground_state_simulation

    .. tab:: Python
        .. autoclass:: mnt.pyfiction.quickexact_params
            :members:
        .. autofunction:: mnt.pyfiction.quickexact
        .. autofunction:: mnt.pyfiction.exhaustive_ground_state_simulation


Engine Selectors
################

.. tabs::
    .. tab:: C++
        **Header:** ``fiction/algorithms/simulation/sidb/sidb_simulation_engine.hpp``

        .. doxygenenum:: fiction::sidb_simulation_engine
        .. doxygenenum:: fiction::exhaustive_sidb_simulation_engine

    .. tab:: Python
        .. autoclass:: mnt.pyfiction.sidb_simulation_engine
            :members:
        .. autoclass:: mnt.pyfiction.exhaustive_sidb_simulation_engine
            :members:


Energy Calculation
##################

.. tabs::
    .. tab:: C++
        **Header:** ``fiction/algorithms/simulation/sidb/energy_distribution.hpp``

        .. doxygentypedef:: fiction::sidb_energy_distribution
        .. doxygenfunction:: fiction::energy_distribution


        **Header:** ``fiction/algorithms/simulation/sidb/minimum_energy.hpp``

        .. doxygenfunction:: fiction::minimum_energy
        .. doxygenfunction:: fiction::minimum_energy_distribution


        **Header:** ``fiction/algorithms/simulation/sidb/is_ground_state.hpp``

        .. doxygenfunction:: fiction::is_ground_state

    .. tab:: Python
        .. autofunction:: mnt.pyfiction.energy_distribution

        .. autofunction:: mnt.pyfiction.minimum_energy

        .. autofunction:: mnt.pyfiction.is_ground_state


Temperature Behavior
####################

.. _critical_temperature:

.. tabs::
    .. tab:: C++
        **Header:** ``fiction/algorithms/simulation/sidb/critical_temperature.hpp``

        .. doxygenstruct:: fiction::critical_temperature_params
           :members:
        .. doxygenfunction:: fiction::critical_temperature_gate_based
        .. doxygenfunction:: fiction::critical_temperature_non_gate_based

        **Header:** ``fiction/algorithms/simulation/sidb/occupation_probability_of_excited_states.hpp``

        .. doxygenfunction:: fiction::occupation_probability_gate_based
        .. doxygenfunction:: fiction::occupation_probability_non_gate_based

        **Header:** ``fiction/algorithms/simulation/sidb/calculate_energy_and_state_type.hpp``

        .. doxygentypedef:: fiction::sidb_energy_and_state_type
        .. doxygenfunction:: fiction::calculate_energy_and_state_type

    .. tab:: Python
        .. autoclass:: mnt.pyfiction.simulation_engine
            :members:
        .. autoclass:: mnt.pyfiction.critical_temperature_params
            :members:
        .. autofunction:: mnt.pyfiction.critical_temperature_gate_based
        .. autofunction:: mnt.pyfiction.critical_temperature_non_gate_based

        .. autofunction:: mnt.pyfiction.occupation_probability_gate_based
        .. autofunction:: mnt.pyfiction.occupation_probability_non_gate_based

        .. autofunction:: mnt.pyfiction.calculate_energy_and_state_type


Maximum Defect Influence Distance
#################################

**Header:** ``fiction/algorithms/simulation/sidb/maximum_defect_influence_position_and_distance.hpp``

.. doxygenstruct:: fiction::maximum_defect_influence_distance_params
   :members:
.. doxygenfunction:: fiction::maximum_defect_influence_position_and_distance


Time-to-Solution (TTS) Statistics
#################################

.. tabs::
    .. tab:: C++
        **Header:** ``fiction/algorithms/simulation/sidb/time_to_solution.hpp``

        .. doxygenstruct:: fiction::time_to_solution_params
           :members:
        .. doxygenstruct:: fiction::time_to_solution_stats
           :members:
        .. doxygenfunction:: fiction::time_to_solution

    .. tab:: Python
        .. autoclass:: mnt.pyfiction.time_to_solution_params
            :members:
        .. autoclass:: mnt.pyfiction.time_to_solution_stats
            :members:
        .. autofunction:: mnt.pyfiction.time_to_solution


Random SiDB Layout Generator
############################

.. tabs::
    .. tab:: C++
        **Header:** ``fiction/algorithms/simulation/sidb/random_sidb_layout_generator.hpp``

        .. doxygenstruct:: fiction::generate_random_sidb_layout_params
           :members:
        .. doxygenfunction:: fiction::generate_random_sidb_layout
        .. doxygenfunction:: fiction::generate_multiple_random_sidb_layouts

    .. tab:: Python
        .. autoclass:: mnt.pyfiction.generate_random_sidb_layout_params
            :members:
        .. autofunction:: mnt.pyfiction.generate_random_sidb_layout
        .. autofunction:: mnt.pyfiction.generate_multiple_random_sidb_layouts



Operational Domain Computation
##############################

.. _opdom:

.. tabs::
    .. tab:: C++
        **Header:** ``fiction/algorithms/simulation/sidb/is_operational.hpp``

        .. doxygenenum:: fiction::operational_status
        .. doxygenstruct:: fiction::is_operational_params
           :members:
        .. doxygenfunction:: fiction::is_operational
        .. doxygenfunction:: fiction::operational_input_patterns

        **Header:** ``fiction/algorithms/simulation/sidb/operational_domain.hpp``

        .. doxygenstruct:: fiction::parameter_point
           :members:
        .. doxygenenum:: fiction::sweep_parameter
        .. doxygenstruct:: fiction::operational_domain
           :members:
        .. doxygenfunction:: fiction::find_parameter_point_with_tolerance
        .. doxygenfunction:: fiction::find_key_with_tolerance
        .. doxygenstruct:: fiction::operational_domain_params
           :members:
        .. doxygenstruct:: fiction::operational_domain_stats
           :members:

        .. doxygenfunction:: fiction::operational_domain_grid_search
        .. doxygenfunction:: fiction::operational_domain_random_sampling
        .. doxygenfunction:: fiction::operational_domain_flood_fill
        .. doxygenfunction:: fiction::operational_domain_contour_tracing

    .. tab:: Python
        .. autoclass:: mnt.pyfiction.operational_status
            :members:
        .. autoclass:: mnt.pyfiction.is_operational_params
            :members:
        .. autofunction:: mnt.pyfiction.is_operational
        .. autofunction:: mnt.pyfiction.operational_input_patterns

        .. autoclass:: mnt.pyfiction.sweep_parameter
            :members:
        .. autoclass:: mnt.pyfiction.parameter_point
            :members:
        .. autoclass:: mnt.pyfiction.operational_domain
            :members:
        .. autoclass:: mnt.pyfiction.operational_domain_params
            :members:
        .. autoclass:: mnt.pyfiction.operational_domain_stats
            :members:

        .. autofunction:: mnt.pyfiction.operational_domain_grid_search
        .. autofunction:: mnt.pyfiction.operational_domain_random_sampling
        .. autofunction:: mnt.pyfiction.operational_domain_flood_fill
        .. autofunction:: mnt.pyfiction.operational_domain_contour_tracing


<<<<<<< HEAD
Displacement Robustness Domain
##############################

**Header:** ``fiction/algorithms/simulation/sidb/determine_displacement_robustness.hpp``

.. doxygenstruct:: fiction::displacement_robustness_domain
   :members:
.. doxygenstruct:: fiction::displacement_robustness_domain_params
   :members:
.. doxygenstruct:: fiction::displacement_robustness_domain_stats
   :members:
.. doxygenfunction:: fiction::determine_displacement_robustness_domain
.. doxygenfunction:: fiction::determine_propability_of_fabricating_operational_gate
=======
Determine Physically Valid Parameters
#####################################

.. tabs::
    .. tab:: C++
        **Header:** ``fiction/algorithms/simulation/sidb/determine_physically_valid_parameters.hpp``

        .. doxygenfunction:: fiction::determine_physically_valid_parameters

   .. tab:: Python
        .. autofunction:: mnt.pyfiction.determine_physically_valid_parameters
>>>>>>> 308adf9c


Utility Functions
#################

Simulation Equivalence Checking
^^^^^^^^^^^^^^^^^^^^^^^^^^^^^^^

.. tabs::
    .. tab:: C++
       **Header:** ``fiction/algorithms/simulation/sidb/check_simulation_results_for_equivalence.hpp``

        .. doxygenfunction:: fiction::check_simulation_results_for_equivalence

    .. tab:: Python
        .. autofunction:: mnt.pyfiction.check_simulation_results_for_equivalence


Determine the Ground State from Simulation Results
^^^^^^^^^^^^^^^^^^^^^^^^^^^^^^^^^^^^^^^^^^^^^^^^^^

.. tabs::
    .. tab:: C++
        **Header:** ``fiction/algorithms/simulation/sidb/determine_groundstate_from_simulation_results.hpp``

        .. doxygenfunction:: fiction::determine_groundstate_from_simulation_results

    .. tab:: Python
        .. autofunction:: mnt.pyfiction.determine_groundstate_from_simulation_results


Charge Detection
^^^^^^^^^^^^^^^^

.. tabs::
    .. tab:: C++
        **Header:** ``fiction/algorithms/simulation/sidb/can_positive_charges_occur.hpp``

        .. doxygenfunction:: fiction::can_positive_charges_occur

    .. tab:: Python
        .. autofunction:: mnt.pyfiction.can_positive_charges_occur

Binary-dot Logic (BDL) Pair Detection
^^^^^^^^^^^^^^^^^^^^^^^^^^^^^^^^^^^^^

.. tabs::
    .. tab:: C++
        **Header:** ``fiction/algorithms/simulation/sidb/detect_bdl_pairs.hpp``

        .. doxygenstruct:: fiction::bdl_pair
           :members:
        .. doxygenstruct:: fiction::detect_bdl_pairs_params
           :members:
        .. doxygenfunction:: fiction::detect_bdl_pairs

    .. tab:: Python
        .. autoclass:: mnt.pyfiction.bdl_pair
            :members:
        .. autoclass:: mnt.pyfiction.detect_bdl_pairs_params
            :members:
        .. autofunction:: mnt.pyfiction.detect_bdl_pairs


Assess Population Stability
^^^^^^^^^^^^^^^^^^^^^^^^^^^

.. tabs::
    .. tab:: C++
        **Header:** ``fiction/algorithms/simulation/sidb/assess_physical_population_stability.hpp``

        .. doxygenenum:: fiction::transition_type
        .. doxygenstruct:: fiction::population_stability_information
           :members:
        .. doxygenstruct:: fiction::assess_physical_population_stability_params
           :members:
        .. doxygenfunction:: fiction::assess_physical_population_stability

    .. tab:: Python
        .. autoclass:: mnt.pyfiction.transition_type
            :members:
        .. autoclass:: mnt.pyfiction.population_stability_information
            :members:
        .. autoclass:: mnt.pyfiction.assess_physical_population_stability_params
            :members:
        .. autofunction:: mnt.pyfiction.assess_physical_population_stability

Convert Potential to Distance
^^^^^^^^^^^^^^^^^^^^^^^^^^^^^

.. tabs::
    .. tab:: C++
        **Header:** ``fiction/algorithms/simulation/sidb/convert_potential_to_distance.hpp``

        .. doxygenfunction:: fiction::convert_potential_to_distance

    .. tab:: Python
        .. autofunction:: mnt.pyfiction.convert_potential_to_distance<|MERGE_RESOLUTION|>--- conflicted
+++ resolved
@@ -275,7 +275,18 @@
         .. autofunction:: mnt.pyfiction.operational_domain_contour_tracing
 
 
-<<<<<<< HEAD
+Determine Physically Valid Parameters
+#####################################
+
+.. tabs::
+    .. tab:: C++
+        **Header:** ``fiction/algorithms/simulation/sidb/determine_physically_valid_parameters.hpp``
+
+        .. doxygenfunction:: fiction::determine_physically_valid_parameters
+
+   .. tab:: Python
+        .. autofunction:: mnt.pyfiction.determine_physically_valid_parameters
+
 Displacement Robustness Domain
 ##############################
 
@@ -289,19 +300,6 @@
    :members:
 .. doxygenfunction:: fiction::determine_displacement_robustness_domain
 .. doxygenfunction:: fiction::determine_propability_of_fabricating_operational_gate
-=======
-Determine Physically Valid Parameters
-#####################################
-
-.. tabs::
-    .. tab:: C++
-        **Header:** ``fiction/algorithms/simulation/sidb/determine_physically_valid_parameters.hpp``
-
-        .. doxygenfunction:: fiction::determine_physically_valid_parameters
-
-   .. tab:: Python
-        .. autofunction:: mnt.pyfiction.determine_physically_valid_parameters
->>>>>>> 308adf9c
 
 
 Utility Functions
