.. _post_layout_optimization:

Optimizing 2DDWave-clocked Cartesian Layouts
--------------------------------------------

<<<<<<< HEAD
=======
.. _post_layout_opt:

**Header:** ``fiction/algorithms/physical_design/post_layout_optimization.hpp``

>>>>>>> 4acb6ac2
This algorithm aims to decrease the overall layout area of a given 2DDWave-clocked Cartesian layout that has been
generated using either heuristic methods or machine learning techniques. It achieves this objective by strategically
repositioning gates within the layout, removing excess wiring, and effectively relocating outputs to more favorable
positions.

.. tabs::
    .. tab:: C++
        **Header:** ``fiction/algorithms/physical_design/post_layout_optimization.hpp``

        .. doxygenstruct:: fiction::post_layout_optimization_stats
           :members:
        .. doxygenfunction:: fiction::post_layout_optimization

    .. tab:: Python
        .. autoclass:: mnt.pyfiction.post_layout_optimization_stats
            :members:
        .. autofunction:: mnt.pyfiction.post_layout_optimization<|MERGE_RESOLUTION|>--- conflicted
+++ resolved
@@ -3,13 +3,8 @@
 Optimizing 2DDWave-clocked Cartesian Layouts
 --------------------------------------------
 
-<<<<<<< HEAD
-=======
 .. _post_layout_opt:
 
-**Header:** ``fiction/algorithms/physical_design/post_layout_optimization.hpp``
-
->>>>>>> 4acb6ac2
 This algorithm aims to decrease the overall layout area of a given 2DDWave-clocked Cartesian layout that has been
 generated using either heuristic methods or machine learning techniques. It achieves this objective by strategically
 repositioning gates within the layout, removing excess wiring, and effectively relocating outputs to more favorable
