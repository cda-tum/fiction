SiDB Gate Designer
------------------

.. _gate_design:

.. tabs::
    .. tab:: C++
        **Header:** ``fiction/algorithms/physical_design/design_sidb_gates.hpp``

<<<<<<< HEAD
        .. doxygenstruct:: fiction::design_sidb_gates_metric_driven_simulated_annealing_params
           :members:
        .. doxygenenum:: fiction::design_sidb_gates_mode
=======
        .. doxygenstruct:: fiction::design_sidb_gates_stats
>>>>>>> 42ba9626
           :members:
        .. doxygenstruct:: fiction::design_sidb_gates_params
           :members:
        .. doxygenstruct:: fiction::design_sidb_gates_stats
           :members:
        .. doxygenfunction:: fiction::design_sidb_gates
        .. doxygenfunction:: fiction::design_sidb_gates_metric_driven_simulated_annealing

    .. tab:: Python
<<<<<<< HEAD
        .. autoclass:: mnt.pyfiction.design_sidb_gates_mode
=======
        .. autoclass:: mnt.pyfiction.design_sidb_gates_stats
>>>>>>> 42ba9626
            :members:
        .. autoclass:: mnt.pyfiction.design_sidb_gates_params
            :members:
        .. autofunction:: mnt.pyfiction.design_sidb_gates<|MERGE_RESOLUTION|>--- conflicted
+++ resolved
@@ -7,27 +7,15 @@
     .. tab:: C++
         **Header:** ``fiction/algorithms/physical_design/design_sidb_gates.hpp``
 
-<<<<<<< HEAD
-        .. doxygenstruct:: fiction::design_sidb_gates_metric_driven_simulated_annealing_params
-           :members:
-        .. doxygenenum:: fiction::design_sidb_gates_mode
-=======
         .. doxygenstruct:: fiction::design_sidb_gates_stats
->>>>>>> 42ba9626
            :members:
         .. doxygenstruct:: fiction::design_sidb_gates_params
-           :members:
-        .. doxygenstruct:: fiction::design_sidb_gates_stats
            :members:
         .. doxygenfunction:: fiction::design_sidb_gates
         .. doxygenfunction:: fiction::design_sidb_gates_metric_driven_simulated_annealing
 
     .. tab:: Python
-<<<<<<< HEAD
-        .. autoclass:: mnt.pyfiction.design_sidb_gates_mode
-=======
         .. autoclass:: mnt.pyfiction.design_sidb_gates_stats
->>>>>>> 42ba9626
             :members:
         .. autoclass:: mnt.pyfiction.design_sidb_gates_params
             :members:
