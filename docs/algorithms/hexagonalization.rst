--- conflicted
+++ resolved
@@ -19,17 +19,14 @@
 .. figure:: /_static/hexagonalization.svg
    :width: 600
 
-<<<<<<< HEAD
 .. tabs::
     .. tab:: C++
         **Header:** ``fiction/algorithms/physical_design/hexagonalization.hpp``
 
+        .. doxygenstruct:: fiction::hexagonalization_stats
+           :members:
         .. doxygenfunction:: fiction::hexagonalization
 
+
     .. tab:: Python
-        .. autofunction:: fiction.pyfiction.hexagonalization
-=======
-.. doxygenstruct:: fiction::hexagonalization_stats
-   :members:
-.. doxygenfunction:: fiction::hexagonalization
->>>>>>> e25b1887
+        .. autofunction:: fiction.pyfiction.hexagonalization