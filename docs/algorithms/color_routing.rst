.. _color_routing:

Multi-Path Routing (Color Routing)
----------------------------------

Utilizes graph coloring to determine non-conflicting paths between multiple given routing objectives in an FCN
gate-level layout. This approach can be parameterized to tradeoff completeness (full path enumeration and SAT-based
coloring) and runtime (limited path exploration and/or heuristic coloring). This algorithm is suitable for all clocking
schemes and layout topologies and will apply all determined paths directly to the given layout. In case heuristic
settings have been specified, the ``conduct_partial_routing`` parameter must be set to apply a non-complete set of paths
to the layout.

<<<<<<< HEAD
.. tabs::
    .. tab:: C++
        **Header:** ``fiction/algorithms/physical_design/color_routing.hpp``

        .. doxygenstruct:: fiction::color_routing_params
           :members:
        .. doxygenfunction:: fiction::color_routing(Lyt& lyt, const std::vector<routing_objective<Lyt>>& objectives, color_routing_params ps = {}, color_routing_stats* pst = nullptr)

    .. tab:: Python
        .. autoclass:: mnt.pyfiction.color_routing_params
            :members:
        .. autofunction:: mnt.pyfiction.color_routing
=======
.. doxygenstruct:: fiction::color_routing_params
   :members:
.. doxygenstruct:: fiction::color_routing_stats
   :members:
.. doxygenfunction:: fiction::color_routing(Lyt& lyt, const std::vector<routing_objective<Lyt>>& objectives, color_routing_params ps = {}, color_routing_stats* pst = nullptr)
>>>>>>> 4acb6ac2
<|MERGE_RESOLUTION|>--- conflicted
+++ resolved
@@ -10,23 +10,17 @@
 settings have been specified, the ``conduct_partial_routing`` parameter must be set to apply a non-complete set of paths
 to the layout.
 
-<<<<<<< HEAD
 .. tabs::
     .. tab:: C++
         **Header:** ``fiction/algorithms/physical_design/color_routing.hpp``
 
         .. doxygenstruct:: fiction::color_routing_params
            :members:
+        .. doxygenstruct:: fiction::color_routing_stats
+           :members:
         .. doxygenfunction:: fiction::color_routing(Lyt& lyt, const std::vector<routing_objective<Lyt>>& objectives, color_routing_params ps = {}, color_routing_stats* pst = nullptr)
 
     .. tab:: Python
         .. autoclass:: mnt.pyfiction.color_routing_params
             :members:
-        .. autofunction:: mnt.pyfiction.color_routing
-=======
-.. doxygenstruct:: fiction::color_routing_params
-   :members:
-.. doxygenstruct:: fiction::color_routing_stats
-   :members:
-.. doxygenfunction:: fiction::color_routing(Lyt& lyt, const std::vector<routing_objective<Lyt>>& objectives, color_routing_params ps = {}, color_routing_stats* pst = nullptr)
->>>>>>> 4acb6ac2
+        .. autofunction:: mnt.pyfiction.color_routing