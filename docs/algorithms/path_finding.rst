Distance Functions
------------------

Distance functions compute (an approximation for) the distance between two coordinates.

.. tabs::
    .. tab:: C++
        **Header:** ``fiction/algorithms/path_finding/distance.hpp``

<<<<<<< HEAD
        .. doxygenfunction:: fiction::manhattan_distance
        .. doxygenfunction:: fiction::euclidean_distance

        .. doxygenclass:: fiction::distance_functor
           :members:
        .. doxygenclass:: fiction::manhattan_distance_functor
        .. doxygenclass:: fiction::euclidean_distance_functor

    .. tab:: Python
        .. autofunction:: fiction.pyfiction.manhattan_distance
        .. autofunction:: fiction.pyfiction.euclidean_distance
=======
.. doxygenfunction:: fiction::manhattan_distance
.. doxygenfunction:: fiction::euclidean_distance
.. doxygenfunction:: fiction::twoddwave_distance

.. doxygenclass:: fiction::distance_functor
   :members:
.. doxygenclass:: fiction::manhattan_distance_functor
.. doxygenclass:: fiction::euclidean_distance_functor
.. doxygenclass:: fiction::twoddwave_distance_functor

Distance Maps
-------------

Distance maps can store the distance from a coordinate to all other coordinates. They are particularly useful when
repeatedly calling complex distance functions that are expensive to evaluate. The distance maps can serve as a
lookup-table for these cases.

**Header:** ``fiction/algorithms/path_finding/distance_map.hpp``

.. doxygentypedef:: fiction::distance_map
.. doxygentypedef:: fiction::sparse_distance_map

.. doxygenfunction:: fiction::initialize_distance_map
.. doxygenfunction:: fiction::initialize_sparse_distance_map

.. doxygenclass:: fiction::distance_map_functor
   :members:
.. doxygenclass:: fiction::sparse_distance_map_functor
   :members:
.. doxygenclass:: fiction::smart_distance_cache_functor
   :members:
>>>>>>> 5bc7ede6

Cost Functions
--------------

Cost functions compute the cost to move from one coordinate to another (adjacent) one.

**Header:** ``fiction/algorithms/path_finding/cost.hpp``

.. doxygenfunction:: fiction::unit_cost
.. doxygenfunction:: fiction::random_cost

.. doxygenclass:: fiction::cost_functor
   :members:
.. doxygenclass:: fiction::unit_cost_functor
.. doxygenclass:: fiction::random_cost_functor

A* Shortest Path
----------------

.. tabs::
    .. tab:: C++
        **Header:** ``fiction/algorithms/path_finding/a_star.hpp``

        .. doxygenstruct:: fiction::a_star_params
           :members:
        .. doxygenfunction:: fiction::a_star
        .. doxygenfunction:: fiction::a_star_distance
        .. doxygenclass:: fiction::a_star_distance_functor

    .. tab:: Python
        .. autoclass:: fiction.pyfiction.a_star_params
            :members:
        .. autofunction:: fiction.pyfiction.a_star
        .. autofunction:: fiction.pyfiction.a_star_distance

Jump Point Search Shortest Path in a Cartesian Grid
---------------------------------------------------

**Header:** ``fiction/algorithms/path_finding/jump_point_search.hpp``

.. doxygenfunction:: fiction::jump_point_search

k Shortest Paths
----------------

.. tabs::
    .. tab:: C++
        **Header:** ``fiction/algorithms/path_finding/k_shortest_paths.hpp``

        .. doxygenstruct:: fiction::yen_k_shortest_paths_params
           :members:
        .. doxygenfunction:: fiction::yen_k_shortest_paths

    .. tab:: Python
        .. autoclass:: fiction.pyfiction.yen_k_shortest_paths_params
            :members:
        .. autofunction:: fiction.pyfiction.yen_k_shortest_paths

Enumerate All Paths
-------------------

<<<<<<< HEAD
.. tabs::
    .. tab:: C++
        **Header:** ``fiction/algorithms/path_finding/enumerate_all_paths.hpp``

        .. doxygenstruct:: fiction::enumerate_all_clocking_paths_params
           :members:
        .. doxygenfunction:: fiction::enumerate_all_clocking_paths
    .. tab:: Python
        .. autoclass:: fiction.pyfiction.enumerate_all_clocking_paths_params
            :members:
        .. autofunction:: fiction.pyfiction.enumerate_all_clocking_paths
=======
**Header:** ``fiction/algorithms/path_finding/enumerate_all_paths.hpp``

.. doxygenstruct:: fiction::enumerate_all_paths_params
   :members:
.. doxygenfunction:: fiction::enumerate_all_paths
>>>>>>> 5bc7ede6
<|MERGE_RESOLUTION|>--- conflicted
+++ resolved
@@ -7,28 +7,19 @@
     .. tab:: C++
         **Header:** ``fiction/algorithms/path_finding/distance.hpp``
 
-<<<<<<< HEAD
         .. doxygenfunction:: fiction::manhattan_distance
         .. doxygenfunction:: fiction::euclidean_distance
+        .. doxygenfunction:: fiction::twoddwave_distance
 
         .. doxygenclass:: fiction::distance_functor
            :members:
         .. doxygenclass:: fiction::manhattan_distance_functor
         .. doxygenclass:: fiction::euclidean_distance_functor
+        .. doxygenclass:: fiction::twoddwave_distance_functor
 
     .. tab:: Python
         .. autofunction:: fiction.pyfiction.manhattan_distance
         .. autofunction:: fiction.pyfiction.euclidean_distance
-=======
-.. doxygenfunction:: fiction::manhattan_distance
-.. doxygenfunction:: fiction::euclidean_distance
-.. doxygenfunction:: fiction::twoddwave_distance
-
-.. doxygenclass:: fiction::distance_functor
-   :members:
-.. doxygenclass:: fiction::manhattan_distance_functor
-.. doxygenclass:: fiction::euclidean_distance_functor
-.. doxygenclass:: fiction::twoddwave_distance_functor
 
 Distance Maps
 -------------
@@ -51,7 +42,6 @@
    :members:
 .. doxygenclass:: fiction::smart_distance_cache_functor
    :members:
->>>>>>> 5bc7ede6
 
 Cost Functions
 --------------
@@ -113,22 +103,14 @@
 Enumerate All Paths
 -------------------
 
-<<<<<<< HEAD
 .. tabs::
     .. tab:: C++
         **Header:** ``fiction/algorithms/path_finding/enumerate_all_paths.hpp``
 
-        .. doxygenstruct:: fiction::enumerate_all_clocking_paths_params
+        .. doxygenstruct:: fiction::enumerate_all_paths_params
            :members:
-        .. doxygenfunction:: fiction::enumerate_all_clocking_paths
+        .. doxygenfunction:: fiction::enumerate_all_paths
     .. tab:: Python
         .. autoclass:: fiction.pyfiction.enumerate_all_clocking_paths_params
             :members:
-        .. autofunction:: fiction.pyfiction.enumerate_all_clocking_paths
-=======
-**Header:** ``fiction/algorithms/path_finding/enumerate_all_paths.hpp``
-
-.. doxygenstruct:: fiction::enumerate_all_paths_params
-   :members:
-.. doxygenfunction:: fiction::enumerate_all_paths
->>>>>>> 5bc7ede6
+        .. autofunction:: fiction.pyfiction.enumerate_all_clocking_paths