--- conflicted
+++ resolved
@@ -8,15 +8,11 @@
     .. tab:: C++
         **Header:** ``fiction/technology/area.hpp``
 
-<<<<<<< HEAD
         .. doxygenfunction:: fiction::area(const Lyt& lyt, area_params<technology<Lyt>, AreaType>& ps = {}, area_stats<AreaType>* pst = nullptr)
+        .. doxygenfunction:: fiction::area(const bounding_box_2d<Lyt>& bb, area_params<technology<Lyt>, AreaType>& ps = {}, area_stats<AreaType>* pst = nullptr)
 
     .. tab:: Python
         .. autofunction:: fiction.pyfiction.area
-=======
-.. doxygenfunction:: fiction::area(const Lyt& lyt, area_params<technology<Lyt>, AreaType>& ps = {}, area_stats<AreaType>* pst = nullptr)
-.. doxygenfunction:: area(const bounding_box_2d<Lyt>& bb, area_params<technology<Lyt>, AreaType>& ps = {}, area_stats<AreaType>* pst = nullptr)
->>>>>>> e25b1887
 
 MagCAD Magnet Count
 ###################
