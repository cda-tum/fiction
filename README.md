# _fiction_ &ndash; Design Automation for Field-coupled Nanotechnologies

[![Ubuntu CI](https://img.shields.io/github/actions/workflow/status/cda-tum/fiction/ubuntu.yml?label=Ubuntu&logo=ubuntu&style=flat-square)](https://github.com/cda-tum/fiction/actions/workflows/ubuntu.yml)
[![macOS CI](https://img.shields.io/github/actions/workflow/status/cda-tum/fiction/macos.yml?label=macOS&logo=apple&style=flat-square)](https://github.com/cda-tum/fiction/actions/workflows/macos.yml)
[![Windows CI](https://img.shields.io/github/actions/workflow/status/cda-tum/fiction/windows.yml?label=Windows&logo=data:image/svg+xml;base64,PD94bWwgdmVyc2lvbj0iMS4wIiBlbmNvZGluZz0iVVRGLTgiPz4KPHN2ZyB2ZXJzaW9uPSIxLjEiIHZpZXdCb3g9IjAgMCAyMyAyMyIgeG1sbnM9Imh0dHA6Ly93d3cudzMub3JnLzIwMDAvc3ZnIj4KIDxwYXRoIGQ9Ik0xIDFoMTB2MTBIMXoiIGZpbGw9IiNmMzUzMjUiLz4KIDxwYXRoIGQ9Ik0xMiAxaDEwdjEwSDEyeiIgZmlsbD0iIzgxYmMwNiIvPgogPHBhdGggZD0iTTEgMTJoMTB2MTBIMXoiIGZpbGw9IiMwNWE2ZjAiLz4KIDxwYXRoIGQ9Ik0xMiAxMmgxMHYxMEgxMnoiIGZpbGw9IiNmZmJhMDgiLz4KPC9zdmc+Cg==&style=flat-square)](https://github.com/cda-tum/fiction/actions/workflows/windows.yml)
[![Python Bindings](https://img.shields.io/github/actions/workflow/status/cda-tum/fiction/python-bindings.yml?label=Bindings&logo=python&style=flat-square)](https://github.com/cda-tum/fiction/actions/workflows/python-bindings.yml)
[![Docker Image](https://img.shields.io/github/actions/workflow/status/cda-tum/fiction/docker-image.yml?label=Docker&logo=docker&style=flat-square)](https://github.com/cda-tum/fiction/actions/workflows/docker-image.yml)
[![CodeQL](https://img.shields.io/github/actions/workflow/status/cda-tum/fiction/codeql-analysis.yml?label=CodeQL&logo=github&style=flat-square)](https://github.com/cda-tum/fiction/actions/workflows/codeql-analysis.yml)
[![Documentation Status](https://img.shields.io/readthedocs/fiction?label=Docs&logo=readthedocs&style=flat-square)](https://fiction.readthedocs.io/)
[![codecov](https://img.shields.io/codecov/c/github/cda-tum/fiction?label=Coverage&logo=codecov&style=flat-square)](https://codecov.io/gh/cda-tum/fiction)
[![License](https://img.shields.io/github/license/cda-tum/fiction?label=License&style=flat-square)](https://github.com/cda-tum/fiction/blob/main/LICENSE.txt)
[![PyPI](https://img.shields.io/static/v1?label=PyPI&message=mnt.pyfiction&logo=pypi&color=informational&style=flat-square)](https://pypi.org/project/mnt.pyfiction/)
[![Release](https://img.shields.io/github/v/release/cda-tum/fiction?label=fiction&style=flat-square)](https://github.com/cda-tum/fiction/releases)
[![arXiv](https://img.shields.io/static/v1?label=arXiv&message=1905.02477&color=informational&style=flat-square)](https://arxiv.org/abs/1905.02477)

<p align="center">
  <picture>
    <source media="(prefers-color-scheme: dark)" srcset="https://raw.githubusercontent.com/cda-tum/fiction/main/docs/_static/mnt_light.svg" width="60%">
    <img src="https://raw.githubusercontent.com/cda-tum/fiction/main/docs/_static/mnt_dark.svg" width="60%">
  </picture>
</p>

This code base provides a C++17 framework for **fi**eld-**c**oupled **t**echnology-**i**ndependent **o**pen
**n**anocomputing developed as part of the _Munich Nanotech Toolkit_ (_MNT_) by the
[Chair for Design Automation](https://www.cda.cit.tum.de/) at the [Technical University of Munich](https://www.tum.de/).
Within _fiction_, algorithms for logic synthesis, placement, routing, clocking, verification, and simulation for
[Field-coupled Nanocomputing (FCN)](https://www.springer.com/de/book/9783662437216) technologies are implemented.

To this end, most physical design tasks can be performed on generic data structures that abstract from particular
technology or cell design. Using an extensible set of gate libraries, technologies, and cell types, these can easily
be compiled down to any desired FCN technology for physical simulation.

For these use cases, _fiction_ provides
a [C++ header-only library](https://fiction.readthedocs.io/en/latest/getting_started.html#using-fiction-as-a-header-only-library)
as well as [Python bindings](https://fiction.readthedocs.io/en/latest/getting_started.html#python-bindings)
that provide data types and algorithms for recurring tasks, e.g., logic network and layout types on different
abstraction levels, clocking schemes, gate libraries, design automation algorithms, etc. Additionally, _fiction_ comes
with an ABC-like
[CLI tool](https://fiction.readthedocs.io/en/latest/getting_started.html#using-fiction-as-a-stand-alone-cli-tool)
that allows quick access to its core functionality.

<p align="center">
  <a href="https://fiction.readthedocs.io/en/latest/">
  <img width=30% src="https://img.shields.io/badge/documentation-blue?style=for-the-badge&logo=read%20the%20docs" alt="Documentation" />
  </a>
</p>

If you have any questions, feel free to contact us via [nanotech.cda@xcit.tum.de](mailto:nanotech.cda@xcit.tum.de) or by
creating an [issue on GitHub](https://github.com/cda-tum/fiction/issues).

## Quick Start (C++)

> Clone the repository and its submodules:

```bash
git clone --recursive https://github.com/cda-tum/fiction.git
```

### The CLI

> Inside the newly cloned `fiction` folder, trigger the build process:

```bash
cmake . -B build
cd build
cmake --build . -j4
```

> Run the CLI tool:

```bash
cli/fiction
```

> Here is an example of running _fiction_ to perform a full physical design flow on a QCA circuit layout that can
> afterward be simulated in QCADesigner:

![CLI example](https://raw.githubusercontent.com/cda-tum/fiction/main/docs/_static/fiction_cli_example.gif)

### The Header-only Library

> Add `fiction` as a sub-directory to your CMake project and link against `libfiction` (assuming your project is
> called `fanfiction`):

```CMake
add_subdirectory(fiction/)
target_link_libraries(fanfiction libfiction)
```

> Include the headers you need:

```C++
#include <fiction/layouts/cell_level_layout.hpp>
#include <fiction/layouts/clocking_scheme.hpp>
#include <fiction/technology/qca_one_library.hpp>
#include <fiction/io/write_qca_layout.hpp>
#include <fiction/...>
```

## Quick Start (Python)

> Install the Python bindings from [PyPI](https://pypi.org/project/mnt.pyfiction/):

```bash
pip install mnt.pyfiction
```

> Import the bindings:

```python
from mnt import pyfiction
```

For a full getting started guide, please refer to
the [documentation](https://fiction.readthedocs.io/en/latest/getting_started.html).

## Supported Technologies

Physical design in _fiction_ can be performed technology-independent. Only if resulted layouts are to be physically,
simulated, a specific technology implementation is required. To this end, _fiction_ supports various potential FCN
implementations together with gate libraries to compile gate-level layout abstractions down to the cell level.
Additionally, output formats for external physical simulator engines are also supported.

### Quantum-dot Cellular Automata (QCA)

<img src="https://raw.githubusercontent.com/cda-tum/fiction/main/docs/_static/qca_cells.png" alt="QCA cells" align="right" height="70"/>

Gate libraries:

- [QCA ONE](https://ieeexplore.ieee.org/document/7538997/)

File formats:

- `*.qca` for [QCADesigner](https://waluslab.ece.ubc.ca/qcadesigner/)
- `*.qll` for [MagCAD](https://topolinano.polito.it/) and [SCERPA](https://ieeexplore.ieee.org/document/8935211)
- `*.fqca` for [QCA-STACK](https://github.com/wlambooy/QCA-STACK)
- `*.svg` for visual representation

Many thanks to Frank Sill Torres for his support with the QCADesigner format, to Willem Lambooy for his support with the
QCA-STACK format, and to Sophia Kuhn for implementing the SVG writer!

### in-plane Nanomagnet Logic (iNML)

<img src="https://raw.githubusercontent.com/cda-tum/fiction/main/docs/_static/nml_cells.png" alt="iNML cells" align="right" height="70"/>

Gate libraries:

- [ToPoliNano](https://topolinano.polito.it/supported-technologies/)

File formats:

- `*.qcc` for [ToPoliNano](https://topolinano.polito.it/)
- `*.qll` for [ToPoliNano & MagCAD](https://topolinano.polito.it/)

Many thanks to Umberto Garlando, Fabrizio Riente, and Giuliana Beretta for their support!

### Silicon Dangling Bonds (SiDBs)

<img src="https://raw.githubusercontent.com/cda-tum/fiction/main/docs/_static/sidb_cells.png" alt="SiDB cells" align="right" height="70"/>

Gate libraries:

- [Bestagon](https://dl.acm.org/doi/10.1145/3489517.3530525)

File formats:

- `*.sqd` for [SiQAD](https://github.com/siqad/siqad)

Many thanks to Samuel Sze Hang Ng for his support!

## Implemented Design Automation Algorithms

The _fiction_ framework provides implementations of state-of-the-art design automation algorithms for FCN technologies.
These algorithms can be used in evaluation scripts to perform logic synthesis, physical design, layout verification, and
physical simulation.

### Logic Synthesis

<<<<<<< HEAD
For logic synthesis, *fiction* utilizes [ABC](https://github.com/berkeley-abc/abc) and the [mockturtle library](https://github.com/lsils/mockturtle) that
offer a multitude of logic network types and optimization algorithms. Logic synthesis can be performed in external tools
and resulting Verilog/AIGER/BLIF/... files can be parsed by *fiction*. Alternatively, since *mockturtle* is included in
*fiction*, synthesis can be applied in the same evaluation script.
=======
For logic synthesis, _fiction_ relies on the [mockturtle library](https://github.com/lsils/mockturtle) that offers a
multitude of logic network types and optimization algorithms. Logic synthesis can be performed in external tools and
resulting Verilog/AIGER/BLIF/... files can be parsed by _fiction_. Alternatively, since _mockturtle_ is included in
_fiction_, synthesis can be applied in the same evaluation script.
>>>>>>> a363f8aa

### Physical Design

For automatic FCN layout obtainment, _fiction_ provides algorithms that
receive [mockturtle logic networks](https://mockturtle.readthedocs.io/en/latest/implementations.html) as input
specification and output placed, routed, and clocked generic FCN circuits.

<img src="https://raw.githubusercontent.com/cda-tum/fiction/main/docs/_static/compare1.png" alt="QCA Layout" align="right" width="280"/>

Among these algorithms are

- SMT-based [exact placement and routing](https://ieeexplore.ieee.org/document/8342060)
- OGD-based [scalable placement and routing](https://dl.acm.org/citation.cfm?id=3287705)
- SAT-based [one-pass synthesis](https://ieeexplore.ieee.org/document/9371573)
- SAT-based [multi-path routing](https://dl.acm.org/doi/10.1145/3565478.3572539)
- Graph-oriented [layout design](https://www.cda.cit.tum.de/files/eda/2024_ieee_nano_a_star_is_born.pdf)

plus several path-finding algorithms that work on generic layouts:

- shortest path via the [A\* algorithm](https://ieeexplore.ieee.org/document/4082128)
- _k_ shortest paths via [Yen's algorithm](https://www.ams.org/journals/qam/1970-27-04/S0033-569X-1970-0253822-7/)

On top, there is a [hexagonalization algorithm](https://ieeexplore.ieee.org/document/10231278) to transform Cartesian
layouts suitable for QCA into hexagonal layouts suitable for SiDBs,
and multiple algorithms to optimize gate-level layouts post-placement:

- [post-layout optimzation](https://dl.acm.org/doi/10.1145/3611315.3633247)
- [wiring reduction](https://www.cda.cit.tum.de/files/eda/2024_dac_wiring_reduction_for_field-coupled_nanotechnologies.pdf)

### Verification

Layout correctness can be [validated](https://fiction.readthedocs.io/en/latest/algorithms/algorithms.html#verification)
using

- [Design Rule Violation (DRV)](https://fiction.readthedocs.io/en/latest/algorithms/verification.html#design-rule-violations-drvs)
  checking
- SAT-based [formal verification](https://ieeexplore.ieee.org/document/9218641) (equivalence checking)

### Physical Simulation

<img src="https://raw.githubusercontent.com/cda-tum/fiction/main/docs/_static/sidb_simulation.png" alt="SiDB simulation result" align="right" width="270"/>

When a layout is compiled to the cell level via the application of a technology-dependent gate library, it can be
simulated using a physical model. Currently, the following simulation algorithms are implemented in _fiction_:

- Silicon Dangling Bonds (SiDBs)
  - Electrostatic Ground State Simulation
    - [_QuickExact_](https://arxiv.org/abs/2308.04487)
    - [_QuickSim_](https://ieeexplore.ieee.org/document/10231266)
    - [Exhaustive _(ExGS)_](https://open.library.ubc.ca/soa/cIRcle/collections/ubctheses/24/items/1.0392909)
  - [Critical Temperature Simulation](https://ieeexplore.ieee.org/document/10231259)
  - [Operational Domain Computation](https://www.cda.cit.tum.de/files/eda/2023_nanoarch_reducing_the_complexity_of_operational_domain_computation_in_silicon_dangling_bond_logic.pdf)

## Clocking Schemes

Regular clocking schemes have been proposed in the FCN literature, which can be used as a floor plans for physical
design. However, sometimes it can make sense to have more freedom and assign clock numbers on the fly. That is
why _fiction_ supports both
[regular and irregular clocking schemes](https://fiction.readthedocs.io/en/latest/layouts/clocking_scheme.html)
with variable amounts of clock numbers as QCA for instance uses four clock phases but iNML needs only three.

Built-in schemes are

|                                  [Columnar](https://ieeexplore.ieee.org/document/573740)                                  |                               [Row](https://ieeexplore.ieee.org/document/573740)                                |                                 [2DDWave](https://ieeexplore.ieee.org/document/1717097)                                 |
| :-----------------------------------------------------------------------------------------------------------------------: | :-------------------------------------------------------------------------------------------------------------: | :---------------------------------------------------------------------------------------------------------------------: |
| <img src="https://raw.githubusercontent.com/cda-tum/fiction/main/docs/_static/columnar.png" alt="Columnar" height="200"/> | <img src="https://raw.githubusercontent.com/cda-tum/fiction/main/docs/_static/row.png" alt="Row" height="200"/> | <img src="https://raw.githubusercontent.com/cda-tum/fiction/main/docs/_static/2ddwave.png" alt="2DDWave" height="200"/> |

|                               [USE](https://ieeexplore.ieee.org/document/7219390)                               |                    [RES](https://www.tandfonline.com/doi/abs/10.1080/21681724.2019.1570551)                     |                   [ESR](https://link.springer.com/content/pdf/10.1007/s10470-020-01760-4.pdf)                   |
| :-------------------------------------------------------------------------------------------------------------: | :-------------------------------------------------------------------------------------------------------------: | :-------------------------------------------------------------------------------------------------------------: |
| <img src="https://raw.githubusercontent.com/cda-tum/fiction/main/docs/_static/use.png" alt="USE" height="200"/> | <img src="https://raw.githubusercontent.com/cda-tum/fiction/main/docs/_static/res.png" alt="RES" height="200"/> | <img src="https://raw.githubusercontent.com/cda-tum/fiction/main/docs/_static/esr.png" alt="ESR" height="200"/> |

|                [CFE](https://ietresearch.onlinelibrary.wiley.com/doi/10.1049/iet-cds.2019.0096)                 |     [Ripple](https://scholarworks.rit.edu/cgi/viewcontent.cgi?referer=&httpsredir=1&article=8266&context=theses)      |                                [BANCS](https://ieeexplore.ieee.org/document/8533251)                                |
| :-------------------------------------------------------------------------------------------------------------: | :-------------------------------------------------------------------------------------------------------------------: | :-----------------------------------------------------------------------------------------------------------------: |
| <img src="https://raw.githubusercontent.com/cda-tum/fiction/main/docs/_static/cfe.png" alt="CFE" height="200"/> | <img src="https://raw.githubusercontent.com/cda-tum/fiction/main/docs/_static/ripple.png" alt="Ripple" height="200"/> | <img src="https://raw.githubusercontent.com/cda-tum/fiction/main/docs/_static/bancs.png" alt="BANCS" height="300"/> |

plus the mentioned irregular open clocking that works via a clock map instead of a regular extrapolated cutout.

## Wire Crossings

<img src="https://raw.githubusercontent.com/cda-tum/fiction/main/docs/_static/cross.png" alt="Second layer crossing" align="left" width="200"/>

With many FCN technologies considered planar, wire crossings should be minimized if possible. However, there are some
options in QCA where, using a second layer, crossings over short distances and co-planar rotated cells become possible.
As both are just technical implementations of the same concept, _fiction_ supports crossings as wires in a second grid
layer in its data structures for all FCN technologies. They will also be represented as such in corresponding SVG and
QCADesigner output. However, note that it is to be interpreted as the concept of crossings and could also be realized
co-planar.

Wires are only allowed to cross other wires! Wires crossing gates is considered to lead to unstable signals.

## Gate Pins vs. Designated I/Os

<img src="https://raw.githubusercontent.com/cda-tum/fiction/main/docs/_static/io.png" alt="Input pin and cell output" align="right" width="200"/>

In the literature, both are seen: having input cells (pins) directly located in the gate structure or using designated
I/O elements that are located outside of gates. This distinction only makes sense on the gate level and _fiction_
supports both approaches and offers usage in the implemented physical design algorithms.

## Multi Wires

<img src="https://raw.githubusercontent.com/cda-tum/fiction/main/docs/_static/multi.png" alt="Multi wires" align="left" width="200"/>

Gate-level abstraction has its limits. Often, chip area is wasted when only using a single wire per tile. In _fiction_,
cell-level layouts allow for precise control over cell placement and can, thus, also create multiple wire segments per
clock zone. Physical simulation can give an indication of whether the built structures are implementing the intended
functionality.

## Synchronization Elements

<img src="https://raw.githubusercontent.com/cda-tum/fiction/main/docs/_static/se.png" alt="Synchronization element" align="right" width="150"/>

A technology extension proposes to utilize the external clock signal generator in an unconventional way: by creating
further asymmetric clock signals with extended _Hold_ phases that are assigned to specific wire
tiles, [synchronization elements](https://ieeexplore.ieee.org/document/8626294) can be created that stall signals over
multiple clock cycles. These artificial latches are able to feed information to any other clock number, but their usage
reduces the overall throughput of the layout. In return, long wire detours for signal synchronization can be prevented.

## Cost Metrics

Designed layouts can be evaluated with regard to several cost functions. The following metrics are currently
implemented:

Gate-level layouts:

- Circuit dimension in tiles
- Number of gate tiles
- Number of wire tiles
- Number of wire crossings
- Number of [synchronization elements](#synchronization-elements)
- Critical path
- Throughput
- Bounding box
- Energy dissipation based on a [physical model](https://ieeexplore.ieee.org/document/8246526) (QCA only)

Cell-level layouts:

- Circuit dimension in cells
- Number of cells
- Bounding box
- Area usage in nm²

## Benchmark Library

To objectively evaluate and compare software and design automation
tools, [MNT Bench](https://www.cda.cit.tum.de/mntbench/) provides gate-level
layouts for various gate libraries and clocking schemes, generated using the latest physical design and
optimization algorithms, with _fiction_ offering the corresponding read and write utilities to generate gate-level
layouts from gate-level layout files (`.fgl`) and vice versa.

Additionally, the [benchmarks](https://github.com/cda-tum/fiction/tree/main/benchmarks) folder contains the function
descriptions of frequently used benchmark sets in Verilog format (`.v`) provided
by [MNT Bench](https://www.cda.cit.tum.de/mntbench/).

## Reference

Since _fiction_ is academic software, we would be thankful if you referred to it by citing the following publications:

```bibtex
@misc{fiction,
      author = {Walter, Marcel and Wille, Robert and Sill Torres, Frank and Gro{\ss}e, Daniel and Drechsler, Rolf},
      title = {{fiction: An Open Source Framework for the Design of Field-coupled Nanocomputing Circuits}},
      archivePrefix = {arXiv},
      eprint = {1905.02477},
      note = {arXiv:1905.02477},
      year = {2019},
      month = {May}
}
```

and

```bibtex
@inproceedings{mnt,
    author = {Walter, Marcel and Drewniok, Jan and Hofmann, Simon and Hien, Benjamin and Wille, Robert},
    title = {{The Munich Nanotech Toolkit (MNT)}},
    booktitle = {IEEE International Conference on Nanotechnology (IEEE NANO)},
    pages = {454--459},
    year = {2024}
}
```

Additionally, many algorithms implemented in _fiction_ have been published individually. For a full list of
publications, please refer to the [documentation](https://fiction.readthedocs.io/en/latest/publications.html).

## Acknowledgements

The Munich Nanotech Toolkit has been supported by the Bavarian State Ministry for Science and Arts through the
Distinguished Professorship Program.

<p align="center">
<picture>
<source media="(prefers-color-scheme: dark)" srcset="https://raw.githubusercontent.com/cda-tum/mqt/main/docs/_static/tum_dark.svg" width="28%">
<img src="https://raw.githubusercontent.com/cda-tum/mqt/main/docs/_static/tum_light.svg" width="28%" alt="TUM Logo">
</picture>
&nbsp;&nbsp;&nbsp;&nbsp;&nbsp; <!-- Non-breaking spaces for spacing -->
<picture>
<img src="https://raw.githubusercontent.com/cda-tum/mqt/main/docs/_static/logo-bavaria.svg" width="16%" alt="Coat of Arms of Bavaria">
</picture>
</p><|MERGE_RESOLUTION|>--- conflicted
+++ resolved
@@ -176,17 +176,10 @@
 
 ### Logic Synthesis
 
-<<<<<<< HEAD
 For logic synthesis, *fiction* utilizes [ABC](https://github.com/berkeley-abc/abc) and the [mockturtle library](https://github.com/lsils/mockturtle) that
 offer a multitude of logic network types and optimization algorithms. Logic synthesis can be performed in external tools
 and resulting Verilog/AIGER/BLIF/... files can be parsed by *fiction*. Alternatively, since *mockturtle* is included in
 *fiction*, synthesis can be applied in the same evaluation script.
-=======
-For logic synthesis, _fiction_ relies on the [mockturtle library](https://github.com/lsils/mockturtle) that offers a
-multitude of logic network types and optimization algorithms. Logic synthesis can be performed in external tools and
-resulting Verilog/AIGER/BLIF/... files can be parsed by _fiction_. Alternatively, since _mockturtle_ is included in
-_fiction_, synthesis can be applied in the same evaluation script.
->>>>>>> a363f8aa
 
 ### Physical Design
 
