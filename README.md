# *fiction* &ndash; Design Automation for Field-coupled Nanotechnologies

[![Ubuntu CI](https://img.shields.io/github/actions/workflow/status/cda-tum/fiction/ubuntu.yml?label=Ubuntu&logo=ubuntu&style=flat-square)](https://github.com/cda-tum/fiction/actions/workflows/ubuntu.yml)
[![macOS CI](https://img.shields.io/github/actions/workflow/status/cda-tum/fiction/macos.yml?label=macOS&logo=apple&style=flat-square)](https://github.com/cda-tum/fiction/actions/workflows/macos.yml)
[![Windows CI](https://img.shields.io/github/actions/workflow/status/cda-tum/fiction/windows.yml?label=Windows&logo=windows&style=flat-square)](https://github.com/cda-tum/fiction/actions/workflows/windows.yml)
[![CodeQL](https://img.shields.io/github/actions/workflow/status/cda-tum/fiction/codeql-analysis.yml?label=CodeQL&logo=github&style=flat-square)](https://github.com/cda-tum/fiction/actions/workflows/codeql-analysis.yml)
[![Docker Image](https://img.shields.io/github/actions/workflow/status/cda-tum/fiction/docker-image.yml?label=Docker&logo=docker&style=flat-square)](https://github.com/cda-tum/fiction/actions/workflows/docker-image.yml)
[![Documentation Status](https://img.shields.io/readthedocs/fiction?label=Docs&logo=readthedocs&style=flat-square)](https://fiction.readthedocs.io/)
[![codecov](https://img.shields.io/codecov/c/github/cda-tum/fiction?label=Coverage&logo=codecov&style=flat-square)](https://codecov.io/gh/cda-tum/fiction)
[![License](https://img.shields.io/github/license/cda-tum/fiction?label=License&style=flat-square)](https://github.com/cda-tum/fiction/blob/main/LICENSE.txt)
[![Release](https://img.shields.io/github/v/release/cda-tum/fiction?label=fiction&style=flat-square)](https://github.com/cda-tum/fiction/releases)
[![arXiv](https://img.shields.io/static/v1?label=arXiv&message=1905.02477&color=informational&style=flat-square)](https://arxiv.org/abs/1905.02477)

<p align="center">
  <picture>
    <source media="(prefers-color-scheme: dark)" srcset="docs/_static/mnt_light.svg" width="60%">
    <img src="docs/_static/mnt_dark.svg" width="60%">
  </picture>
</p>

This code base provides a C++17 framework for **fi**eld-**c**oupled **t**echnology-**i**ndependent **o**pen
**n**anocomputing developed as part of the _Munich Nanotech Toolkit_ (_MNT_) by the
[Chair for Design Automation](https://www.cda.cit.tum.de/) at the [Technical University of Munich](https://www.tum.de/).
Within *fiction*, algorithms for logic synthesis, placement, routing, clocking, verification, and simulation for
[Field-coupled Nanocomputing (FCN)](https://www.springer.com/de/book/9783662437216) technologies are implemented.

To this end, most physical design tasks can be performed on generic data structures that abstract from particular
technology or cell design. Using an extensible set of gate libraries, technologies, and cell types, these can easily
be compiled down to any desired FCN technology for physical simulation.

<<<<<<< HEAD
For these use cases, *fiction* offers
a [C++ header-only library](https://fiction.readthedocs.io/en/latest/getting_started.html#using-fiction-as-a-header-only-library)
and
a [Python module](https://fiction.readthedocs.io/en/latest/getting_started.html#the-python-module)
that provide data types and algorithms for recurring tasks, e.g., logic network and layout types on different
abstraction levels, clocking schemes, gate libraries, placement, routing, clocking, verification, and simulation
algorithms, etc. Additionally, *fiction* comes with an
ABC-like [CLI tool](https://fiction.readthedocs.io/en/latest/getting_started.html#using-fiction-as-a-stand-alone-cli-tool)
that allows quick access to its core functionality. To quickly script ideas, *fiction* also provides an
[experiment playground](https://fiction.readthedocs.io/en/latest/getting_started.html#building-experiments)
=======
For these use cases, *fiction* provides
a [header-only library](https://fiction.readthedocs.io/en/latest/getting_started.html#using-fiction-as-a-header-only-library)
that provides data types and algorithms for recurring tasks, e.g., logic network and layout types on different
abstraction levels, clocking schemes, gate libraries, design automation algorithms, etc. Additionally, *fiction* comes
with an ABC-like
[CLI tool](https://fiction.readthedocs.io/en/latest/getting_started.html#using-fiction-as-a-stand-alone-cli-tool)
that allows quick access to its core functionality.
>>>>>>> 9d1c542c


<p align="center">
  <a href="https://fiction.readthedocs.io/en/latest/">
  <img width=30% src="https://img.shields.io/badge/documentation-blue?style=for-the-badge&logo=read%20the%20docs" alt="Documentation" />
  </a>
</p>

If you have any questions, feel free to contact us via [fcn.cda@xcit.tum.de](mailto:fcn.cda@xcit.tum.de) or by
creating an issue on [GitHub](https://github.com/cda-tum/fiction/issues).

## Quick Start

> Clone the repository and its submodules:

```bash
git clone --recursive https://github.com/cda-tum/fiction.git
```

### The CLI

> Inside the newly cloned `fiction` folder, trigger the build process:

```bash
cmake . -B build
cd build
cmake --build . -j4
```

> Run the CLI tool:

```bash
cli/fiction
```

> Here is an example of running *fiction* to perform a full physical design flow on a QCA circuit layout that can
> afterward be simulated in QCADesigner:

![CLI example](docs/_static/fiction_cli_example.gif)

### The Header-only Library

> Add `fiction` as a subdirectory to your CMake project and link against `libfiction` (assuming your project is
> called `fanfiction`):

```CMake
add_subdirectory(fiction/)
target_link_libraries(fanfiction libfiction)
```

> Include the headers you need:

```c++
#include <fiction/layouts/cell_level_layout.hpp>
#include <fiction/layouts/clocking_scheme.hpp>
#include <fiction/technology/qca_one_library.hpp>
#include <fiction/io/write_qca_layout.hpp>
#include <fiction/...>
```

### The Experiments Playground

Inside the `fiction/experiments/` folder, create a new folder for your experiment and create a new `*.cpp` file inside:

```c++
int main(int argc, char* argv[])
{
  // your code goes here
}
```

You have full access to *fiction*'s header-only library and your files can be built using CMake:

```bash
cmake . -B build -DFICTION_EXPERIMENTS=ON
cd build
cmake --build . -j4
```

### The Python Module

> Install *fiction* from PyPI:

```bash
pip install mnt.fiction
```

For a full getting started guide, please refer to
the [documentation](https://fiction.readthedocs.io/en/latest/getting_started.html).

## Supported Technologies

Physical design in *fiction* can be performed technology-independent. Only if resulted layouts are to be physically,
simulated, a specific technology implementation is required. To this end, *fiction* supports various potential FCN
implementations together with gate libraries to compile gate-level layout abstractions down to the cell level.
Additionally, output formats for external physical simulator engines are also supported.

### Quantum-dot Cellular Automata (QCA)

<img src="docs/_static/qca_cells.png" alt="QCA cells" align="right" height="70"/>

Gate libraries:

- [QCA ONE](https://ieeexplore.ieee.org/document/7538997/)

File formats:

- `*.qca` for [QCADesigner](https://waluslab.ece.ubc.ca/qcadesigner/)
- `*.qll` for [MagCAD](https://topolinano.polito.it/) and [SCERPA](https://ieeexplore.ieee.org/document/8935211)
- `*.fqca` for [QCA-STACK](https://github.com/wlambooy/QCA-STACK)
- `*.svg` for visual representation

Many thanks to Frank Sill Torres for his support with the QCADesigner format, to Willem Lambooy for his support with the
QCA-STACK format, and to Sophia Kuhn for implementing the SVG writer!

### in-plane Nanomagnet Logic (iNML)

<img src="docs/_static/nml_cells.png" alt="iNML cells" align="right" height="70"/>

Gate libraries:

- [ToPoliNano](https://topolinano.polito.it/supported-technologies/)

File formats:

- `*.qcc` for [ToPoliNano](https://topolinano.polito.it/)
- `*.qll` for [ToPoliNano & MagCAD](https://topolinano.polito.it/)

Many thanks to Umberto Garlando, Fabrizio Riente, and Giuliana Beretta for their support!

### Silicon Dangling Bonds (SiDBs)

<img src="docs/_static/sidb_cells.png" alt="SiDB cells" align="right" height="70"/>

Gate libraries:

- [Bestagon](https://dl.acm.org/doi/10.1145/3489517.3530525)

File formats:

- `*.sqd` for [SiQAD](https://github.com/siqad/siqad)

Many thanks to Samuel Sze Hang Ng for his support!

## Implemented Design Automation Algorithms

The *fiction* framework provides implementations of state-of-the-art design automation algorithms for FCN technologies.
These algorithms can be used in evaluation scripts to perform logic synthesis, physical design, layout verification, and
physical simulation.

### Logic Synthesis

For logic synthesis, *fiction* relies on the [mockturtle library](https://github.com/lsils/mockturtle) that offers a
multitude of logic network types and optimization algorithms. Logic synthesis can be performed in external tools and
resulting Verilog/AIGER/BLIF/... files can be parsed by *fiction*. Alternatively, since *mockturtle* is included in
*fiction*, synthesis can be applied in the same evaluation script.

### Physical Design

For automatic FCN layout obtainment, *fiction* provides algorithms that
receive [mockturtle logic networks](https://mockturtle.readthedocs.io/en/latest/implementations.html) as input
specification and output placed, routed, and clocked generic FCN circuits.

<img src="docs/_static/compare1.png" alt="QCA Layout" align="right" width="280"/>

Among these algorithms are

- SMT-based [exact placement and routing](https://ieeexplore.ieee.org/document/8342060)
- OGD-based [scalable placement and routing](https://dl.acm.org/citation.cfm?id=3287705)
- SAT-based [one-pass synthesis](https://ieeexplore.ieee.org/document/9371573)
- SAT-based [multi-path routing](https://dl.acm.org/doi/10.1145/3565478.3572539)

plus several path-finding algorithms that work on generic layouts:

- shortest path via the [A* algorithm](https://ieeexplore.ieee.org/document/4082128)
- *k* shortest paths via [Yen's algorithm](https://www.ams.org/journals/qam/1970-27-04/S0033-569X-1970-0253822-7/)

### Verification

Layout correctness can be [validated](https://fiction.readthedocs.io/en/latest/algorithms/algorithms.html#verification)
using

- [Design Rule Violation (DRV)](https://fiction.readthedocs.io/en/latest/algorithms/verification.html#design-rule-violations-drvs)
  checking
- SAT-based [formal verification](https://ieeexplore.ieee.org/document/9218641) (equivalence checking)

### Physical Simulation

When a layout is compiled to the cell level via the application of a technology-dependent gate library, it can be
simulated using a physical model. Currently, the following simulation algorithms are implemented in *fiction*:

- Silicon Dangling Bonds (SiDBs)
    - [*QuickExact*](https://arxiv.org/abs/2308.04487)
    - [*QuickSim* Groundstate Simulation](https://ieeexplore.ieee.org/document/10231266)
    - [Critical Temperature](https://ieeexplore.ieee.org/document/10231259)
    - [Exhaustive Groundstate Simulation *(ExGS)*](https://open.library.ubc.ca/soa/cIRcle/collections/ubctheses/24/items/1.0392909)


## Clocking Schemes

Regular clocking schemes have been proposed in the FCN literature, which can be used as a floor plans for physical
design. However, sometimes it can make sense to have more freedom and assign clock numbers on the fly. That is
why *fiction* supports both
[regular and irregular clocking schemes](https://fiction.readthedocs.io/en/latest/layouts/clocking_scheme.html)
with variable amounts of clock numbers as QCA for instance uses four clock phases but iNML needs only three.

Built-in schemes are

|      [Columnar](https://ieeexplore.ieee.org/document/573740)       |    [Row](https://ieeexplore.ieee.org/document/573740)    |     [2DDWave](https://ieeexplore.ieee.org/document/1717097)      |
|:------------------------------------------------------------------:|:--------------------------------------------------------:|:----------------------------------------------------------------:|
| <img src="docs/_static/columnar.png" alt="Columnar" height="200"/> | <img src="docs/_static/row.png" alt="Row" height="200"/> | <img src="docs/_static/2ddwave.png" alt="2DDWave" height="200"/> |

|   [USE](https://ieeexplore.ieee.org/document/7219390)    | [RES](https://www.tandfonline.com/doi/abs/10.1080/21681724.2019.1570551) | [ESR](https://link.springer.com/content/pdf/10.1007/s10470-020-01760-4.pdf) |
|:--------------------------------------------------------:|:------------------------------------------------------------------------:|:---------------------------------------------------------------------------:|
| <img src="docs/_static/use.png" alt="USE" height="200"/> |         <img src="docs/_static/res.png" alt="RES" height="200"/>         |          <img src="docs/_static/esr.png" alt="ESR" height="200"/>           |

| [CFE](https://ietresearch.onlinelibrary.wiley.com/doi/10.1049/iet-cds.2019.0096) |    [BANCS](https://ieeexplore.ieee.org/document/8533251)     |
|:--------------------------------------------------------------------------------:|:------------------------------------------------------------:|
|             <img src="docs/_static/cfe.png" alt="CFE" height="200"/>             | <img src="docs/_static/bancs.png" alt="BANCS" height="300"/> |

plus the mentioned irregular open clocking that works via a clock map instead of a regular extrapolated cutout.

## Wire Crossings

<img src="docs/_static/cross.png" alt="Second layer crossing" align="left" width="200"/>

With many FCN technologies considered planar, wire crossings should be minimized if possible. However, there are some
options in QCA where, using a second layer, crossings over short distances and co-planar rotated cells become possible.
As both are just technical implementations of the same concept, *fiction* supports crossings as wires in a second grid
layer in its data structures for all FCN technologies. They will also be represented as such in corresponding SVG and
QCADesigner output. However, note that it is to be interpreted as the concept of crossings and could also be realized
co-planar.

Wires are only allowed to cross other wires! Wires crossing gates is considered to lead to unstable signals.

## Gate Pins vs. Designated I/Os

<img src="docs/_static/io.png" alt="Input pin and cell output" align="right" width="200"/>

In the literature, both are seen: having input cells (pins) directly located in the gate structure or using designated
I/O elements that are located outside of gates. This distinction only makes sense on the gate level and *fiction*
supports both approaches and offers usage in the implemented physical design algorithms.

## Multi Wires

<img src="docs/_static/multi.png" alt="Multi wires" align="left" width="200"/>

Gate-level abstraction has its limits. Often, chip area is wasted when only using a single wire per tile. In *fiction*,
cell-level layouts allow for precise control over cell placement and can, thus, also create multiple wire segments per
clock zone. Physical simulation can give an indication of whether the built structures are implementing the intended
functionality.

## Synchronization Elements

<img src="docs/_static/se.png" alt="Synchronization element" align="right" width="150"/>

A technology extension proposes to utilize the external clock signal generator in an unconventional way: by creating
further asymmetric clock signals with extended *Hold* phases that are assigned to specific wire
tiles, [synchronization elements](https://ieeexplore.ieee.org/document/8626294) can be created that stall signals over
multiple clock cycles. These artificial latches are able to feed information to any other clock number, but their usage
reduces the overall throughput of the layout. In return, long wire detours for signal synchronization can be prevented.

## Cost Metrics

Designed layouts can be evaluated with regard to several cost functions. The following metrics are currently
implemented:

Gate-level layouts:

- Circuit dimension in tiles
- Number of gate tiles
- Number of wire tiles
- Number of wire crossings
- Number of [synchronization elements](#synchronization-elements)
- Critical path
- Throughput
- Bounding box
- Energy dissipation based on a [physical model](https://ieeexplore.ieee.org/document/8246526) (QCA only)

Cell-level layouts:

- Circuit dimension in cells
- Number of cells
- Bounding box
- Area usage in nm²

# Reference

Since *fiction* is academic software, we would be thankful if you referred to it by citing the following publication:

```bibtex
@misc{fiction,
      author = {Walter, Marcel and Wille, Robert and Sill Torres, Frank and Gro{\ss}e, Daniel and Drechsler, Rolf},
      title = {{fiction: An Open Source Framework for the Design of Field-coupled Nanocomputing Circuits}},
      archivePrefix = {arXiv},
      eprint = {1905.02477},
      note = {arXiv:1905.02477},
      year = {2019},
      month = {May}
}
```

Additionally, many algorithms implemented in *fiction* have been published individually. For a full list of
publications, please refer to the [documentation](https://fiction.readthedocs.io/en/latest/publications.html).<|MERGE_RESOLUTION|>--- conflicted
+++ resolved
@@ -28,18 +28,6 @@
 technology or cell design. Using an extensible set of gate libraries, technologies, and cell types, these can easily
 be compiled down to any desired FCN technology for physical simulation.
 
-<<<<<<< HEAD
-For these use cases, *fiction* offers
-a [C++ header-only library](https://fiction.readthedocs.io/en/latest/getting_started.html#using-fiction-as-a-header-only-library)
-and
-a [Python module](https://fiction.readthedocs.io/en/latest/getting_started.html#the-python-module)
-that provide data types and algorithms for recurring tasks, e.g., logic network and layout types on different
-abstraction levels, clocking schemes, gate libraries, placement, routing, clocking, verification, and simulation
-algorithms, etc. Additionally, *fiction* comes with an
-ABC-like [CLI tool](https://fiction.readthedocs.io/en/latest/getting_started.html#using-fiction-as-a-stand-alone-cli-tool)
-that allows quick access to its core functionality. To quickly script ideas, *fiction* also provides an
-[experiment playground](https://fiction.readthedocs.io/en/latest/getting_started.html#building-experiments)
-=======
 For these use cases, *fiction* provides
 a [header-only library](https://fiction.readthedocs.io/en/latest/getting_started.html#using-fiction-as-a-header-only-library)
 that provides data types and algorithms for recurring tasks, e.g., logic network and layout types on different
@@ -47,7 +35,6 @@
 with an ABC-like
 [CLI tool](https://fiction.readthedocs.io/en/latest/getting_started.html#using-fiction-as-a-stand-alone-cli-tool)
 that allows quick access to its core functionality.
->>>>>>> 9d1c542c
 
 
 <p align="center">
@@ -90,7 +77,7 @@
 
 ### The Header-only Library
 
-> Add `fiction` as a subdirectory to your CMake project and link against `libfiction` (assuming your project is
+> Add `fiction` as a sub-directory to your CMake project and link against `libfiction` (assuming your project is
 > called `fanfiction`):
 
 ```CMake
@@ -100,39 +87,12 @@
 
 > Include the headers you need:
 
-```c++
+```C++
 #include <fiction/layouts/cell_level_layout.hpp>
 #include <fiction/layouts/clocking_scheme.hpp>
 #include <fiction/technology/qca_one_library.hpp>
 #include <fiction/io/write_qca_layout.hpp>
 #include <fiction/...>
-```
-
-### The Experiments Playground
-
-Inside the `fiction/experiments/` folder, create a new folder for your experiment and create a new `*.cpp` file inside:
-
-```c++
-int main(int argc, char* argv[])
-{
-  // your code goes here
-}
-```
-
-You have full access to *fiction*'s header-only library and your files can be built using CMake:
-
-```bash
-cmake . -B build -DFICTION_EXPERIMENTS=ON
-cd build
-cmake --build . -j4
-```
-
-### The Python Module
-
-> Install *fiction* from PyPI:
-
-```bash
-pip install mnt.fiction
 ```
 
 For a full getting started guide, please refer to
