# To run all pre-commit checks, use:
#
#     pre-commit run -a
#
# To install pre-commit hooks that run every time you commit:
#
#     pre-commit install
#

ci:
  autoupdate_commit_msg: "⬆️ Bump pre-commit hooks"
  autofix_commit_msg: "🎨 Incorporated pre-commit fixes"
  autoupdate_schedule: quarterly

exclude: "^libs/|^benchmarks/|bindings/mnt/pyfiction/include/pyfiction/pybind11_mkdoc_docstrings.hpp"

repos:
  # Standard hooks
  - repo: https://github.com/pre-commit/pre-commit-hooks
    rev: v5.0.0
    hooks:
      - id: check-added-large-files
      - id: check-case-conflict
      - id: check-docstring-first
      - id: check-merge-conflict
      - id: check-toml
      - id: check-yaml
      - id: debug-statements
      - id: end-of-file-fixer
      - id: mixed-line-ending
      - id: trailing-whitespace

  # Handle unwanted unicode characters
  - repo: https://github.com/sirosen/texthooks
    rev: 0.6.8
    hooks:
      - id: fix-ligatures
      - id: fix-smartquotes

  # Check for common RST mistakes
  - repo: https://github.com/pre-commit/pygrep-hooks
    rev: v1.10.0
    hooks:
      - id: rst-backticks
      - id: rst-directive-colons
      - id: rst-inline-touching-normal

  # clang-format the C++ part of the code base
  - repo: https://github.com/pre-commit/mirrors-clang-format
    rev: v19.1.5
    hooks:
      - id: clang-format
        types_or: [c++, c]
        args: ["-style=file"]

  # Python linting using ruff
  - repo: https://github.com/astral-sh/ruff-pre-commit
<<<<<<< HEAD
    rev: v0.8.2
=======
    rev: v0.8.3
>>>>>>> c72ab573
    hooks:
      - id: ruff
        args: ["--fix", "--show-fixes"]
        types_or: [python, pyi, jupyter]
      - id: ruff-format
        types_or: [python, pyi, jupyter]

  # Check static types with mypy
  - repo: https://github.com/pre-commit/mirrors-mypy
    rev: v1.13.0
    hooks:
      - id: mypy
        files: ^(bindings/mnt/pyfiction|noxfile.py)
        args: []
        additional_dependencies:
          - nox
          - pytest

  # Format configuration files with prettier
  - repo: https://github.com/rbubley/mirrors-prettier
    rev: v3.4.2
    hooks:
      - id: prettier
        types_or: [yaml, markdown, html, css, scss, javascript, json]

  # Check JSON schemata
  - repo: https://github.com/python-jsonschema/check-jsonschema
    rev: 0.30.0
    hooks:
      - id: check-github-workflows
      - id: check-readthedocs
      - id: check-renovate
        additional_dependencies: ["json5"]

  # Check the pyproject.toml file
  - repo: https://github.com/henryiii/validate-pyproject-schema-store
    rev: 2024.11.25
    hooks:
      - id: validate-pyproject

  # Clean jupyter notebooks
  - repo: https://github.com/srstevenson/nb-clean
    rev: 4.0.1
    hooks:
      - id: nb-clean
        args:
          - --remove-empty-cells
          - --preserve-cell-metadata
          - raw_mimetype
          - --<|MERGE_RESOLUTION|>--- conflicted
+++ resolved
@@ -55,11 +55,7 @@
 
   # Python linting using ruff
   - repo: https://github.com/astral-sh/ruff-pre-commit
-<<<<<<< HEAD
-    rev: v0.8.2
-=======
     rev: v0.8.3
->>>>>>> c72ab573
     hooks:
       - id: ruff
         args: ["--fix", "--show-fixes"]
