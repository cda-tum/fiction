--- conflicted
+++ resolved
@@ -682,7 +682,6 @@
 }
 /**
  * This layout represents the AND Gate, as proposed in the paper
-<<<<<<< HEAD
  * titled \"SiQAD: A Design and Simulation Tool for Atomic Silicon Quantum Dot Circuits\".
  */
 template <typename Lyt>
@@ -709,7 +708,11 @@
     lyt.assign_cell_type({10, 7, 0}, Lyt::cell_type::OUTPUT);
 
     lyt.assign_cell_type({10, 9, 1}, Lyt::cell_type::NORMAL);
-=======
+
+    return lyt;
+};
+/**
+ * This layout represents the AND Gate, as proposed in the paper
  * titled \"Hexagons are the Bestagons: Design Automation for Silicon Dangling Bond Logic\" by
  * Marcel Walter, Samuel Sze Hang Ng, Konrad Walus, and Robert Wille in DAC 2022.
  *
@@ -752,7 +755,6 @@
     lyt.assign_cell_type({30, 17, 0}, Lyt::cell_type::OUTPUT);
 
     lyt.assign_cell_type({36, 19, 0}, Lyt::cell_type::NORMAL);
->>>>>>> b4dcc273
 
     return lyt;
 };
@@ -808,55 +810,7 @@
 
     return lyt;
 };
-/**
- * This layout represents the AND Gate, as proposed in the paper
- * titled \"Hexagons are the Bestagons: Design Automation for Silicon Dangling Bond Logic\" authored by
- * Marcel Walter, Samuel Sze Hang Ng, Konrad Walus, and Robert Wille.
- *
- * (https://github.com/cda-tum/mnt-bestagon-library/blob/main/bestagon-gates/2i1o_and/21_hex_inputsdbp_and_v19.sqd)
- *
- *  @tparam Lyt SiDB cell-level layout type based on SiQAD-coordinates.
- */
-template <typename Lyt>
-Lyt bestagon_and_gate() noexcept
-{
-    static_assert(fiction::is_cell_level_layout_v<Lyt>, "Lyt is not a cell-level layout");
-    static_assert(fiction::has_sidb_technology_v<Lyt>, "Lyt is not an SiDB layout");
-    static_assert(fiction::has_siqad_coord_v<Lyt>, "Lyt is not based on SiQAD-coordinates");
-
-    Lyt lyt{};
-
-    lyt.assign_cell_type({36, 1, 0}, Lyt::cell_type::INPUT);
-    lyt.assign_cell_type({2, 1, 0}, Lyt::cell_type::INPUT);
-
-    lyt.assign_cell_type({38, 0, 0}, Lyt::cell_type::INPUT);
-    lyt.assign_cell_type({0, 0, 0}, Lyt::cell_type::INPUT);
-
-    lyt.assign_cell_type({23, 9, 0}, Lyt::cell_type::NORMAL);
-    lyt.assign_cell_type({18, 11, 1}, Lyt::cell_type::NORMAL);
-    lyt.assign_cell_type({18, 9, 0}, Lyt::cell_type::NORMAL);
-    lyt.assign_cell_type({19, 8, 0}, Lyt::cell_type::NORMAL);
-
-    lyt.assign_cell_type({20, 14, 0}, Lyt::cell_type::NORMAL);
-    lyt.assign_cell_type({19, 13, 0}, Lyt::cell_type::NORMAL);
-    lyt.assign_cell_type({26, 16, 0}, Lyt::cell_type::NORMAL);
-    lyt.assign_cell_type({24, 15, 0}, Lyt::cell_type::NORMAL);
-    lyt.assign_cell_type({32, 2, 0}, Lyt::cell_type::NORMAL);
-    lyt.assign_cell_type({30, 3, 0}, Lyt::cell_type::NORMAL);
-    lyt.assign_cell_type({26, 4, 0}, Lyt::cell_type::NORMAL);
-    lyt.assign_cell_type({24, 5, 0}, Lyt::cell_type::NORMAL);
-    lyt.assign_cell_type({12, 4, 0}, Lyt::cell_type::NORMAL);
-    lyt.assign_cell_type({14, 5, 0}, Lyt::cell_type::NORMAL);
-    lyt.assign_cell_type({6, 2, 0}, Lyt::cell_type::NORMAL);
-    lyt.assign_cell_type({8, 3, 0}, Lyt::cell_type::NORMAL);
-
-    lyt.assign_cell_type({32, 18, 0}, Lyt::cell_type::OUTPUT);
-    lyt.assign_cell_type({30, 17, 0}, Lyt::cell_type::OUTPUT);
-
-    lyt.assign_cell_type({36, 19, 0}, Lyt::cell_type::NORMAL);
-
-    return lyt;
-};
+
 /**
  * This layout represents the Crossing, as proposed in the paper
  * titled \"Hexagons are the Bestagons: Design Automation for Silicon Dangling Bond Logic\" authored by
