--- conflicted
+++ resolved
@@ -681,7 +681,6 @@
     return layout;
 }
 /**
-<<<<<<< HEAD
  * This layout represents a BDL wire comprising of 3 BDL pairs and an output perturber SiDB.
  *
  */
@@ -744,8 +743,6 @@
     return lyt;
 };
 /**
-=======
->>>>>>> 308adf9c
  * This layout represents the AND Gate, as proposed in the paper
  * titled \"Hexagons are the Bestagons: Design Automation for Silicon Dangling Bond Logic\" by
  * Marcel Walter, Samuel Sze Hang Ng, Konrad Walus, and Robert Wille in DAC 2022.
@@ -757,10 +754,7 @@
 {
     static_assert(fiction::is_cell_level_layout_v<Lyt>, "Lyt is not a cell-level layout");
     static_assert(fiction::has_sidb_technology_v<Lyt>, "Lyt is not an SiDB layout");
-<<<<<<< HEAD
-=======
     static_assert(fiction::has_siqad_coord_v<Lyt>, "Lyt is not an SiDB layout");
->>>>>>> 308adf9c
 
     Lyt lyt{};
 
