--- conflicted
+++ resolved
@@ -1603,7 +1603,6 @@
 };
 
 /**
-<<<<<<< HEAD
  * This layout represents the Crossing, as proposed in the paper
  * titled \"Hexagons are the Bestagons: Design Automation for Silicon Dangling Bond Logic\" authored by
  * Marcel Walter, Samuel Sze Hang Ng, Konrad Walus, and Robert Wille.
@@ -1657,7 +1656,11 @@
 
     lyt.assign_cell_type({2, 19, 0}, Lyt::cell_type::NORMAL);
     lyt.assign_cell_type({36, 19, 0}, Lyt::cell_type::NORMAL);
-=======
+
+    return lyt;
+};
+
+/**
  * This layout represents a 2-input-1-output skeleton, where one input and output wire have a port direction to the
  * west.
  */
@@ -1699,7 +1702,6 @@
     lyt.assign_cell_type({55, 9, 1}, Lyt::cell_type::OUTPUT);
 
     lyt.assign_cell_type({60, 9, 1}, Lyt::cell_type::NORMAL);
->>>>>>> b7901a36
 
     return lyt;
 };
