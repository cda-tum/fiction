//
// Created by marcel on 24.05.21.
//

#ifndef FICTION_LAYOUT_BLUEPRINTS_HPP
#define FICTION_LAYOUT_BLUEPRINTS_HPP

#include <catch2/catch_test_macros.hpp>

#include <fiction/layouts/clocking_scheme.hpp>
#include <fiction/technology/cell_technologies.hpp>
#include <fiction/traits.hpp>

#include <kitty/constructors.hpp>
#include <kitty/dynamic_truth_table.hpp>
#include <mockturtle/traits.hpp>

namespace blueprints
{

template <typename GateLyt>
GateLyt straight_wire_gate_layout() noexcept
{
    GateLyt layout{{2, 2}, fiction::twoddwave_clocking<GateLyt>()};

    const auto x1 = layout.create_pi("x1", {0, 1});
    const auto w1 = layout.create_buf(x1, {1, 1});
    layout.create_po(w1, "f1", {2, 1});

    return layout;
}

template <typename GateLyt>
GateLyt three_wire_paths_gate_layout() noexcept
{
    GateLyt layout{{4, 4}, fiction::use_clocking<GateLyt>()};

    const auto x1 = layout.create_pi("x1", {0, 0});
    const auto x2 = layout.create_pi("x2", {0, 2});
    const auto x3 = layout.create_pi("x3", {0, 4});

    const auto p1 = layout.create_buf(layout.create_buf(layout.create_buf(x1, {1, 0}), {2, 0}), {3, 0});
    const auto p2 = layout.create_buf(layout.create_buf(layout.create_buf(x2, {1, 2}), {2, 2}), {3, 2});
    const auto p3 = layout.create_buf(layout.create_buf(layout.create_buf(x3, {1, 4}), {2, 4}), {3, 4});

    layout.create_po(p1, "f1", {4, 0});
    layout.create_po(p2, "f2", {4, 2});
    layout.create_po(p3, "f3", {4, 4});

    return layout;
}

template <typename GateLyt>
GateLyt xor_maj_gate_layout() noexcept
{
    REQUIRE(mockturtle::has_create_node_v<GateLyt>);

    GateLyt layout{typename GateLyt::aspect_ratio{3, 2, 0}, fiction::open_clocking<GateLyt>()};

    layout.assign_clock_number({2, 0}, static_cast<typename GateLyt::clock_number_t>(0));
    layout.assign_clock_number({1, 1}, static_cast<typename GateLyt::clock_number_t>(0));
    layout.assign_clock_number({3, 1}, static_cast<typename GateLyt::clock_number_t>(0));

    layout.assign_clock_number({1, 0}, static_cast<typename GateLyt::clock_number_t>(1));
    layout.assign_clock_number({2, 1}, static_cast<typename GateLyt::clock_number_t>(1));

    layout.assign_clock_number({0, 0}, static_cast<typename GateLyt::clock_number_t>(2));
    layout.assign_clock_number({2, 2}, static_cast<typename GateLyt::clock_number_t>(2));

    const auto a = layout.create_pi("a", {1, 1});
    const auto b = layout.create_pi("b", {2, 0});
    const auto c = layout.create_pi("c", {3, 1});

    kitty::dynamic_truth_table tt_maj(3u), tt_xor(2u);
    kitty::create_from_hex_string(tt_maj, "e8");
    kitty::create_from_hex_string(tt_xor, "6");

    const auto n_maj = layout.create_node({a, b, c}, tt_maj, {2, 1});
    const auto n_xor = layout.create_node({a, b}, tt_xor, {1, 0});

    layout.create_po(n_maj, "f1", {2, 2});
    layout.create_po(n_xor, "f2", {0, 0});

    return layout;
}

template <typename GateLyt>
GateLyt and_or_gate_layout() noexcept
{
    GateLyt layout{typename GateLyt::aspect_ratio{3, 1, 0}, fiction::open_clocking<GateLyt>()};

    layout.assign_clock_number({2, 0}, static_cast<typename GateLyt::clock_number_t>(0));
    layout.assign_clock_number({1, 0}, static_cast<typename GateLyt::clock_number_t>(1));
    layout.assign_clock_number({0, 0}, static_cast<typename GateLyt::clock_number_t>(2));

    layout.assign_clock_number({1, 1}, static_cast<typename GateLyt::clock_number_t>(0));
    layout.assign_clock_number({2, 1}, static_cast<typename GateLyt::clock_number_t>(1));
    layout.assign_clock_number({3, 1}, static_cast<typename GateLyt::clock_number_t>(2));

    const auto x1 = layout.create_pi("x1", {2, 0});
    const auto x2 = layout.create_pi("x2", {1, 1});
    const auto a  = layout.create_and(x1, x2, {1, 0});
    const auto o  = layout.create_or(x2, x1, {2, 1});
    layout.create_po(a, "f1", {0, 0});
    layout.create_po(o, "f2", {3, 1});

    return layout;
}

template <typename GateLyt>
GateLyt and_not_gate_layout() noexcept
{
    GateLyt layout{typename GateLyt::aspect_ratio{3, 1, 0}, fiction::open_clocking<GateLyt>()};

    layout.assign_clock_number({2, 0}, static_cast<typename GateLyt::clock_number_t>(0));
    layout.assign_clock_number({1, 0}, static_cast<typename GateLyt::clock_number_t>(1));
    layout.assign_clock_number({0, 0}, static_cast<typename GateLyt::clock_number_t>(2));

    layout.assign_clock_number({1, 1}, static_cast<typename GateLyt::clock_number_t>(0));
    layout.assign_clock_number({2, 1}, static_cast<typename GateLyt::clock_number_t>(1));
    layout.assign_clock_number({3, 1}, static_cast<typename GateLyt::clock_number_t>(2));

    const auto x1 = layout.create_pi("x1", {2, 0});
    const auto x2 = layout.create_pi("x2", {1, 1});
    const auto a1 = layout.create_and(x1, x2, {1, 0});
    const auto n1 = layout.create_not(x2, {2, 1});
    layout.create_po(a1, "f1", {0, 0});
    layout.create_po(n1, "f2", {3, 1});

    return layout;
}

template <typename GateLyt>
GateLyt or_not_gate_layout() noexcept
{
    GateLyt layout{typename GateLyt::aspect_ratio{2, 2, 0}, fiction::twoddwave_clocking<GateLyt>()};

    const auto x1 = layout.create_pi("x1", {1, 0});
    const auto x2 = layout.create_pi("x2", {0, 1});
    const auto o1 = layout.create_or(x1, x2, {1, 1});
    const auto n1 = layout.create_not(o1, {1, 2});
    layout.create_po(n1, "f1", {2, 2});

    return layout;
}

template <typename GateLyt>
GateLyt use_and_gate_layout() noexcept
{
    GateLyt layout{typename GateLyt::aspect_ratio{3, 3, 0}, fiction::use_clocking<GateLyt>()};

    const auto x1 = layout.create_pi("x1", {0, 1});
    const auto x2 = layout.create_pi("x2", {3, 3});

    const auto w1 = layout.create_buf(x1, {0, 0});
    const auto w2 = layout.create_buf(w1, {1, 0});
    const auto w3 = layout.create_buf(w2, {1, 1});

    const auto w4 = layout.create_buf(x2, {2, 3});
    const auto w5 = layout.create_buf(w4, {1, 3});
    const auto w6 = layout.create_buf(w5, {0, 3});
    const auto w7 = layout.create_buf(w6, {0, 2});

    const auto a1 = layout.create_and(w3, w7, {1, 2});

    const auto w8 = layout.create_buf(a1, {2, 2});

    layout.create_po(w8, "f1", {3, 2});

    return layout;
}

template <typename GateLyt>
GateLyt res_maj_gate_layout() noexcept
{
    GateLyt layout{typename GateLyt::aspect_ratio{2, 2, 0}, fiction::res_clocking<GateLyt>()};
    layout.assign_clock_number({0, 0}, static_cast<typename GateLyt::clock_number_t>(0));

    const auto x1 = layout.create_pi("x1", {0, 1});
    const auto x2 = layout.create_pi("x2", {1, 0});
    const auto x3 = layout.create_pi("x3", {2, 1});

    const auto maj = layout.create_maj(x1, x2, x3, {1, 1});

    layout.create_po(maj, "f1", {1, 2});

    return layout;
}

template <typename GateLyt>
GateLyt single_input_tautology_gate_layout() noexcept
{
    REQUIRE(mockturtle::has_create_node_v<GateLyt>);

    GateLyt layout{typename GateLyt::aspect_ratio{2, 0, 0}, fiction::twoddwave_clocking<GateLyt>()};

    const auto x1 = layout.create_pi("x1", {0, 0});

    kitty::dynamic_truth_table tt_t(1u);
    kitty::create_from_hex_string(tt_t, "3");

    const auto n = layout.create_node({x1}, tt_t, {1, 0});

    layout.create_po(n, "f1", {2, 0});

    return layout;
}

template <typename GateLyt>
GateLyt tautology_gate_layout() noexcept
{
    REQUIRE(mockturtle::has_create_node_v<GateLyt>);

    GateLyt layout{typename GateLyt::aspect_ratio{2, 2, 1}, fiction::twoddwave_clocking<GateLyt>()};

    const auto x1 = layout.create_pi("x1", {1, 0});
    const auto x2 = layout.create_pi("x2", {0, 1});

    kitty::dynamic_truth_table tt_t(2u);
    kitty::create_from_hex_string(tt_t, "F");

    const auto n_xor = layout.create_node({x1, x2}, tt_t, {1, 1});

    layout.create_po(n_xor, "f1", {2, 1});

    return layout;
}

template <typename GateLyt>
GateLyt res_tautology_gate_layout() noexcept
{
    REQUIRE(mockturtle::has_create_node_v<GateLyt>);

    GateLyt layout{typename GateLyt::aspect_ratio{2, 2, 0}, fiction::res_clocking<GateLyt>()};

    const auto x1 = layout.create_pi("x1", {0, 1});
    const auto x2 = layout.create_pi("x2", {1, 0});
    const auto x3 = layout.create_pi("x3", {2, 1});

    kitty::dynamic_truth_table tt_t(3u);
    kitty::create_from_hex_string(tt_t, "FF");

    const auto n = layout.create_node({x1, x2, x3}, tt_t, {1, 1});

    layout.create_po(n, "f1", {1, 2});

    return layout;
}

template <typename GateLyt>
GateLyt open_tautology_gate_layout() noexcept
{
    REQUIRE(mockturtle::has_create_node_v<GateLyt>);

    GateLyt layout{typename GateLyt::aspect_ratio{2, 2, 0}, fiction::open_clocking<GateLyt>()};

    layout.assign_clock_number({0, 0}, static_cast<typename GateLyt::clock_number_t>(0));
    layout.assign_clock_number({1, 0}, static_cast<typename GateLyt::clock_number_t>(0));
    layout.assign_clock_number({0, 2}, static_cast<typename GateLyt::clock_number_t>(0));
    layout.assign_clock_number({1, 2}, static_cast<typename GateLyt::clock_number_t>(0));
    layout.assign_clock_number({1, 1}, static_cast<typename GateLyt::clock_number_t>(1));
    layout.assign_clock_number({2, 1}, static_cast<typename GateLyt::clock_number_t>(2));

    const auto x1 = layout.create_pi("x1", {0, 0});
    const auto x2 = layout.create_pi("x2", {1, 0});
    const auto x3 = layout.create_pi("x3", {0, 2});
    const auto x4 = layout.create_pi("x4", {1, 2});

    kitty::dynamic_truth_table tt_t(4u);
    kitty::create_from_hex_string(tt_t, "FFFF");

    const auto n = layout.create_node({x1, x2, x3, x4}, tt_t, {1, 1});

    layout.create_po(n, "f1", {2, 1});

    return layout;
}

template <typename GateLyt>
GateLyt crossing_layout() noexcept
{
    GateLyt layout{typename GateLyt::aspect_ratio{3, 2, 1}, fiction::twoddwave_clocking<GateLyt>()};

    const auto x1 = layout.create_pi("x1", {1, 0});
    const auto x2 = layout.create_pi("x2", {0, 1});
    const auto x3 = layout.create_pi("x3", {2, 0});
    const auto x4 = layout.create_pi("x4", {0, 2});

    const auto a1 = layout.create_and(x1, x2, {1, 1});

    const auto b1 = layout.create_buf(x3, {2, 1});
    const auto b2 = layout.create_buf(x4, {1, 2});

    const auto a2 = layout.create_and(b1, b2, {2, 2});

    const auto c = layout.create_buf(a1, {2, 1, 1});

    layout.create_po(c, "f1", {3, 1});
    layout.create_po(a2, "f2", {3, 2});

    return layout;
}

template <typename GateLyt>
GateLyt fanout_layout() noexcept
{
    GateLyt layout{typename GateLyt::aspect_ratio{2, 2, 1}};

    layout.assign_clock_number({0, 0}, static_cast<typename GateLyt::clock_number_t>(3));
    layout.assign_clock_number({0, 1}, static_cast<typename GateLyt::clock_number_t>(0));
    layout.assign_clock_number({0, 2}, static_cast<typename GateLyt::clock_number_t>(1));
    layout.assign_clock_number({1, 0}, static_cast<typename GateLyt::clock_number_t>(2));
    layout.assign_clock_number({1, 1}, static_cast<typename GateLyt::clock_number_t>(1));
    layout.assign_clock_number({1, 2}, static_cast<typename GateLyt::clock_number_t>(0));
    layout.assign_clock_number({2, 0}, static_cast<typename GateLyt::clock_number_t>(3));
    layout.assign_clock_number({2, 1}, static_cast<typename GateLyt::clock_number_t>(2));
    layout.assign_clock_number({2, 2}, static_cast<typename GateLyt::clock_number_t>(3));

    const auto x1 = layout.create_pi("x1", {0, 1});

    const auto f1 = layout.create_buf(x1, {1, 1});
    const auto f2 = layout.create_buf(f1, {2, 1});
    const auto w1 = layout.create_buf(f2, {2, 2});

    layout.create_po(f1, "f1", {1, 0});
    layout.create_po(f2, "f2", {2, 0});
    layout.create_po(w1, "f3", {1, 2});

    return layout;
}

template <typename GateLyt>
GateLyt unbalanced_and_layout() noexcept
{
    GateLyt layout{typename GateLyt::aspect_ratio{3, 2, 0}};

    layout.assign_clock_number({1, 0}, static_cast<typename GateLyt::clock_number_t>(0));
    layout.assign_clock_number({2, 0}, static_cast<typename GateLyt::clock_number_t>(1));
    layout.assign_clock_number({3, 0}, static_cast<typename GateLyt::clock_number_t>(2));

    layout.assign_clock_number({0, 2}, static_cast<typename GateLyt::clock_number_t>(1));
    layout.assign_clock_number({1, 2}, static_cast<typename GateLyt::clock_number_t>(2));
    layout.assign_clock_number({2, 1}, static_cast<typename GateLyt::clock_number_t>(0));
    layout.assign_clock_number({2, 2}, static_cast<typename GateLyt::clock_number_t>(3));

    const auto x1 = layout.create_pi("x1", {0, 2});
    const auto x2 = layout.create_pi("x1", {1, 0});

    const auto w1 = layout.create_buf(x1, {1, 2});
    const auto w2 = layout.create_buf(w1, {2, 2});
    const auto w3 = layout.create_buf(w2, {2, 1});

    const auto a1 = layout.create_and(w3, x2, {2, 0});

    layout.create_po(a1, "f1", {3, 0});

    return layout;
}

template <typename GateLyt>
GateLyt non_structural_all_function_gate_layout() noexcept
{
    GateLyt layout{typename GateLyt::aspect_ratio{2, 4, 0}, fiction::open_clocking<GateLyt>()};

    layout.assign_clock_number({0, 0}, static_cast<typename GateLyt::clock_number_t>(0));
    layout.assign_clock_number({1, 0}, static_cast<typename GateLyt::clock_number_t>(0));
    layout.assign_clock_number({2, 0}, static_cast<typename GateLyt::clock_number_t>(0));

    layout.assign_clock_number({0, 1}, static_cast<typename GateLyt::clock_number_t>(1));
    layout.assign_clock_number({1, 1}, static_cast<typename GateLyt::clock_number_t>(1));
    layout.assign_clock_number({2, 1}, static_cast<typename GateLyt::clock_number_t>(1));

    layout.assign_clock_number({0, 2}, static_cast<typename GateLyt::clock_number_t>(2));
    layout.assign_clock_number({1, 2}, static_cast<typename GateLyt::clock_number_t>(2));
    layout.assign_clock_number({2, 2}, static_cast<typename GateLyt::clock_number_t>(3));

    layout.assign_clock_number({0, 3}, static_cast<typename GateLyt::clock_number_t>(3));
    layout.assign_clock_number({1, 3}, static_cast<typename GateLyt::clock_number_t>(3));
    layout.assign_clock_number({2, 3}, static_cast<typename GateLyt::clock_number_t>(3));

    const auto x1 = layout.create_pi("x1", {0, 0});
    const auto x2 = layout.create_pi("x2", {1, 0});
    const auto x3 = layout.create_pi("x3", {2, 0});

    layout.create_and(x1, x2, {0, 1});
    layout.create_or(x1, x2, {1, 1});
    layout.create_xor(x1, x2, {2, 1});

    const auto m = layout.create_maj(x1, x2, x3, {0, 2});
    const auto f = layout.create_buf(m, {1, 2});
    const auto w = layout.create_buf(f, {2, 2});

    layout.create_not(w, {2, 3});
    layout.create_po(f, "po", {1, 3});

    layout.create_nand(x1, x2, {0, 4});
    layout.create_nor(x1, x2, {1, 4});

    return layout;
}

template <typename GateLyt>
GateLyt se_gate_layout() noexcept
{
    GateLyt layout{typename GateLyt::aspect_ratio{2, 1, 0}, fiction::twoddwave_clocking<GateLyt>()};

    layout.assign_synchronization_element({1, 0}, 1);

    const auto x1 = layout.create_pi("x1", {0, 0});
    const auto x2 = layout.create_pi("x2", {2, 0});

    const auto w1 = layout.create_buf(x1, {0, 1});
    const auto w2 = layout.create_buf(x2, {1, 0});

    const auto o1 = layout.create_or(w1, w2, {1, 1});
    layout.create_po(o1, "f1", {2, 1});

    return layout;
}

template <typename GateLyt>
GateLyt shifted_cart_and_or_inv_gate_layout() noexcept
{
    GateLyt layout{typename GateLyt::aspect_ratio{4, 2, 0},
                   fiction::columnar_clocking<GateLyt>(fiction::num_clks::THREE)};

    const auto x1 = layout.create_pi("x1", {0, 0});
    const auto x2 = layout.create_pi("x2", {0, 1});
    const auto x3 = layout.create_pi("x3", {0, 2});

    const auto a1 = layout.create_and(x1, x2, {1, 0});

    const auto w1 = layout.create_buf(x3, {1, 1});
    const auto w2 = layout.create_buf(a1, {2, 0});
    const auto i1 = layout.create_not(w1, {2, 1});

    const auto o1 = layout.create_or(w2, i1, {3, 0});

    layout.create_po(o1, "f1", {4, 0});

    return layout;
}

template <typename GateLyt>
GateLyt row_clocked_and_xor_gate_layout() noexcept
{
    GateLyt layout{typename GateLyt::aspect_ratio{2, 3, 0}, fiction::row_clocking<GateLyt>()};

    const auto x1 = layout.create_pi("x1", {0, 0});
    const auto x2 = layout.create_pi("x2", {1, 0});
    const auto x3 = layout.create_pi("x3", {2, 0});

    const auto a1 = layout.create_and(x1, x2, {1, 1});

    const auto w1 = layout.create_buf(x3, {2, 1});

    const auto xor1 = layout.create_xor(w1, a1, {1, 2});

    layout.create_po(xor1, "f1", {1, 3});

    return layout;
}

template <typename GateLyt>
GateLyt unclockable_gate_layout() noexcept
{
    GateLyt layout{typename GateLyt::aspect_ratio{2, 2, 0}, fiction::open_clocking<GateLyt>()};

    const auto x0  = layout.create_pi("x0", {0, 0});
    const auto fo  = layout.create_buf(x0, {0, 1});
    const auto inv = layout.create_not(fo, {0, 2});
    const auto w   = layout.create_buf(inv, {1, 2});
    const auto a   = layout.create_and(fo, w, {1, 1});
    layout.create_po(a, "f", {2, 1});

    return layout;
}

template <typename GateLyt>
GateLyt optimization_layout() noexcept
{
    GateLyt layout{{2, 3, 1}, fiction::twoddwave_clocking<GateLyt>()};

    const auto x1 = layout.create_pi("x1", {0, 0});
    const auto x2 = layout.create_pi("x2", {2, 0});

    const auto w1 = layout.create_buf(x1, {0, 1});
    const auto w2 = layout.create_buf(w1, {0, 2});
    const auto w3 = layout.create_buf(w2, {1, 2});
    const auto w4 = layout.create_buf(x2, {2, 1});

    const auto and1 = layout.create_and(w3, w4, {2, 2});

    layout.create_po(w2, "f1", {0, 3});
    layout.create_po(and1, "f2", {2, 3});

    return layout;
}

template <typename GateLyt>
GateLyt optimization_layout_corner_case_outputs_1() noexcept
{
    GateLyt layout{{2, 3, 1}, fiction::twoddwave_clocking<GateLyt>()};

    const auto x1 = layout.create_pi("x1", {0, 0});
    const auto x2 = layout.create_pi("x2", {0, 1});

    const auto not1 = layout.create_not(x1, {1, 0});
    const auto w1   = layout.create_buf(x2, {1, 1});
    const auto w2   = layout.create_buf(not1, {1, 1, 1});
    const auto not2 = layout.create_not(w2, {1, 2});

    layout.create_po(not2, "f1", {1, 3});
    layout.create_po(w1, "f2", {2, 1});

    return layout;
}

template <typename GateLyt>
GateLyt optimization_layout_corner_case_outputs_2() noexcept
{
    GateLyt layout{{3, 2, 1}, fiction::twoddwave_clocking<GateLyt>()};

    const auto x1 = layout.create_pi("x1", {0, 0});
    const auto x2 = layout.create_pi("x2", {1, 0});

    const auto not1 = layout.create_not(x1, {0, 1});
    const auto w1   = layout.create_buf(not1, {1, 1});
    const auto not2 = layout.create_not(w1, {2, 1});
    const auto w2   = layout.create_buf(x2, {1, 1, 1});

    layout.create_po(not2, "f1", {3, 1});
    layout.create_po(w2, "f2", {1, 2});

    return layout;
}

template <typename GateLyt>
GateLyt planar_unoptimized_layout() noexcept
{
    GateLyt layout{{4, 4, 0}, fiction::twoddwave_clocking<GateLyt>()};

    const auto x1 = layout.create_pi("x1", {2, 0});
    const auto x2 = layout.create_pi("x2", {0, 2});

    const auto w1   = layout.create_buf(x1, {2, 1});
    const auto w2   = layout.create_buf(x2, {1, 2});
    const auto and1 = layout.create_and(w1, w2, {2, 2});
    const auto w3   = layout.create_buf(and1, {3, 2});
    const auto not2 = layout.create_not(w3, {4, 2});
    const auto w4   = layout.create_buf(not2, {4, 3});

    layout.create_po(w4, "f1", {4, 4});

    return layout;
}

template <typename GateLyt>
GateLyt planar_optimization_layout() noexcept
{
    GateLyt layout{{2, 2, 1}, fiction::twoddwave_clocking<GateLyt>()};

    const auto x1 = layout.create_pi("x1", {0, 0});
    const auto x2 = layout.create_pi("x2", {0, 1});
    layout.create_pi("x3", {0, 2});
    layout.create_pi("x4", {2, 0});

    const auto w1   = layout.create_buf(x1, {1, 0});
    const auto w2   = layout.create_buf(x2, {1, 1});
    const auto w3   = layout.create_buf(w1, {1, 1, 1});
    const auto not1 = layout.create_not(w3, {1, 2});

    layout.create_po(w2, "f1", {2, 1});
    layout.create_po(not1, "f2", {2, 2});

    return layout;
}

template <typename CellLyt>
CellLyt single_layer_qca_and_gate() noexcept
{
    CellLyt layout{{4, 4}, "AND"};

    layout.assign_cell_type({0, 2}, fiction::qca_technology::cell_type::INPUT);
    layout.assign_cell_type({2, 4}, fiction::qca_technology::cell_type::INPUT);
    layout.assign_cell_type({2, 0}, fiction::qca_technology::cell_type::CONST_0);
    layout.assign_cell_type({2, 1}, fiction::qca_technology::cell_type::NORMAL);
    layout.assign_cell_type({2, 2}, fiction::qca_technology::cell_type::NORMAL);
    layout.assign_cell_type({2, 3}, fiction::qca_technology::cell_type::NORMAL);
    layout.assign_cell_type({1, 2}, fiction::qca_technology::cell_type::NORMAL);
    layout.assign_cell_type({3, 2}, fiction::qca_technology::cell_type::NORMAL);
    layout.assign_cell_type({4, 2}, fiction::qca_technology::cell_type::OUTPUT);

    layout.assign_cell_name({0, 2}, "a");
    layout.assign_cell_name({2, 4}, "b");
    layout.assign_cell_name({4, 2}, "f");

    return layout;
}

template <typename CellLyt>
CellLyt two_layer_qca_wire_crossing() noexcept
{
    CellLyt layout{{4, 4, 1}, "Crossover"};

    layout.assign_cell_type({0, 2}, fiction::qca_technology::cell_type::INPUT);
    layout.assign_cell_type({2, 0}, fiction::qca_technology::cell_type::INPUT);

    layout.assign_cell_type({2, 1}, fiction::qca_technology::cell_type::NORMAL);
    layout.assign_cell_type({2, 2}, fiction::qca_technology::cell_type::NORMAL);
    layout.assign_cell_type({2, 3}, fiction::qca_technology::cell_type::NORMAL);

    layout.assign_cell_type({0, 2, 1}, fiction::qca_technology::cell_type::NORMAL);
    layout.assign_cell_type({1, 2, 1}, fiction::qca_technology::cell_type::NORMAL);
    layout.assign_cell_type({2, 2, 1}, fiction::qca_technology::cell_type::NORMAL);
    layout.assign_cell_type({3, 2, 1}, fiction::qca_technology::cell_type::NORMAL);
    layout.assign_cell_type({4, 2, 1}, fiction::qca_technology::cell_type::NORMAL);

    layout.assign_cell_mode({0, 2}, fiction::qca_technology::cell_mode::VERTICAL);
    layout.assign_cell_mode({0, 2, 1}, fiction::qca_technology::cell_mode::CROSSOVER);
    layout.assign_cell_mode({1, 2, 1}, fiction::qca_technology::cell_mode::CROSSOVER);
    layout.assign_cell_mode({2, 2, 1}, fiction::qca_technology::cell_mode::CROSSOVER);
    layout.assign_cell_mode({3, 2, 1}, fiction::qca_technology::cell_mode::CROSSOVER);
    layout.assign_cell_mode({4, 2, 1}, fiction::qca_technology::cell_mode::CROSSOVER);
    layout.assign_cell_mode({4, 2}, fiction::qca_technology::cell_mode::VERTICAL);

    layout.assign_cell_type({4, 2}, fiction::qca_technology::cell_type::OUTPUT);
    layout.assign_cell_type({2, 4}, fiction::qca_technology::cell_type::OUTPUT);

    layout.assign_cell_name({0, 2}, "a");
    layout.assign_cell_name({2, 0}, "b");
    layout.assign_cell_name({4, 2}, "a'");
    layout.assign_cell_name({2, 4}, "b'");

    return layout;
}

template <typename CellLyt>
CellLyt single_layer_inml_maj_gate() noexcept
{
    CellLyt layout{{4, 4}, "MAJ"};

    layout.assign_cell_type({0, 0}, fiction::inml_technology::cell_type::INPUT);
    layout.assign_cell_type({0, 2}, fiction::inml_technology::cell_type::INPUT);
    layout.assign_cell_type({0, 4}, fiction::inml_technology::cell_type::INPUT);
    layout.assign_cell_type({1, 0}, fiction::inml_technology::cell_type::NORMAL);
    layout.assign_cell_type({1, 2}, fiction::inml_technology::cell_type::NORMAL);
    layout.assign_cell_type({1, 4}, fiction::inml_technology::cell_type::NORMAL);
    layout.assign_cell_type({2, 0}, fiction::inml_technology::cell_type::NORMAL);
    layout.assign_cell_type({2, 1}, fiction::inml_technology::cell_type::NORMAL);
    layout.assign_cell_type({2, 2}, fiction::inml_technology::cell_type::NORMAL);
    layout.assign_cell_type({2, 3}, fiction::inml_technology::cell_type::NORMAL);
    layout.assign_cell_type({2, 4}, fiction::inml_technology::cell_type::NORMAL);
    layout.assign_cell_type({3, 2}, fiction::inml_technology::cell_type::NORMAL);
    layout.assign_cell_type({4, 2}, fiction::inml_technology::cell_type::OUTPUT);

    layout.assign_cell_name({0, 0}, "a");
    layout.assign_cell_name({0, 2}, "b");
    layout.assign_cell_name({0, 4}, "c");
    layout.assign_cell_name({4, 2}, "f");

    return layout;
}

template <typename CellLyt>
CellLyt single_layer_inml_coupler_with_inverter() noexcept
{
    CellLyt layout{{11, 4}, "Coupler with inverter"};

    layout.assign_cell_type({0, 2}, fiction::inml_technology::cell_type::INPUT);
    layout.assign_cell_type({1, 2}, fiction::inml_technology::cell_type::NORMAL);
    layout.assign_cell_type({2, 2}, fiction::inml_technology::cell_type::NORMAL);
    layout.assign_cell_type({3, 1}, fiction::inml_technology::cell_type::FANOUT_COUPLER_MAGNET);
    layout.assign_cell_type({3, 2}, fiction::inml_technology::cell_type::FANOUT_COUPLER_MAGNET);
    layout.assign_cell_type({3, 3}, fiction::inml_technology::cell_type::FANOUT_COUPLER_MAGNET);
    layout.assign_cell_type({4, 1}, fiction::inml_technology::cell_type::FANOUT_COUPLER_MAGNET);
    layout.assign_cell_type({4, 3}, fiction::inml_technology::cell_type::FANOUT_COUPLER_MAGNET);
    layout.assign_cell_type({5, 1}, fiction::inml_technology::cell_type::NORMAL);
    layout.assign_cell_type({6, 1}, fiction::inml_technology::cell_type::NORMAL);
    layout.assign_cell_type({5, 3}, fiction::inml_technology::cell_type::NORMAL);
    layout.assign_cell_type({6, 3}, fiction::inml_technology::cell_type::NORMAL);
    layout.assign_cell_type({7, 1}, fiction::inml_technology::cell_type::INVERTER_MAGNET);
    layout.assign_cell_type({8, 1}, fiction::inml_technology::cell_type::INVERTER_MAGNET);
    layout.assign_cell_type({9, 1}, fiction::inml_technology::cell_type::INVERTER_MAGNET);
    layout.assign_cell_type({10, 1}, fiction::inml_technology::cell_type::NORMAL);
    layout.assign_cell_type({7, 3}, fiction::inml_technology::cell_type::NORMAL);
    layout.assign_cell_type({8, 3}, fiction::inml_technology::cell_type::NORMAL);
    layout.assign_cell_type({9, 3}, fiction::inml_technology::cell_type::NORMAL);
    layout.assign_cell_type({10, 3}, fiction::inml_technology::cell_type::NORMAL);
    layout.assign_cell_type({11, 1}, fiction::inml_technology::cell_type::OUTPUT);
    layout.assign_cell_type({11, 3}, fiction::inml_technology::cell_type::OUTPUT);

    layout.assign_cell_name({0, 2}, "a");
    layout.assign_cell_name({11, 1}, "not a");
    layout.assign_cell_name({11, 3}, "a");

    return layout;
}

template <typename CellLyt>
CellLyt single_layer_inml_crosswire() noexcept
{
    CellLyt layout{{5, 2}, "Crosswire"};

    layout.assign_cell_type({0, 0}, fiction::inml_technology::cell_type::INPUT);
    layout.assign_cell_type({0, 2}, fiction::inml_technology::cell_type::INPUT);
    layout.assign_cell_type({1, 0}, fiction::inml_technology::cell_type::CROSSWIRE_MAGNET);
    layout.assign_cell_type({1, 2}, fiction::inml_technology::cell_type::CROSSWIRE_MAGNET);
    layout.assign_cell_type({2, 1}, fiction::inml_technology::cell_type::CROSSWIRE_MAGNET);
    layout.assign_cell_type({3, 0}, fiction::inml_technology::cell_type::CROSSWIRE_MAGNET);
    layout.assign_cell_type({3, 2}, fiction::inml_technology::cell_type::CROSSWIRE_MAGNET);
    layout.assign_cell_type({4, 0}, fiction::inml_technology::cell_type::NORMAL);
    layout.assign_cell_type({4, 2}, fiction::inml_technology::cell_type::NORMAL);
    layout.assign_cell_type({5, 0}, fiction::inml_technology::cell_type::OUTPUT);
    layout.assign_cell_type({5, 2}, fiction::inml_technology::cell_type::OUTPUT);

    layout.assign_cell_name({0, 0}, "a");
    layout.assign_cell_name({0, 2}, "b");
    layout.assign_cell_name({5, 0}, "b'");
    layout.assign_cell_name({5, 2}, "a'");

    return layout;
}
/**
 * This layout represents a BDL wire comprising of 3 BDL pairs and an output perturber SiDB.
 *
 */
template <typename Lyt>
Lyt bdl_wire() noexcept
{
    static_assert(fiction::is_cell_level_layout_v<Lyt>, "Lyt is not a cell-level layout");
    static_assert(fiction::has_sidb_technology_v<Lyt>, "Lyt is not an SiDB layout");

    Lyt lyt{{24, 0}, "BDL wire"};

    lyt.assign_cell_type({0, 0, 0}, Lyt::cell_type::INPUT);
    lyt.assign_cell_type({3, 0, 0}, Lyt::cell_type::INPUT);

    lyt.assign_cell_type({6, 0, 0}, Lyt::cell_type::NORMAL);
    lyt.assign_cell_type({8, 0, 0}, Lyt::cell_type::NORMAL);

    lyt.assign_cell_type({12, 0, 0}, Lyt::cell_type::NORMAL);
    lyt.assign_cell_type({14, 0, 0}, Lyt::cell_type::NORMAL);

    lyt.assign_cell_type({18, 0, 0}, Lyt::cell_type::OUTPUT);
    lyt.assign_cell_type({20, 0, 0}, Lyt::cell_type::OUTPUT);

    // output perturber
    lyt.assign_cell_type({24, 0, 0}, Lyt::cell_type::NORMAL);

    return lyt;
};
/**
 * This layout represents the AND Gate, as proposed in the paper
 * titled \"SiQAD: A Design and Simulation Tool for Atomic Silicon Quantum Dot Circuits\" by Samuel Sze Hang Ng, Jacob
 * Retallick, Hsi Nien Chiu, Robert Lupoiu, Lucian Livadaru, Taleana Huff, Mohammad Rashidi, Wyatt Vine, Thomas Dienel,
 * Robert A. Wolkow, and Konrad Walus in IEEE TRANSACTIONS ON NANOTECHNOLOGY, Volume 19, 2020.
 */
template <typename Lyt>
Lyt siqad_and_gate() noexcept
{
    static_assert(fiction::is_cell_level_layout_v<Lyt>, "Lyt is not a cell-level layout");
    static_assert(fiction::has_sidb_technology_v<Lyt>, "Lyt is not an SiDB layout");
    static_assert(fiction::has_siqad_coord_v<Lyt>, "Lyt is not based on SiQAD coordinates");

    Lyt lyt{};

    lyt.assign_cell_type({0, 0, 1}, Lyt::cell_type::INPUT);
    lyt.assign_cell_type({2, 1, 1}, Lyt::cell_type::INPUT);

    lyt.assign_cell_type({20, 0, 1}, Lyt::cell_type::INPUT);
    lyt.assign_cell_type({18, 1, 1}, Lyt::cell_type::INPUT);

    lyt.assign_cell_type({4, 2, 1}, Lyt::cell_type::NORMAL);
    lyt.assign_cell_type({6, 3, 1}, Lyt::cell_type::NORMAL);

    lyt.assign_cell_type({14, 3, 1}, Lyt::cell_type::NORMAL);
    lyt.assign_cell_type({16, 2, 1}, Lyt::cell_type::NORMAL);

    lyt.assign_cell_type({10, 6, 0}, Lyt::cell_type::OUTPUT);
    lyt.assign_cell_type({10, 7, 0}, Lyt::cell_type::OUTPUT);

    lyt.assign_cell_type({10, 9, 1}, Lyt::cell_type::NORMAL);

    return lyt;
};
/**
 * This layout represents the OR Gate, as proposed in the paper
 * titled \"SiQAD: A Design and Simulation Tool for Atomic Silicon Quantum Dot Circuits\" by Samuel Sze Hang Ng, Jacob
 * Retallick, Hsi Nien Chiu, Robert Lupoiu, Lucian Livadaru, Taleana Huff, Mohammad Rashidi, Wyatt Vine, Thomas Dienel,
 * Robert A. Wolkow, and Konrad Walus in IEEE TRANSACTIONS ON NANOTECHNOLOGY, Volume 19, 2020.
 */
template <typename Lyt>
Lyt siqad_or_gate() noexcept
{
    static_assert(fiction::is_cell_level_layout_v<Lyt>, "Lyt is not a cell-level layout");
    static_assert(fiction::has_sidb_technology_v<Lyt>, "Lyt is not an SiDB layout");
    static_assert(fiction::has_siqad_coord_v<Lyt>, "Lyt is not based on SiQAD coordinates");

    Lyt lyt{};

    lyt.assign_cell_type({0, 0, 0}, Lyt::cell_type::INPUT);
    lyt.assign_cell_type({2, 1, 0}, Lyt::cell_type::INPUT);

    lyt.assign_cell_type({16, 0, 0}, Lyt::cell_type::INPUT);
    lyt.assign_cell_type({14, 1, 0}, Lyt::cell_type::INPUT);

    lyt.assign_cell_type({4, 2, 0}, Lyt::cell_type::NORMAL);
    lyt.assign_cell_type({12, 2, 0}, Lyt::cell_type::NORMAL);

    lyt.assign_cell_type({6, 3, 0}, Lyt::cell_type::NORMAL);
    lyt.assign_cell_type({10, 3, 0}, Lyt::cell_type::NORMAL);

    lyt.assign_cell_type({8, 5, 0}, Lyt::cell_type::OUTPUT);
    lyt.assign_cell_type({8, 6, 1}, Lyt::cell_type::OUTPUT);

    lyt.assign_cell_type({8, 8, 1}, Lyt::cell_type::NORMAL);

    return lyt;
};
/**
 * This layout represents the AND Gate, as proposed in the paper
 * titled \"SiQAD: A Design and Simulation Tool for Atomic Silicon Quantum Dot Circuits\".
 */
template <typename Lyt>
Lyt siqad_and_gate() noexcept
{
    static_assert(fiction::is_cell_level_layout_v<Lyt>, "Lyt is not a cell-level layout");
    static_assert(fiction::has_sidb_technology_v<Lyt>, "Lyt is not an SiDB layout");

    Lyt lyt{};

    lyt.assign_cell_type({0, 0, 1}, Lyt::cell_type::INPUT);
    lyt.assign_cell_type({2, 1, 1}, Lyt::cell_type::INPUT);

    lyt.assign_cell_type({20, 0, 1}, Lyt::cell_type::INPUT);
    lyt.assign_cell_type({18, 1, 1}, Lyt::cell_type::INPUT);

    lyt.assign_cell_type({4, 2, 1}, Lyt::cell_type::NORMAL);
    lyt.assign_cell_type({6, 3, 1}, Lyt::cell_type::NORMAL);

    lyt.assign_cell_type({14, 3, 1}, Lyt::cell_type::NORMAL);
    lyt.assign_cell_type({16, 2, 1}, Lyt::cell_type::NORMAL);

    lyt.assign_cell_type({10, 6, 0}, Lyt::cell_type::OUTPUT);
    lyt.assign_cell_type({10, 7, 0}, Lyt::cell_type::OUTPUT);

    lyt.assign_cell_type({10, 9, 1}, Lyt::cell_type::NORMAL);

    return lyt;
};
/**
 * This layout represents the AND Gate, as proposed in the paper
 * titled \"Hexagons are the Bestagons: Design Automation for Silicon Dangling Bond Logic\" by
 * Marcel Walter, Samuel Sze Hang Ng, Konrad Walus, and Robert Wille in DAC 2022.
 *
 * (https://github.com/cda-tum/mnt-bestagon-library/blob/main/bestagon-gates/2i1o_and/21_hex_inputsdbp_and_v19.sqd)
 */
template <typename Lyt>
Lyt bestagon_and_gate() noexcept
{
    static_assert(fiction::is_cell_level_layout_v<Lyt>, "Lyt is not a cell-level layout");
    static_assert(fiction::has_sidb_technology_v<Lyt>, "Lyt is not an SiDB layout");
    static_assert(fiction::has_siqad_coord_v<Lyt>, "Lyt is not based on SiQAD coordinates");

    Lyt lyt{};

    lyt.assign_cell_type({36, 1, 0}, Lyt::cell_type::INPUT);
    lyt.assign_cell_type({2, 1, 0}, Lyt::cell_type::INPUT);

    lyt.assign_cell_type({38, 0, 0}, Lyt::cell_type::INPUT);
    lyt.assign_cell_type({0, 0, 0}, Lyt::cell_type::INPUT);

    lyt.assign_cell_type({23, 9, 0}, Lyt::cell_type::NORMAL);
    lyt.assign_cell_type({18, 11, 1}, Lyt::cell_type::NORMAL);
    lyt.assign_cell_type({18, 9, 0}, Lyt::cell_type::NORMAL);
    lyt.assign_cell_type({19, 8, 0}, Lyt::cell_type::NORMAL);

    lyt.assign_cell_type({20, 14, 0}, Lyt::cell_type::NORMAL);
    lyt.assign_cell_type({19, 13, 0}, Lyt::cell_type::NORMAL);
    lyt.assign_cell_type({26, 16, 0}, Lyt::cell_type::NORMAL);
    lyt.assign_cell_type({24, 15, 0}, Lyt::cell_type::NORMAL);
    lyt.assign_cell_type({32, 2, 0}, Lyt::cell_type::NORMAL);
    lyt.assign_cell_type({30, 3, 0}, Lyt::cell_type::NORMAL);
    lyt.assign_cell_type({26, 4, 0}, Lyt::cell_type::NORMAL);
    lyt.assign_cell_type({24, 5, 0}, Lyt::cell_type::NORMAL);
    lyt.assign_cell_type({12, 4, 0}, Lyt::cell_type::NORMAL);
    lyt.assign_cell_type({14, 5, 0}, Lyt::cell_type::NORMAL);
    lyt.assign_cell_type({6, 2, 0}, Lyt::cell_type::NORMAL);
    lyt.assign_cell_type({8, 3, 0}, Lyt::cell_type::NORMAL);

    lyt.assign_cell_type({32, 18, 0}, Lyt::cell_type::OUTPUT);
    lyt.assign_cell_type({30, 17, 0}, Lyt::cell_type::OUTPUT);

    lyt.assign_cell_type({36, 19, 0}, Lyt::cell_type::NORMAL);

    return lyt;
};
/**
 * This layout represents the AND Gate implemented on the H-Si(111)-1x1 surface, as proposed in the paper
 * titled \"Unlocking Flexible Silicon Dangling Bond Logic Designs on Alternative Silicon Orientations\" by
 * Samuel Sze Hang Ng, Jan Drewniok, Marcel Walter, Jacob Retallick, Robert Wille, and Konrad Walus.
 *
 * (https://github.com/samuelngsh/si-111-paper-supplementary/blob/main/bestagon-111-gates/gates/AND_mu_032_0.sqd)
 *
 *  @tparam Lyt SiDB cell-level layout type based on SiQAD-coordinates.
 */
template <typename Lyt>
Lyt and_gate_111() noexcept
{
    static_assert(fiction::is_cell_level_layout_v<Lyt>, "Lyt is not a cell-level layout");
    static_assert(fiction::has_sidb_technology_v<Lyt>, "Lyt is not an SiDB layout");
    static_assert(fiction::is_sidb_lattice_111_v<Lyt>, "Lyt should have 111 as lattice orientation");
    static_assert(fiction::has_siqad_coord_v<Lyt>, "Lyt is not based on SiQAD coordinates");

    Lyt lyt{};

    lyt.assign_cell_type({0, 0, 0}, Lyt::cell_type::INPUT);
    lyt.assign_cell_type({1, 1, 1}, Lyt::cell_type::INPUT);

    lyt.assign_cell_type({25, 0, 0}, Lyt::cell_type::INPUT);
    lyt.assign_cell_type({23, 1, 1}, Lyt::cell_type::INPUT);

    lyt.assign_cell_type({4, 4, 0}, Lyt::cell_type::NORMAL);
    lyt.assign_cell_type({21, 4, 0}, Lyt::cell_type::NORMAL);

    lyt.assign_cell_type({5, 5, 1}, Lyt::cell_type::NORMAL);
    lyt.assign_cell_type({19, 5, 1}, Lyt::cell_type::NORMAL);

    lyt.assign_cell_type({17, 8, 0}, Lyt::cell_type::NORMAL);
    lyt.assign_cell_type({8, 8, 0}, Lyt::cell_type::NORMAL);

    lyt.assign_cell_type({9, 9, 1}, Lyt::cell_type::NORMAL);
    lyt.assign_cell_type({15, 9, 1}, Lyt::cell_type::NORMAL);

    lyt.assign_cell_type({13, 17, 0}, Lyt::cell_type::NORMAL);

    lyt.assign_cell_type({16, 18, 0}, Lyt::cell_type::NORMAL);
    lyt.assign_cell_type({10, 18, 0}, Lyt::cell_type::NORMAL);

    lyt.assign_cell_type({15, 21, 1}, Lyt::cell_type::NORMAL);
    lyt.assign_cell_type({17, 23, 0}, Lyt::cell_type::NORMAL);

    lyt.assign_cell_type({19, 25, 1}, Lyt::cell_type::OUTPUT);
    lyt.assign_cell_type({21, 27, 0}, Lyt::cell_type::OUTPUT);

    lyt.assign_cell_type({23, 29, 1}, Lyt::cell_type::NORMAL);

    return lyt;
};

/**
<<<<<<< HEAD
 * This layout represents the Crossing, as proposed in the paper
 * titled \"Hexagons are the Bestagons: Design Automation for Silicon Dangling Bond Logic\" authored by
 * Marcel Walter, Samuel Sze Hang Ng, Konrad Walus, and Robert Wille.
 *
 * (https://github.com/cda-tum/mnt-bestagon-library/blob/main/bestagon-gates/2i2o_cx/22_hex_inputsdbp_cx_try2_v0.sqd)
 *
 * @tparam Lyt SiDB cell-level layout type based on SiQAD-coordinates.
 */
template <typename Lyt>
Lyt bestagon_crossing_gate() noexcept
{
    static_assert(fiction::is_cell_level_layout_v<Lyt>, "Lyt is not a cell-level layout");
    static_assert(fiction::has_sidb_technology_v<Lyt>, "Lyt is not an SiDB layout");
    static_assert(fiction::has_siqad_coord_v<Lyt>, "Lyt is not based on SiQAD-coordinates");

    Lyt lyt{};

=======
 * This layout represents the double wire, as proposed in the paper titled \"Hexagons are the
 * Bestagons: Design Automation for Silicon Dangling Bond Logic\" authored by Marcel Walter, Samuel Sze Hang Ng, Konrad
 * Walus, and Robert Wille.
 *
 * (https://dl.acm.org/doi/10.1145/3489517.3530525)
 */
template <typename Lyt>
Lyt bestagon_double_wire() noexcept
{
    static_assert(fiction::is_cell_level_layout_v<Lyt>, "Lyt is not a cell-level layout");
    static_assert(fiction::has_sidb_technology_v<Lyt>, "Lyt is not an SiDB layout");
    static_assert(fiction::has_siqad_coord_v<Lyt>, "Lyt is not based on SiQAD coordinates");

    Lyt lyt{};

    // input wires
    lyt.assign_cell_type({0, 0, 0}, Lyt::cell_type::INPUT);
    lyt.assign_cell_type({38, 0, 0}, Lyt::cell_type::INPUT);

>>>>>>> a2971b47
    lyt.assign_cell_type({36, 1, 0}, Lyt::cell_type::INPUT);
    lyt.assign_cell_type({2, 1, 0}, Lyt::cell_type::INPUT);

    lyt.assign_cell_type({6, 2, 0}, Lyt::cell_type::NORMAL);
<<<<<<< HEAD
    lyt.assign_cell_type({20, 12, 0}, Lyt::cell_type::NORMAL);
    lyt.assign_cell_type({8, 3, 0}, Lyt::cell_type::NORMAL);
    lyt.assign_cell_type({14, 5, 0}, Lyt::cell_type::NORMAL);
    lyt.assign_cell_type({14, 11, 1}, Lyt::cell_type::NORMAL);

    lyt.assign_cell_type({12, 4, 0}, Lyt::cell_type::NORMAL);
    lyt.assign_cell_type({14, 15, 0}, Lyt::cell_type::NORMAL);
    lyt.assign_cell_type({26, 4, 0}, Lyt::cell_type::NORMAL);

    lyt.assign_cell_type({14, 9, 0}, Lyt::cell_type::NORMAL);
    lyt.assign_cell_type({24, 15, 0}, Lyt::cell_type::NORMAL);
    lyt.assign_cell_type({12, 16, 0}, Lyt::cell_type::NORMAL);

    lyt.assign_cell_type({18, 9, 0}, Lyt::cell_type::NORMAL);
    lyt.assign_cell_type({26, 16, 0}, Lyt::cell_type::NORMAL);
    lyt.assign_cell_type({24, 13, 1}, Lyt::cell_type::NORMAL);

    lyt.assign_cell_type({24, 5, 0}, Lyt::cell_type::NORMAL);
    lyt.assign_cell_type({30, 3, 0}, Lyt::cell_type::NORMAL);
    lyt.assign_cell_type({16, 13, 1}, Lyt::cell_type::NORMAL);

    lyt.assign_cell_type({32, 2, 0}, Lyt::cell_type::NORMAL);
    lyt.assign_cell_type({20, 8, 0}, Lyt::cell_type::NORMAL);

    lyt.assign_cell_type({30, 17, 0}, Lyt::cell_type::OUTPUT);
    lyt.assign_cell_type({6, 18, 0}, Lyt::cell_type::OUTPUT);

    lyt.assign_cell_type({32, 18, 0}, Lyt::cell_type::OUTPUT);
    lyt.assign_cell_type({8, 17, 0}, Lyt::cell_type::OUTPUT);
=======
    lyt.assign_cell_type({32, 2, 0}, Lyt::cell_type::NORMAL);

    lyt.assign_cell_type({8, 3, 0}, Lyt::cell_type::NORMAL);
    lyt.assign_cell_type({30, 3, 0}, Lyt::cell_type::NORMAL);

    lyt.assign_cell_type({14, 5, 0}, Lyt::cell_type::NORMAL);
    lyt.assign_cell_type({24, 5, 0}, Lyt::cell_type::NORMAL);

    lyt.assign_cell_type({12, 4, 0}, Lyt::cell_type::NORMAL);
    lyt.assign_cell_type({26, 4, 0}, Lyt::cell_type::NORMAL);

    // canvas SiDBs
    // left SiDBs
    lyt.assign_cell_type({14, 7, 1}, Lyt::cell_type::NORMAL);
    lyt.assign_cell_type({10, 9, 0}, Lyt::cell_type::NORMAL);
    lyt.assign_cell_type({11, 11, 1}, Lyt::cell_type::NORMAL);
    lyt.assign_cell_type({14, 12, 1}, Lyt::cell_type::NORMAL);

    // right SiDBs
    lyt.assign_cell_type({24, 7, 1}, Lyt::cell_type::NORMAL);
    lyt.assign_cell_type({28, 9, 0}, Lyt::cell_type::NORMAL);
    lyt.assign_cell_type({27, 11, 1}, Lyt::cell_type::NORMAL);
    lyt.assign_cell_type({24, 12, 1}, Lyt::cell_type::NORMAL);

    // output wires
    lyt.assign_cell_type({14, 15, 0}, Lyt::cell_type::NORMAL);
    lyt.assign_cell_type({24, 15, 0}, Lyt::cell_type::NORMAL);

    lyt.assign_cell_type({12, 16, 0}, Lyt::cell_type::NORMAL);
    lyt.assign_cell_type({26, 16, 0}, Lyt::cell_type::NORMAL);

    lyt.assign_cell_type({8, 17, 0}, Lyt::cell_type::OUTPUT);
    lyt.assign_cell_type({30, 17, 0}, Lyt::cell_type::OUTPUT);

    lyt.assign_cell_type({6, 18, 0}, Lyt::cell_type::OUTPUT);
    lyt.assign_cell_type({32, 18, 0}, Lyt::cell_type::OUTPUT);

    lyt.assign_cell_type({2, 19, 0}, Lyt::cell_type::NORMAL);
    lyt.assign_cell_type({36, 19, 0}, Lyt::cell_type::NORMAL);

    return lyt;
};

/**
 * This layout represents the half adder gate, as proposed in the paper titled \"Hexagons are the
 * Bestagons: Design Automation for Silicon Dangling Bond Logic\" authored by Marcel Walter, Samuel Sze Hang Ng, Konrad
 * Walus, and Robert Wille.
 *
 * (https://dl.acm.org/doi/10.1145/3489517.3530525)
 */
template <typename Lyt>
Lyt bestagon_ha() noexcept
{
    static_assert(fiction::is_cell_level_layout_v<Lyt>, "Lyt is not a cell-level layout");
    static_assert(fiction::has_sidb_technology_v<Lyt>, "Lyt is not an SiDB layout");
    static_assert(fiction::has_siqad_coord_v<Lyt>, "Lyt is not based on SiQAD coordinates");

    Lyt lyt{};

    // input wires
    lyt.assign_cell_type({0, 0, 0}, Lyt::cell_type::INPUT);
    lyt.assign_cell_type({38, 0, 0}, Lyt::cell_type::INPUT);

    lyt.assign_cell_type({36, 1, 0}, Lyt::cell_type::INPUT);
    lyt.assign_cell_type({2, 1, 0}, Lyt::cell_type::INPUT);

    lyt.assign_cell_type({6, 2, 0}, Lyt::cell_type::NORMAL);
    lyt.assign_cell_type({32, 2, 0}, Lyt::cell_type::NORMAL);

    lyt.assign_cell_type({8, 3, 0}, Lyt::cell_type::NORMAL);
    lyt.assign_cell_type({30, 3, 0}, Lyt::cell_type::NORMAL);

    lyt.assign_cell_type({14, 5, 0}, Lyt::cell_type::NORMAL);
    lyt.assign_cell_type({24, 5, 0}, Lyt::cell_type::NORMAL);

    lyt.assign_cell_type({12, 4, 0}, Lyt::cell_type::NORMAL);
    lyt.assign_cell_type({26, 4, 0}, Lyt::cell_type::NORMAL);

    // canvas SiDBs
    lyt.assign_cell_type({17, 8, 0}, Lyt::cell_type::NORMAL);
    lyt.assign_cell_type({16, 9, 1}, Lyt::cell_type::NORMAL);
    lyt.assign_cell_type({17, 12, 0}, Lyt::cell_type::NORMAL);
    lyt.assign_cell_type({20, 13, 1}, Lyt::cell_type::NORMAL);

    // output wires
    lyt.assign_cell_type({14, 15, 0}, Lyt::cell_type::NORMAL);
    lyt.assign_cell_type({24, 15, 0}, Lyt::cell_type::NORMAL);

    lyt.assign_cell_type({12, 16, 0}, Lyt::cell_type::NORMAL);
    lyt.assign_cell_type({26, 16, 0}, Lyt::cell_type::NORMAL);

    lyt.assign_cell_type({8, 17, 0}, Lyt::cell_type::OUTPUT);
    lyt.assign_cell_type({30, 17, 0}, Lyt::cell_type::OUTPUT);

    lyt.assign_cell_type({6, 18, 0}, Lyt::cell_type::OUTPUT);
    lyt.assign_cell_type({32, 18, 0}, Lyt::cell_type::OUTPUT);
>>>>>>> a2971b47

    lyt.assign_cell_type({2, 19, 0}, Lyt::cell_type::NORMAL);
    lyt.assign_cell_type({36, 19, 0}, Lyt::cell_type::NORMAL);

    return lyt;
};

}  // namespace blueprints

#endif  // FICTION_LAYOUT_BLUEPRINTS_HPP<|MERGE_RESOLUTION|>--- conflicted
+++ resolved
@@ -722,6 +722,37 @@
     return layout;
 }
 /**
+ * This layout represents the AND Gate, as proposed in the paper
+ * titled \"SiQAD: A Design and Simulation Tool for Atomic Silicon Quantum Dot Circuits\".
+ */
+template <typename Lyt>
+Lyt siqad_and_gate() noexcept
+{
+    static_assert(fiction::is_cell_level_layout_v<Lyt>, "Lyt is not a cell-level layout");
+    static_assert(fiction::has_sidb_technology_v<Lyt>, "Lyt is not an SiDB layout");
+
+    Lyt lyt{};
+
+    lyt.assign_cell_type({0, 0, 1}, Lyt::cell_type::INPUT);
+    lyt.assign_cell_type({2, 1, 1}, Lyt::cell_type::INPUT);
+
+    lyt.assign_cell_type({20, 0, 1}, Lyt::cell_type::INPUT);
+    lyt.assign_cell_type({18, 1, 1}, Lyt::cell_type::INPUT);
+
+    lyt.assign_cell_type({4, 2, 1}, Lyt::cell_type::NORMAL);
+    lyt.assign_cell_type({6, 3, 1}, Lyt::cell_type::NORMAL);
+
+    lyt.assign_cell_type({14, 3, 1}, Lyt::cell_type::NORMAL);
+    lyt.assign_cell_type({16, 2, 1}, Lyt::cell_type::NORMAL);
+
+    lyt.assign_cell_type({10, 6, 0}, Lyt::cell_type::OUTPUT);
+    lyt.assign_cell_type({10, 7, 0}, Lyt::cell_type::OUTPUT);
+
+    lyt.assign_cell_type({10, 9, 1}, Lyt::cell_type::NORMAL);
+
+    return lyt;
+};
+/**
  * This layout represents a BDL wire comprising of 3 BDL pairs and an output perturber SiDB.
  *
  */
@@ -815,37 +846,6 @@
     lyt.assign_cell_type({8, 6, 1}, Lyt::cell_type::OUTPUT);
 
     lyt.assign_cell_type({8, 8, 1}, Lyt::cell_type::NORMAL);
-
-    return lyt;
-};
-/**
- * This layout represents the AND Gate, as proposed in the paper
- * titled \"SiQAD: A Design and Simulation Tool for Atomic Silicon Quantum Dot Circuits\".
- */
-template <typename Lyt>
-Lyt siqad_and_gate() noexcept
-{
-    static_assert(fiction::is_cell_level_layout_v<Lyt>, "Lyt is not a cell-level layout");
-    static_assert(fiction::has_sidb_technology_v<Lyt>, "Lyt is not an SiDB layout");
-
-    Lyt lyt{};
-
-    lyt.assign_cell_type({0, 0, 1}, Lyt::cell_type::INPUT);
-    lyt.assign_cell_type({2, 1, 1}, Lyt::cell_type::INPUT);
-
-    lyt.assign_cell_type({20, 0, 1}, Lyt::cell_type::INPUT);
-    lyt.assign_cell_type({18, 1, 1}, Lyt::cell_type::INPUT);
-
-    lyt.assign_cell_type({4, 2, 1}, Lyt::cell_type::NORMAL);
-    lyt.assign_cell_type({6, 3, 1}, Lyt::cell_type::NORMAL);
-
-    lyt.assign_cell_type({14, 3, 1}, Lyt::cell_type::NORMAL);
-    lyt.assign_cell_type({16, 2, 1}, Lyt::cell_type::NORMAL);
-
-    lyt.assign_cell_type({10, 6, 0}, Lyt::cell_type::OUTPUT);
-    lyt.assign_cell_type({10, 7, 0}, Lyt::cell_type::OUTPUT);
-
-    lyt.assign_cell_type({10, 9, 1}, Lyt::cell_type::NORMAL);
 
     return lyt;
 };
@@ -950,7 +950,133 @@
 };
 
 /**
-<<<<<<< HEAD
+ * This layout represents the double wire, as proposed in the paper titled \"Hexagons are the
+ * Bestagons: Design Automation for Silicon Dangling Bond Logic\" authored by Marcel Walter, Samuel Sze Hang Ng, Konrad
+ * Walus, and Robert Wille.
+ *
+ * (https://dl.acm.org/doi/10.1145/3489517.3530525)
+ */
+template <typename Lyt>
+Lyt bestagon_double_wire() noexcept
+{
+    static_assert(fiction::is_cell_level_layout_v<Lyt>, "Lyt is not a cell-level layout");
+    static_assert(fiction::has_sidb_technology_v<Lyt>, "Lyt is not an SiDB layout");
+    static_assert(fiction::has_siqad_coord_v<Lyt>, "Lyt is not based on SiQAD coordinates");
+
+    Lyt lyt{};
+
+    // input wires
+    lyt.assign_cell_type({0, 0, 0}, Lyt::cell_type::INPUT);
+    lyt.assign_cell_type({38, 0, 0}, Lyt::cell_type::INPUT);
+
+    lyt.assign_cell_type({36, 1, 0}, Lyt::cell_type::INPUT);
+    lyt.assign_cell_type({2, 1, 0}, Lyt::cell_type::INPUT);
+
+    lyt.assign_cell_type({6, 2, 0}, Lyt::cell_type::NORMAL);
+    lyt.assign_cell_type({32, 2, 0}, Lyt::cell_type::NORMAL);
+
+    lyt.assign_cell_type({8, 3, 0}, Lyt::cell_type::NORMAL);
+    lyt.assign_cell_type({30, 3, 0}, Lyt::cell_type::NORMAL);
+
+    lyt.assign_cell_type({14, 5, 0}, Lyt::cell_type::NORMAL);
+    lyt.assign_cell_type({24, 5, 0}, Lyt::cell_type::NORMAL);
+
+    lyt.assign_cell_type({12, 4, 0}, Lyt::cell_type::NORMAL);
+    lyt.assign_cell_type({26, 4, 0}, Lyt::cell_type::NORMAL);
+
+    // canvas SiDBs
+    // left SiDBs
+    lyt.assign_cell_type({14, 7, 1}, Lyt::cell_type::NORMAL);
+    lyt.assign_cell_type({10, 9, 0}, Lyt::cell_type::NORMAL);
+    lyt.assign_cell_type({11, 11, 1}, Lyt::cell_type::NORMAL);
+    lyt.assign_cell_type({14, 12, 1}, Lyt::cell_type::NORMAL);
+
+    // right SiDBs
+    lyt.assign_cell_type({24, 7, 1}, Lyt::cell_type::NORMAL);
+    lyt.assign_cell_type({28, 9, 0}, Lyt::cell_type::NORMAL);
+    lyt.assign_cell_type({27, 11, 1}, Lyt::cell_type::NORMAL);
+    lyt.assign_cell_type({24, 12, 1}, Lyt::cell_type::NORMAL);
+
+    // output wires
+    lyt.assign_cell_type({14, 15, 0}, Lyt::cell_type::NORMAL);
+    lyt.assign_cell_type({24, 15, 0}, Lyt::cell_type::NORMAL);
+
+    lyt.assign_cell_type({12, 16, 0}, Lyt::cell_type::NORMAL);
+    lyt.assign_cell_type({26, 16, 0}, Lyt::cell_type::NORMAL);
+
+    lyt.assign_cell_type({8, 17, 0}, Lyt::cell_type::OUTPUT);
+    lyt.assign_cell_type({30, 17, 0}, Lyt::cell_type::OUTPUT);
+
+    lyt.assign_cell_type({6, 18, 0}, Lyt::cell_type::OUTPUT);
+    lyt.assign_cell_type({32, 18, 0}, Lyt::cell_type::OUTPUT);
+
+    lyt.assign_cell_type({2, 19, 0}, Lyt::cell_type::NORMAL);
+    lyt.assign_cell_type({36, 19, 0}, Lyt::cell_type::NORMAL);
+
+    return lyt;
+};
+
+/**
+ * This layout represents the half adder gate, as proposed in the paper titled \"Hexagons are the
+ * Bestagons: Design Automation for Silicon Dangling Bond Logic\" authored by Marcel Walter, Samuel Sze Hang Ng, Konrad
+ * Walus, and Robert Wille.
+ *
+ * (https://dl.acm.org/doi/10.1145/3489517.3530525)
+ */
+template <typename Lyt>
+Lyt bestagon_ha() noexcept
+{
+    static_assert(fiction::is_cell_level_layout_v<Lyt>, "Lyt is not a cell-level layout");
+    static_assert(fiction::has_sidb_technology_v<Lyt>, "Lyt is not an SiDB layout");
+    static_assert(fiction::has_siqad_coord_v<Lyt>, "Lyt is not based on SiQAD coordinates");
+
+    Lyt lyt{};
+
+    // input wires
+    lyt.assign_cell_type({0, 0, 0}, Lyt::cell_type::INPUT);
+    lyt.assign_cell_type({38, 0, 0}, Lyt::cell_type::INPUT);
+
+    lyt.assign_cell_type({36, 1, 0}, Lyt::cell_type::INPUT);
+    lyt.assign_cell_type({2, 1, 0}, Lyt::cell_type::INPUT);
+
+    lyt.assign_cell_type({6, 2, 0}, Lyt::cell_type::NORMAL);
+    lyt.assign_cell_type({32, 2, 0}, Lyt::cell_type::NORMAL);
+
+    lyt.assign_cell_type({8, 3, 0}, Lyt::cell_type::NORMAL);
+    lyt.assign_cell_type({30, 3, 0}, Lyt::cell_type::NORMAL);
+
+    lyt.assign_cell_type({14, 5, 0}, Lyt::cell_type::NORMAL);
+    lyt.assign_cell_type({24, 5, 0}, Lyt::cell_type::NORMAL);
+
+    lyt.assign_cell_type({12, 4, 0}, Lyt::cell_type::NORMAL);
+    lyt.assign_cell_type({26, 4, 0}, Lyt::cell_type::NORMAL);
+
+    // canvas SiDBs
+    lyt.assign_cell_type({17, 8, 0}, Lyt::cell_type::NORMAL);
+    lyt.assign_cell_type({16, 9, 1}, Lyt::cell_type::NORMAL);
+    lyt.assign_cell_type({17, 12, 0}, Lyt::cell_type::NORMAL);
+    lyt.assign_cell_type({20, 13, 1}, Lyt::cell_type::NORMAL);
+
+    // output wires
+    lyt.assign_cell_type({14, 15, 0}, Lyt::cell_type::NORMAL);
+    lyt.assign_cell_type({24, 15, 0}, Lyt::cell_type::NORMAL);
+
+    lyt.assign_cell_type({12, 16, 0}, Lyt::cell_type::NORMAL);
+    lyt.assign_cell_type({26, 16, 0}, Lyt::cell_type::NORMAL);
+
+    lyt.assign_cell_type({8, 17, 0}, Lyt::cell_type::OUTPUT);
+    lyt.assign_cell_type({30, 17, 0}, Lyt::cell_type::OUTPUT);
+
+    lyt.assign_cell_type({6, 18, 0}, Lyt::cell_type::OUTPUT);
+    lyt.assign_cell_type({32, 18, 0}, Lyt::cell_type::OUTPUT);
+
+    lyt.assign_cell_type({2, 19, 0}, Lyt::cell_type::NORMAL);
+    lyt.assign_cell_type({36, 19, 0}, Lyt::cell_type::NORMAL);
+
+    return lyt;
+};
+
+/**
  * This layout represents the Crossing, as proposed in the paper
  * titled \"Hexagons are the Bestagons: Design Automation for Silicon Dangling Bond Logic\" authored by
  * Marcel Walter, Samuel Sze Hang Ng, Konrad Walus, and Robert Wille.
@@ -968,32 +1094,10 @@
 
     Lyt lyt{};
 
-=======
- * This layout represents the double wire, as proposed in the paper titled \"Hexagons are the
- * Bestagons: Design Automation for Silicon Dangling Bond Logic\" authored by Marcel Walter, Samuel Sze Hang Ng, Konrad
- * Walus, and Robert Wille.
- *
- * (https://dl.acm.org/doi/10.1145/3489517.3530525)
- */
-template <typename Lyt>
-Lyt bestagon_double_wire() noexcept
-{
-    static_assert(fiction::is_cell_level_layout_v<Lyt>, "Lyt is not a cell-level layout");
-    static_assert(fiction::has_sidb_technology_v<Lyt>, "Lyt is not an SiDB layout");
-    static_assert(fiction::has_siqad_coord_v<Lyt>, "Lyt is not based on SiQAD coordinates");
-
-    Lyt lyt{};
-
-    // input wires
-    lyt.assign_cell_type({0, 0, 0}, Lyt::cell_type::INPUT);
-    lyt.assign_cell_type({38, 0, 0}, Lyt::cell_type::INPUT);
-
->>>>>>> a2971b47
     lyt.assign_cell_type({36, 1, 0}, Lyt::cell_type::INPUT);
     lyt.assign_cell_type({2, 1, 0}, Lyt::cell_type::INPUT);
 
     lyt.assign_cell_type({6, 2, 0}, Lyt::cell_type::NORMAL);
-<<<<<<< HEAD
     lyt.assign_cell_type({20, 12, 0}, Lyt::cell_type::NORMAL);
     lyt.assign_cell_type({8, 3, 0}, Lyt::cell_type::NORMAL);
     lyt.assign_cell_type({14, 5, 0}, Lyt::cell_type::NORMAL);
@@ -1023,43 +1127,6 @@
 
     lyt.assign_cell_type({32, 18, 0}, Lyt::cell_type::OUTPUT);
     lyt.assign_cell_type({8, 17, 0}, Lyt::cell_type::OUTPUT);
-=======
-    lyt.assign_cell_type({32, 2, 0}, Lyt::cell_type::NORMAL);
-
-    lyt.assign_cell_type({8, 3, 0}, Lyt::cell_type::NORMAL);
-    lyt.assign_cell_type({30, 3, 0}, Lyt::cell_type::NORMAL);
-
-    lyt.assign_cell_type({14, 5, 0}, Lyt::cell_type::NORMAL);
-    lyt.assign_cell_type({24, 5, 0}, Lyt::cell_type::NORMAL);
-
-    lyt.assign_cell_type({12, 4, 0}, Lyt::cell_type::NORMAL);
-    lyt.assign_cell_type({26, 4, 0}, Lyt::cell_type::NORMAL);
-
-    // canvas SiDBs
-    // left SiDBs
-    lyt.assign_cell_type({14, 7, 1}, Lyt::cell_type::NORMAL);
-    lyt.assign_cell_type({10, 9, 0}, Lyt::cell_type::NORMAL);
-    lyt.assign_cell_type({11, 11, 1}, Lyt::cell_type::NORMAL);
-    lyt.assign_cell_type({14, 12, 1}, Lyt::cell_type::NORMAL);
-
-    // right SiDBs
-    lyt.assign_cell_type({24, 7, 1}, Lyt::cell_type::NORMAL);
-    lyt.assign_cell_type({28, 9, 0}, Lyt::cell_type::NORMAL);
-    lyt.assign_cell_type({27, 11, 1}, Lyt::cell_type::NORMAL);
-    lyt.assign_cell_type({24, 12, 1}, Lyt::cell_type::NORMAL);
-
-    // output wires
-    lyt.assign_cell_type({14, 15, 0}, Lyt::cell_type::NORMAL);
-    lyt.assign_cell_type({24, 15, 0}, Lyt::cell_type::NORMAL);
-
-    lyt.assign_cell_type({12, 16, 0}, Lyt::cell_type::NORMAL);
-    lyt.assign_cell_type({26, 16, 0}, Lyt::cell_type::NORMAL);
-
-    lyt.assign_cell_type({8, 17, 0}, Lyt::cell_type::OUTPUT);
-    lyt.assign_cell_type({30, 17, 0}, Lyt::cell_type::OUTPUT);
-
-    lyt.assign_cell_type({6, 18, 0}, Lyt::cell_type::OUTPUT);
-    lyt.assign_cell_type({32, 18, 0}, Lyt::cell_type::OUTPUT);
 
     lyt.assign_cell_type({2, 19, 0}, Lyt::cell_type::NORMAL);
     lyt.assign_cell_type({36, 19, 0}, Lyt::cell_type::NORMAL);
@@ -1067,67 +1134,6 @@
     return lyt;
 };
 
-/**
- * This layout represents the half adder gate, as proposed in the paper titled \"Hexagons are the
- * Bestagons: Design Automation for Silicon Dangling Bond Logic\" authored by Marcel Walter, Samuel Sze Hang Ng, Konrad
- * Walus, and Robert Wille.
- *
- * (https://dl.acm.org/doi/10.1145/3489517.3530525)
- */
-template <typename Lyt>
-Lyt bestagon_ha() noexcept
-{
-    static_assert(fiction::is_cell_level_layout_v<Lyt>, "Lyt is not a cell-level layout");
-    static_assert(fiction::has_sidb_technology_v<Lyt>, "Lyt is not an SiDB layout");
-    static_assert(fiction::has_siqad_coord_v<Lyt>, "Lyt is not based on SiQAD coordinates");
-
-    Lyt lyt{};
-
-    // input wires
-    lyt.assign_cell_type({0, 0, 0}, Lyt::cell_type::INPUT);
-    lyt.assign_cell_type({38, 0, 0}, Lyt::cell_type::INPUT);
-
-    lyt.assign_cell_type({36, 1, 0}, Lyt::cell_type::INPUT);
-    lyt.assign_cell_type({2, 1, 0}, Lyt::cell_type::INPUT);
-
-    lyt.assign_cell_type({6, 2, 0}, Lyt::cell_type::NORMAL);
-    lyt.assign_cell_type({32, 2, 0}, Lyt::cell_type::NORMAL);
-
-    lyt.assign_cell_type({8, 3, 0}, Lyt::cell_type::NORMAL);
-    lyt.assign_cell_type({30, 3, 0}, Lyt::cell_type::NORMAL);
-
-    lyt.assign_cell_type({14, 5, 0}, Lyt::cell_type::NORMAL);
-    lyt.assign_cell_type({24, 5, 0}, Lyt::cell_type::NORMAL);
-
-    lyt.assign_cell_type({12, 4, 0}, Lyt::cell_type::NORMAL);
-    lyt.assign_cell_type({26, 4, 0}, Lyt::cell_type::NORMAL);
-
-    // canvas SiDBs
-    lyt.assign_cell_type({17, 8, 0}, Lyt::cell_type::NORMAL);
-    lyt.assign_cell_type({16, 9, 1}, Lyt::cell_type::NORMAL);
-    lyt.assign_cell_type({17, 12, 0}, Lyt::cell_type::NORMAL);
-    lyt.assign_cell_type({20, 13, 1}, Lyt::cell_type::NORMAL);
-
-    // output wires
-    lyt.assign_cell_type({14, 15, 0}, Lyt::cell_type::NORMAL);
-    lyt.assign_cell_type({24, 15, 0}, Lyt::cell_type::NORMAL);
-
-    lyt.assign_cell_type({12, 16, 0}, Lyt::cell_type::NORMAL);
-    lyt.assign_cell_type({26, 16, 0}, Lyt::cell_type::NORMAL);
-
-    lyt.assign_cell_type({8, 17, 0}, Lyt::cell_type::OUTPUT);
-    lyt.assign_cell_type({30, 17, 0}, Lyt::cell_type::OUTPUT);
-
-    lyt.assign_cell_type({6, 18, 0}, Lyt::cell_type::OUTPUT);
-    lyt.assign_cell_type({32, 18, 0}, Lyt::cell_type::OUTPUT);
->>>>>>> a2971b47
-
-    lyt.assign_cell_type({2, 19, 0}, Lyt::cell_type::NORMAL);
-    lyt.assign_cell_type({36, 19, 0}, Lyt::cell_type::NORMAL);
-
-    return lyt;
-};
-
 }  // namespace blueprints
 
 #endif  // FICTION_LAYOUT_BLUEPRINTS_HPP