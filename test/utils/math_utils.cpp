--- conflicted
+++ resolved
@@ -117,7 +117,152 @@
     }
 }
 
-<<<<<<< HEAD
+TEST_CASE("Test the computation of the cartesian combinations", "[cartesian_combinations]")
+{
+    SECTION("Single dimension")
+    {
+        const std::vector<std::vector<int>> input{{1, 2, 3}};
+        const std::vector<std::vector<int>> expected{{1}, {2}, {3}};
+
+        auto result = cartesian_combinations(input);
+
+        REQUIRE(result == expected);
+    }
+
+    SECTION("Two dimensions")
+    {
+        const std::vector<std::vector<int>> input{{1, 2}, {3, 4}};
+        const std::vector<std::vector<int>> expected{{1, 3}, {1, 4}, {2, 3}, {2, 4}};
+
+        auto result = cartesian_combinations(input);
+
+        REQUIRE(result == expected);
+    }
+
+    SECTION("Three dimensions")
+    {
+        const std::vector<std::vector<int>> input{{1, 2}, {3, 4}, {5, 6}};
+        const std::vector<std::vector<int>> expected{{1, 3, 5}, {1, 3, 6}, {1, 4, 5}, {1, 4, 6},
+                                                     {2, 3, 5}, {2, 3, 6}, {2, 4, 5}, {2, 4, 6}};
+
+        auto result = cartesian_combinations(input);
+
+        REQUIRE(result == expected);
+    }
+
+    SECTION("Empty input")
+    {
+        const std::vector<std::vector<int>> input{};
+        const std::vector<std::vector<int>> expected{{}};
+
+        auto result = cartesian_combinations(input);
+
+        REQUIRE(result == expected);
+    }
+
+    SECTION("Empty dimension")
+    {
+        const std::vector<std::vector<int>> input{{1, 2}, {}};
+        const std::vector<std::vector<int>> expected{};
+
+        auto result = cartesian_combinations(input);
+
+        REQUIRE(result == expected);
+    }
+
+    SECTION("Mixed types")
+    {
+        const std::vector<std::vector<std::string>> input{{"a", "b"}, {"x", "y"}};
+        const std::vector<std::vector<std::string>> expected{{"a", "x"}, {"a", "y"}, {"b", "x"}, {"b", "y"}};
+
+        auto result = cartesian_combinations(input);
+
+        REQUIRE(result == expected);
+    }
+}
+
+TEST_CASE("Test the determination of all combinations of distributing k entities on n positions",
+          "[determine_all_combinations_of_distributing_k_entities_on_n_positions]")
+{
+    SECTION("k = 0, n = 0")
+    {
+        const std::size_t                           k = 0;
+        const std::size_t                           n = 0;
+        const std::vector<std::vector<std::size_t>> expected{{}};
+
+        auto result = determine_all_combinations_of_distributing_k_entities_on_n_positions(k, n);
+
+        REQUIRE(result == expected);
+    }
+
+    SECTION("k = 1, n = 1")
+    {
+        const std::size_t                           k = 1;
+        const std::size_t                           n = 1;
+        const std::vector<std::vector<std::size_t>> expected{{0}};
+
+        auto result = determine_all_combinations_of_distributing_k_entities_on_n_positions(k, n);
+
+        REQUIRE(result == expected);
+    }
+
+    SECTION("k = 2, n = 3")
+    {
+        const std::size_t                           k = 2;
+        const std::size_t                           n = 3;
+        const std::vector<std::vector<std::size_t>> expected{{0, 1}, {0, 2}, {1, 2}};
+
+        auto result = determine_all_combinations_of_distributing_k_entities_on_n_positions(k, n);
+
+        REQUIRE(result == expected);
+    }
+
+    SECTION("k = 3, n = 5")
+    {
+        const std::size_t                           k = 3;
+        const std::size_t                           n = 5;
+        const std::vector<std::vector<std::size_t>> expected{{0, 1, 2}, {0, 1, 3}, {0, 1, 4}, {0, 2, 3}, {0, 2, 4},
+                                                             {0, 3, 4}, {1, 2, 3}, {1, 2, 4}, {1, 3, 4}, {2, 3, 4}};
+
+        auto result = determine_all_combinations_of_distributing_k_entities_on_n_positions(k, n);
+
+        REQUIRE(result == expected);
+    }
+
+    SECTION("k = 0, n = 5")
+    {
+        const std::size_t                           k = 0;
+        const std::size_t                           n = 5;
+        const std::vector<std::vector<std::size_t>> expected{{}};
+
+        auto result = determine_all_combinations_of_distributing_k_entities_on_n_positions(k, n);
+
+        REQUIRE(result == expected);
+    }
+
+    SECTION("k = 5, n = 5")
+    {
+        const std::size_t                           k = 5;
+        const std::size_t                           n = 5;
+        const std::vector<std::vector<std::size_t>> expected{{0, 1, 2, 3, 4}};
+
+        auto result = determine_all_combinations_of_distributing_k_entities_on_n_positions(k, n);
+
+        REQUIRE(result == expected);
+    }
+
+    SECTION("k > n (invalid case)")
+    {
+        const std::size_t                           k = 6;
+        const std::size_t                           n = 5;
+        const std::vector<std::vector<std::size_t>> expected{};
+
+        auto result = determine_all_combinations_of_distributing_k_entities_on_n_positions(k, n);
+
+        REQUIRE(result == expected);
+    }
+}
+
 using namespace fiction;
 
 TEST_CASE("Cost function chi calculation", "[cost_function_chi]")
@@ -136,150 +281,5 @@
         std::vector<double> weights = {0.1, 0.5};  // Different size than chis
 
         REQUIRE_THROWS_AS(cost_function_chi(chis, weights), std::invalid_argument);
-=======
-TEST_CASE("Test the computation of the cartesian combinations", "[cartesian_combinations]")
-{
-    SECTION("Single dimension")
-    {
-        const std::vector<std::vector<int>> input{{1, 2, 3}};
-        const std::vector<std::vector<int>> expected{{1}, {2}, {3}};
-
-        auto result = cartesian_combinations(input);
-
-        REQUIRE(result == expected);
-    }
-
-    SECTION("Two dimensions")
-    {
-        const std::vector<std::vector<int>> input{{1, 2}, {3, 4}};
-        const std::vector<std::vector<int>> expected{{1, 3}, {1, 4}, {2, 3}, {2, 4}};
-
-        auto result = cartesian_combinations(input);
-
-        REQUIRE(result == expected);
-    }
-
-    SECTION("Three dimensions")
-    {
-        const std::vector<std::vector<int>> input{{1, 2}, {3, 4}, {5, 6}};
-        const std::vector<std::vector<int>> expected{{1, 3, 5}, {1, 3, 6}, {1, 4, 5}, {1, 4, 6},
-                                                     {2, 3, 5}, {2, 3, 6}, {2, 4, 5}, {2, 4, 6}};
-
-        auto result = cartesian_combinations(input);
-
-        REQUIRE(result == expected);
-    }
-
-    SECTION("Empty input")
-    {
-        const std::vector<std::vector<int>> input{};
-        const std::vector<std::vector<int>> expected{{}};
-
-        auto result = cartesian_combinations(input);
-
-        REQUIRE(result == expected);
-    }
-
-    SECTION("Empty dimension")
-    {
-        const std::vector<std::vector<int>> input{{1, 2}, {}};
-        const std::vector<std::vector<int>> expected{};
-
-        auto result = cartesian_combinations(input);
-
-        REQUIRE(result == expected);
-    }
-
-    SECTION("Mixed types")
-    {
-        const std::vector<std::vector<std::string>> input{{"a", "b"}, {"x", "y"}};
-        const std::vector<std::vector<std::string>> expected{{"a", "x"}, {"a", "y"}, {"b", "x"}, {"b", "y"}};
-
-        auto result = cartesian_combinations(input);
-
-        REQUIRE(result == expected);
-    }
-}
-
-TEST_CASE("Test the determination of all combinations of distributing k entities on n positions",
-          "[determine_all_combinations_of_distributing_k_entities_on_n_positions]")
-{
-    SECTION("k = 0, n = 0")
-    {
-        const std::size_t                           k = 0;
-        const std::size_t                           n = 0;
-        const std::vector<std::vector<std::size_t>> expected{{}};
-
-        auto result = determine_all_combinations_of_distributing_k_entities_on_n_positions(k, n);
-
-        REQUIRE(result == expected);
-    }
-
-    SECTION("k = 1, n = 1")
-    {
-        const std::size_t                           k = 1;
-        const std::size_t                           n = 1;
-        const std::vector<std::vector<std::size_t>> expected{{0}};
-
-        auto result = determine_all_combinations_of_distributing_k_entities_on_n_positions(k, n);
-
-        REQUIRE(result == expected);
-    }
-
-    SECTION("k = 2, n = 3")
-    {
-        const std::size_t                           k = 2;
-        const std::size_t                           n = 3;
-        const std::vector<std::vector<std::size_t>> expected{{0, 1}, {0, 2}, {1, 2}};
-
-        auto result = determine_all_combinations_of_distributing_k_entities_on_n_positions(k, n);
-
-        REQUIRE(result == expected);
-    }
-
-    SECTION("k = 3, n = 5")
-    {
-        const std::size_t                           k = 3;
-        const std::size_t                           n = 5;
-        const std::vector<std::vector<std::size_t>> expected{{0, 1, 2}, {0, 1, 3}, {0, 1, 4}, {0, 2, 3}, {0, 2, 4},
-                                                             {0, 3, 4}, {1, 2, 3}, {1, 2, 4}, {1, 3, 4}, {2, 3, 4}};
-
-        auto result = determine_all_combinations_of_distributing_k_entities_on_n_positions(k, n);
-
-        REQUIRE(result == expected);
-    }
-
-    SECTION("k = 0, n = 5")
-    {
-        const std::size_t                           k = 0;
-        const std::size_t                           n = 5;
-        const std::vector<std::vector<std::size_t>> expected{{}};
-
-        auto result = determine_all_combinations_of_distributing_k_entities_on_n_positions(k, n);
-
-        REQUIRE(result == expected);
-    }
-
-    SECTION("k = 5, n = 5")
-    {
-        const std::size_t                           k = 5;
-        const std::size_t                           n = 5;
-        const std::vector<std::vector<std::size_t>> expected{{0, 1, 2, 3, 4}};
-
-        auto result = determine_all_combinations_of_distributing_k_entities_on_n_positions(k, n);
-
-        REQUIRE(result == expected);
-    }
-
-    SECTION("k > n (invalid case)")
-    {
-        const std::size_t                           k = 6;
-        const std::size_t                           n = 5;
-        const std::vector<std::vector<std::size_t>> expected{};
-
-        auto result = determine_all_combinations_of_distributing_k_entities_on_n_positions(k, n);
-
-        REQUIRE(result == expected);
->>>>>>> a2971b47
     }
 }