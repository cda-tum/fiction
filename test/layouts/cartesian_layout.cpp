--- conflicted
+++ resolved
@@ -8,18 +8,15 @@
 #include <fiction/traits.hpp>
 
 #include <set>
+#include <sstream>
 
 using namespace fiction;
 
-<<<<<<< HEAD
 #pragma GCC diagnostic push
 #pragma GCC diagnostic ignored "-Wuseless-cast"
 #pragma GCC diagnostic ignored "-Wconversion"
 
-TEST_CASE("Traits", "[coordinate]")
-=======
 TEST_CASE("Traits", "[cartisan]")
->>>>>>> 0d1be9a8
 {
     using layout = cartesian_layout<cartesian::ucoord_t>;
 
@@ -37,7 +34,6 @@
     CHECK(has_foreach_adjacent_coordinate_v<layout>);
 }
 
-<<<<<<< HEAD
 TEST_CASE("Coordinates", "[coordinates]")
 {
     using layout = cartesian_layout<cartesian::ucoord_t>;
@@ -109,10 +105,7 @@
 
 #pragma GCC diagnostic pop
 
-TEST_CASE("Coordinate iteration", "[coordinate]")
-=======
 TEST_CASE("Coordinate iteration", "[cartisan]")
->>>>>>> 0d1be9a8
 {
     cartesian_layout<cartesian::ucoord_t>::aspect_ratio ar{9, 9, 1};
 
