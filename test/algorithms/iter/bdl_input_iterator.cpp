//
// Created by marcel on 24.07.23.
//

#include <catch2/catch_test_macros.hpp>

#include <fiction/algorithms/iter/bdl_input_iterator.hpp>
#include <fiction/algorithms/simulation/sidb/detect_bdl_wires.hpp>
#include <fiction/layouts/coordinates.hpp>
#include <fiction/technology/cell_technologies.hpp>
#include <fiction/technology/sidb_lattice.hpp>
#include <fiction/types.hpp>
#include <fiction/utils/layout_utils.hpp>

#include <cstdint>
#include <iterator>
#include <type_traits>

using namespace fiction;

TEST_CASE("Traits", "[bdl-input-iterator]")
{
    using layout = sidb_100_cell_clk_lyt_siqad;

    CHECK(std::is_same_v<std::iterator_traits<bdl_input_iterator<layout>>::iterator_category,
                         std::random_access_iterator_tag>);

    CHECK(std::is_same_v<std::iterator_traits<bdl_input_iterator<layout>>::value_type, layout>);

    CHECK(std::is_same_v<std::iterator_traits<bdl_input_iterator<layout>>::difference_type, int64_t>);
}

TEST_CASE("Operators", "[bdl-input-iterators]")
{
    using layout = sidb_100_cell_clk_lyt_siqad;

    const layout lyt{};

    bdl_input_iterator<layout> bii{lyt};

    CHECK(bii == 0ull);
    CHECK(bii != 1ull);

    CHECK(bii < 1ull);
    CHECK(bii <= 1ull);

    CHECK(bii >= 0ull);

    // increment
    ++bii;

    CHECK(bii == 1ull);
    CHECK(bii != 0ull);

    CHECK(bii < 2ull);
    CHECK(bii <= 2ull);

    CHECK(bii > 0ull);
    CHECK(bii >= 0ull);

    // decrement
    --bii;

    CHECK(bii == 0ull);
    CHECK(bii != 1ull);

    CHECK(bii < 1ull);
    CHECK(bii <= 1ull);

    CHECK(bii >= 0ull);

    // increment assignment
    bii += 2ull;

    CHECK(bii == 2ull);
    CHECK(bii != 1ull);

    CHECK(bii < 3ull);
    CHECK(bii <= 3ull);

    CHECK(bii > 1ull);
    CHECK(bii >= 1ull);

    const auto bii_cp = bii;

    // decrement assignment
    bii -= 2ull;

    CHECK(bii == 0ull);
    CHECK(bii != 1ull);

    CHECK(bii < 1ull);
    CHECK(bii <= 1ull);

    CHECK(bii >= 0ull);

    // difference
    CHECK(bii_cp - bii == 2);

    // subscript
    CHECK(bii[0] == 0ull);
    CHECK(bii[1] == 1ull);
    CHECK(bii[2] == 2ull);
    CHECK(bii[3] == 3ull);
    CHECK(bii[4] == 4ull);
}

TEST_CASE("Empty layout iteration", "[bdl-input-iterator]")
{
    using layout = sidb_100_cell_clk_lyt_siqad;

    const layout lyt{};

    bdl_input_iterator<layout> bii{lyt};

    CHECK((*bii).num_cells() == 0);

    // increment

    ++bii;

    CHECK((*bii).num_cells() == 0);

    auto bii_cp = bii++;

    CHECK((*bii).num_cells() == 0);
    CHECK((*bii_cp).num_cells() == 0);

    // decrement

    --bii;

    CHECK((*bii).num_cells() == 0);

    auto bii_cm = bii--;

    CHECK((*bii).num_cells() == 0);

    CHECK((*bii_cm).num_cells() == 0);
}

TEST_CASE("BDL wire iteration", "[bdl-input-iterator]")
{
    using layout = sidb_cell_clk_lyt_siqad;

    layout lyt{{20, 0}, "BDL wire"};

    lyt.assign_cell_type({0, 0, 0}, sidb_technology::cell_type::INPUT);
    lyt.assign_cell_type({2, 0, 0}, sidb_technology::cell_type::INPUT);

    lyt.assign_cell_type({6, 0, 0}, sidb_technology::cell_type::NORMAL);
    lyt.assign_cell_type({8, 0, 0}, sidb_technology::cell_type::NORMAL);

    lyt.assign_cell_type({12, 0, 0}, sidb_technology::cell_type::NORMAL);
    lyt.assign_cell_type({14, 0, 0}, sidb_technology::cell_type::NORMAL);

    lyt.assign_cell_type({18, 0, 0}, sidb_technology::cell_type::OUTPUT);
    lyt.assign_cell_type({20, 0, 0}, sidb_technology::cell_type::OUTPUT);

    const sidb_100_cell_clk_lyt_siqad lat{lyt};

    bdl_input_iterator<sidb_100_cell_clk_lyt_siqad> bii{lat};

    CHECK(bii == 0ull);

    // start by incrementing over all input states

    // layout at input state 0
    const auto& lyt_0 = *bii;

    // the iterator should have toggled the second input cell
    CHECK(lyt_0.get_cell_type({0, 0, 0}) == sidb_technology::cell_type::INPUT);
    CHECK(lyt_0.get_cell_type({2, 0, 0}) == sidb_technology::cell_type::EMPTY);

    ++bii;
    CHECK(bii == 1ull);

    // layout at input state 1
    const auto& lyt_1 = *bii;

    // the iterator should have toggled the first input cell
    CHECK(lyt_1.get_cell_type({0, 0, 0}) == sidb_technology::cell_type::EMPTY);
    CHECK(lyt_1.get_cell_type({2, 0, 0}) == sidb_technology::cell_type::INPUT);

    // doing another iteration should overflow and set it back to 0
    ++bii;
    CHECK(bii == 2ull);

    const auto& lyt_2 = *bii;

    CHECK(lyt_2.get_cell_type({0, 0, 0}) == sidb_technology::cell_type::INPUT);
    CHECK(lyt_2.get_cell_type({2, 0, 0}) == sidb_technology::cell_type::EMPTY);

    // finally, decrement back to the initial state, doing another wrap-around

    --bii;
    CHECK(bii == 1ull);

    const auto& lyt_1_1 = *bii;

    CHECK(lyt_1_1.get_cell_type({0, 0, 0}) == sidb_technology::cell_type::EMPTY);
    CHECK(lyt_1_1.get_cell_type({2, 0, 0}) == sidb_technology::cell_type::INPUT);

    --bii;
    CHECK(bii == 0ull);

    const auto& lyt_0_1 = *bii;

    CHECK(lyt_0_1.get_cell_type({0, 0, 0}) == sidb_technology::cell_type::INPUT);
    CHECK(lyt_0_1.get_cell_type({2, 0, 0}) == sidb_technology::cell_type::EMPTY);
}

TEST_CASE("SiQAD's AND gate iteration", "[bdl-input-iterator]")
{
    using layout = sidb_cell_clk_lyt_siqad;

    layout lyt{{20, 10}, "AND gate"};

    lyt.assign_cell_type({0, 0, 1}, sidb_technology::cell_type::INPUT);
    lyt.assign_cell_type({2, 1, 1}, sidb_technology::cell_type::INPUT);

    lyt.assign_cell_type({20, 0, 1}, sidb_technology::cell_type::INPUT);
    lyt.assign_cell_type({18, 1, 1}, sidb_technology::cell_type::INPUT);

    lyt.assign_cell_type({4, 2, 1}, sidb_technology::cell_type::NORMAL);
    lyt.assign_cell_type({6, 3, 1}, sidb_technology::cell_type::NORMAL);

    lyt.assign_cell_type({14, 3, 1}, sidb_technology::cell_type::NORMAL);
    lyt.assign_cell_type({16, 2, 1}, sidb_technology::cell_type::NORMAL);

    lyt.assign_cell_type({10, 6, 0}, sidb_technology::cell_type::OUTPUT);
    lyt.assign_cell_type({10, 7, 0}, sidb_technology::cell_type::OUTPUT);

    lyt.assign_cell_type({10, 9, 1}, sidb_technology::cell_type::NORMAL);

    const sidb_100_cell_clk_lyt_siqad lat{lyt};

    const detect_bdl_wires_params params{2.0};

    SECTION("siqad coordinates")
    {
        bdl_input_iterator<sidb_100_cell_clk_lyt_siqad> bii{lat, params};

        for (auto i = 0; bii < 4; ++bii, ++i)
        {
            switch (i)
            {
                case 0:
                {
                    const auto& lyt_0 = *bii;

                    CHECK(lyt_0.get_cell_type({0, 0, 1}) == sidb_technology::cell_type::INPUT);
                    CHECK(lyt_0.get_cell_type({2, 1, 1}) == sidb_technology::cell_type::EMPTY);

                    CHECK(lyt_0.get_cell_type({20, 0, 1}) == sidb_technology::cell_type::INPUT);
                    CHECK(lyt_0.get_cell_type({18, 1, 1}) == sidb_technology::cell_type::EMPTY);

                    break;
                }
                case 1:
                {
                    const auto& lyt_1 = *bii;

                    CHECK(lyt_1.get_cell_type({0, 0, 1}) == sidb_technology::cell_type::INPUT);
                    CHECK(lyt_1.get_cell_type({2, 1, 1}) == sidb_technology::cell_type::EMPTY);

                    CHECK(lyt_1.get_cell_type({20, 0, 1}) == sidb_technology::cell_type::EMPTY);
                    CHECK(lyt_1.get_cell_type({18, 1, 1}) == sidb_technology::cell_type::INPUT);

                    break;
                }
                case 2:
                {
                    const auto& lyt_2 = *bii;

                    CHECK(lyt_2.get_cell_type({0, 0, 1}) == sidb_technology::cell_type::EMPTY);
                    CHECK(lyt_2.get_cell_type({2, 1, 1}) == sidb_technology::cell_type::INPUT);

                    CHECK(lyt_2.get_cell_type({20, 0, 1}) == sidb_technology::cell_type::INPUT);
                    CHECK(lyt_2.get_cell_type({18, 1, 1}) == sidb_technology::cell_type::EMPTY);

                    break;
                }
                case 3:
                {
                    const auto& lyt_3 = *bii;

                    CHECK(lyt_3.get_cell_type({0, 0, 1}) == sidb_technology::cell_type::EMPTY);
                    CHECK(lyt_3.get_cell_type({2, 1, 1}) == sidb_technology::cell_type::INPUT);

                    CHECK(lyt_3.get_cell_type({20, 0, 1}) == sidb_technology::cell_type::EMPTY);
                    CHECK(lyt_3.get_cell_type({18, 1, 1}) == sidb_technology::cell_type::INPUT);

                    break;
                }
                default:
                {
                    CHECK(false);
                }
            }
        }
    }

    SECTION("cube coordinates")
    {
<<<<<<< HEAD
        const auto         layout_cube = convert_to_fiction_coordinates<sidb_cell_clk_lyt_cube>(lyt);
        bdl_input_iterator bii{sidb_100_cell_clk_lyt_cube{layout_cube}, params};
=======
        const auto         layout_cube = convert_layout_to_fiction_coordinates<sidb_cell_clk_lyt_cube>(lyt);
        bdl_input_iterator bii{sidb_100_cell_clk_lyt_cube{layout_cube}};
>>>>>>> e365ed03

        for (auto i = 0; bii < 4; ++bii, ++i)
        {
            switch (i)
            {
                case 0:
                {
                    const auto& lyt_0 = *bii;

                    CHECK(lyt_0.get_cell_type({0, 1}) == sidb_technology::cell_type::INPUT);
                    CHECK(lyt_0.get_cell_type({2, 3}) == sidb_technology::cell_type::EMPTY);

                    CHECK(lyt_0.get_cell_type({20, 1}) == sidb_technology::cell_type::INPUT);
                    CHECK(lyt_0.get_cell_type({18, 3}) == sidb_technology::cell_type::EMPTY);

                    break;
                }
                case 1:
                {
                    const auto& lyt_1 = *bii;

                    CHECK(lyt_1.get_cell_type({0, 1}) == sidb_technology::cell_type::INPUT);
                    CHECK(lyt_1.get_cell_type({2, 3}) == sidb_technology::cell_type::EMPTY);

                    CHECK(lyt_1.get_cell_type({20, 1}) == sidb_technology::cell_type::EMPTY);
                    CHECK(lyt_1.get_cell_type({18, 3}) == sidb_technology::cell_type::INPUT);

                    break;
                }
                case 2:
                {
                    const auto& lyt_2 = *bii;

                    CHECK(lyt_2.get_cell_type({0, 1}) == sidb_technology::cell_type::EMPTY);
                    CHECK(lyt_2.get_cell_type({2, 3}) == sidb_technology::cell_type::INPUT);

                    CHECK(lyt_2.get_cell_type({20, 1}) == sidb_technology::cell_type::INPUT);
                    CHECK(lyt_2.get_cell_type({18, 3}) == sidb_technology::cell_type::EMPTY);

                    break;
                }
                case 3:
                {
                    const auto& lyt_3 = *bii;

                    CHECK(lyt_3.get_cell_type({0, 1}) == sidb_technology::cell_type::EMPTY);
                    CHECK(lyt_3.get_cell_type({2, 3}) == sidb_technology::cell_type::INPUT);

                    CHECK(lyt_3.get_cell_type({20, 1}) == sidb_technology::cell_type::EMPTY);
                    CHECK(lyt_3.get_cell_type({18, 3}) == sidb_technology::cell_type::INPUT);

                    break;
                }
                default:
                {
                    CHECK(false);
                }
            }
        }
    }

    SECTION("offset coordinates")
    {
<<<<<<< HEAD
        const auto         layout_offset = convert_to_fiction_coordinates<sidb_cell_clk_lyt_cube>(lyt);
        bdl_input_iterator bii{sidb_100_cell_clk_lyt_cube{layout_offset}, params};
=======
        const auto         layout_offset = convert_layout_to_fiction_coordinates<sidb_cell_clk_lyt_cube>(lyt);
        bdl_input_iterator bii{sidb_100_cell_clk_lyt_cube{layout_offset}};
>>>>>>> e365ed03

        for (auto i = 0; bii < 4; ++bii, ++i)
        {
            switch (i)
            {
                case 0:
                {
                    const auto& lyt_0 = *bii;

                    CHECK(lyt_0.get_cell_type({0, 1}) == sidb_technology::cell_type::INPUT);
                    CHECK(lyt_0.get_cell_type({2, 3}) == sidb_technology::cell_type::EMPTY);

                    CHECK(lyt_0.get_cell_type({20, 1}) == sidb_technology::cell_type::INPUT);
                    CHECK(lyt_0.get_cell_type({18, 3}) == sidb_technology::cell_type::EMPTY);

                    break;
                }
                case 1:
                {
                    const auto& lyt_1 = *bii;

                    CHECK(lyt_1.get_cell_type({0, 1}) == sidb_technology::cell_type::INPUT);
                    CHECK(lyt_1.get_cell_type({2, 3}) == sidb_technology::cell_type::EMPTY);

                    CHECK(lyt_1.get_cell_type({20, 1}) == sidb_technology::cell_type::EMPTY);
                    CHECK(lyt_1.get_cell_type({18, 3}) == sidb_technology::cell_type::INPUT);

                    break;
                }
                case 2:
                {
                    const auto& lyt_2 = *bii;

                    CHECK(lyt_2.get_cell_type({0, 1}) == sidb_technology::cell_type::EMPTY);
                    CHECK(lyt_2.get_cell_type({2, 3}) == sidb_technology::cell_type::INPUT);

                    CHECK(lyt_2.get_cell_type({20, 1}) == sidb_technology::cell_type::INPUT);
                    CHECK(lyt_2.get_cell_type({18, 3}) == sidb_technology::cell_type::EMPTY);

                    break;
                }
                case 3:
                {
                    const auto& lyt_3 = *bii;

                    CHECK(lyt_3.get_cell_type({0, 1}) == sidb_technology::cell_type::EMPTY);
                    CHECK(lyt_3.get_cell_type({2, 3}) == sidb_technology::cell_type::INPUT);

                    CHECK(lyt_3.get_cell_type({20, 1}) == sidb_technology::cell_type::EMPTY);
                    CHECK(lyt_3.get_cell_type({18, 3}) == sidb_technology::cell_type::INPUT);

                    break;
                }
                default:
                {
                    CHECK(false);
                }
            }
        }
    }
}<|MERGE_RESOLUTION|>--- conflicted
+++ resolved
@@ -303,13 +303,8 @@
 
     SECTION("cube coordinates")
     {
-<<<<<<< HEAD
-        const auto         layout_cube = convert_to_fiction_coordinates<sidb_cell_clk_lyt_cube>(lyt);
-        bdl_input_iterator bii{sidb_100_cell_clk_lyt_cube{layout_cube}, params};
-=======
         const auto         layout_cube = convert_layout_to_fiction_coordinates<sidb_cell_clk_lyt_cube>(lyt);
         bdl_input_iterator bii{sidb_100_cell_clk_lyt_cube{layout_cube}};
->>>>>>> e365ed03
 
         for (auto i = 0; bii < 4; ++bii, ++i)
         {
@@ -373,13 +368,8 @@
 
     SECTION("offset coordinates")
     {
-<<<<<<< HEAD
-        const auto         layout_offset = convert_to_fiction_coordinates<sidb_cell_clk_lyt_cube>(lyt);
-        bdl_input_iterator bii{sidb_100_cell_clk_lyt_cube{layout_offset}, params};
-=======
         const auto         layout_offset = convert_layout_to_fiction_coordinates<sidb_cell_clk_lyt_cube>(lyt);
         bdl_input_iterator bii{sidb_100_cell_clk_lyt_cube{layout_offset}};
->>>>>>> e365ed03
 
         for (auto i = 0; bii < 4; ++bii, ++i)
         {
