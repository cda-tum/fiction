--- conflicted
+++ resolved
@@ -467,13 +467,8 @@
 
     SECTION("replace the output perturbers by equivalent negatively charged defects")
     {
-<<<<<<< HEAD
         design_sidb_gates_params<sidb_defect_surface<sidb_100_cell_clk_lyt_siqad>> params{
             is_operational_params{sidb_simulation_parameters{2, -0.32}, sidb_simulation_engine::QUICKEXACT},
-=======
-        design_sidb_gates_params<cell<sidb_100_cell_clk_lyt_siqad>> params{
-            is_operational_params{sidb_simulation_parameters{2, -0.32}, sidb_simulation_engine::CLUSTERCOMPLETE},
->>>>>>> 7dc340ab
             design_sidb_gates_params<
                 sidb_defect_surface<sidb_100_cell_clk_lyt_siqad>>::design_sidb_gates_mode::EXHAUSTIVE,
             {{17, 11, 0}, {17, 11, 0}},
