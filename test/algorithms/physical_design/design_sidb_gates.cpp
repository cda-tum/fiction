--- conflicted
+++ resolved
@@ -8,10 +8,7 @@
 
 #include <fiction/algorithms/iter/bdl_input_iterator.hpp>
 #include <fiction/algorithms/physical_design/design_sidb_gates.hpp>
-<<<<<<< HEAD
 #include <fiction/algorithms/simulation/sidb/detect_bdl_wires.hpp>
-=======
->>>>>>> 18bafd25
 #include <fiction/algorithms/simulation/sidb/is_operational.hpp>
 #include <fiction/algorithms/simulation/sidb/sidb_simulation_engine.hpp>
 #include <fiction/algorithms/simulation/sidb/sidb_simulation_parameters.hpp>
@@ -19,10 +16,7 @@
 #include <fiction/layouts/coordinates.hpp>
 #include <fiction/technology/cell_technologies.hpp>
 #include <fiction/technology/sidb_defects.hpp>
-<<<<<<< HEAD
 #include <fiction/technology/sidb_lattice.hpp>
-=======
->>>>>>> 18bafd25
 #include <fiction/traits.hpp>
 #include <fiction/types.hpp>
 #include <fiction/utils/layout_utils.hpp>
@@ -63,15 +57,12 @@
 
     CHECK(lyt.num_cells() == 13);
 
-<<<<<<< HEAD
-=======
     design_sidb_gates_params<cell<siqad_layout>> params{
         is_operational_params{sidb_simulation_parameters{2, -0.32}},
         design_sidb_gates_params<cell<siqad_layout>>::design_sidb_gates_mode::EXHAUSTIVE,
         {{10, 4, 0}, {10, 4, 0}},
         1};
 
->>>>>>> 18bafd25
     SECTION("One cell in canvas")
     {
         const auto params = design_sidb_gates_params<cell<siqad_layout>>{
@@ -89,13 +80,8 @@
         // using cube coordinates
         const auto lyt_in_cube_coord = convert_layout_to_fiction_coordinates<cube_layout>(lyt);
         const design_sidb_gates_params<cell<cube_layout>> params_cube{
-<<<<<<< HEAD
             is_operational_params{sidb_simulation_parameters{2, -0.32}, sidb_simulation_engine::QUICKEXACT},
             design_sidb_gates_params<cell<cube_layout>>::design_sidb_gates_mode::AUTOMATIC_EXHAUSTIVE_GATE_DESIGNER,
-=======
-            is_operational_params{sidb_simulation_parameters{2, -0.32}},
-            design_sidb_gates_params<cell<cube_layout>>::design_sidb_gates_mode::EXHAUSTIVE,
->>>>>>> 18bafd25
             {siqad::to_fiction_coord<cube::coord_t>(siqad::coord_t{10, 4, 0}),
              siqad::to_fiction_coord<cube::coord_t>(siqad::coord_t{10, 4, 0})},
             1};
@@ -111,13 +97,8 @@
         // using offset coordinates
         const auto lyt_in_offset_coord = convert_layout_to_fiction_coordinates<offset_layout>(lyt);
         const design_sidb_gates_params<cell<offset_layout>> params_offset{
-<<<<<<< HEAD
             is_operational_params{sidb_simulation_parameters{2, -0.32}, sidb_simulation_engine::QUICKEXACT},
             design_sidb_gates_params<cell<offset_layout>>::design_sidb_gates_mode::AUTOMATIC_EXHAUSTIVE_GATE_DESIGNER,
-=======
-            is_operational_params{sidb_simulation_parameters{2, -0.32}},
-            design_sidb_gates_params<cell<offset_layout>>::design_sidb_gates_mode::EXHAUSTIVE,
->>>>>>> 18bafd25
             {siqad::to_fiction_coord<offset::ucoord_t>(siqad::coord_t{10, 4, 0}),
              siqad::to_fiction_coord<offset::ucoord_t>(siqad::coord_t{10, 4, 0})},
             1};
@@ -132,15 +113,9 @@
     }
     SECTION("Four cells in canvas, design all gates")
     {
-<<<<<<< HEAD
         const auto params = design_sidb_gates_params<cell<siqad_layout>>{
             is_operational_params{sidb_simulation_parameters{2, -0.32}, sidb_simulation_engine::QUICKEXACT},
             design_sidb_gates_params<cell<siqad_layout>>::design_sidb_gates_mode::AUTOMATIC_EXHAUSTIVE_GATE_DESIGNER,
-=======
-        params = design_sidb_gates_params<cell<siqad_layout>>{
-            is_operational_params{sidb_simulation_parameters{2, -0.32}},
-            design_sidb_gates_params<cell<siqad_layout>>::design_sidb_gates_mode::EXHAUSTIVE,
->>>>>>> 18bafd25
             {{10, 4, 0}, {13, 4, 0}},
             1};
 
@@ -150,15 +125,9 @@
     }
     SECTION("Four cells in canvas, design process is terminated after first solution is found")
     {
-<<<<<<< HEAD
         const auto params = design_sidb_gates_params<cell<siqad_layout>>{
             is_operational_params{sidb_simulation_parameters{2, -0.32}, sidb_simulation_engine::QUICKEXACT},
             design_sidb_gates_params<cell<siqad_layout>>::design_sidb_gates_mode::AUTOMATIC_EXHAUSTIVE_GATE_DESIGNER,
-=======
-        params = design_sidb_gates_params<cell<siqad_layout>>{
-            is_operational_params{sidb_simulation_parameters{2, -0.32}},
-            design_sidb_gates_params<cell<siqad_layout>>::design_sidb_gates_mode::EXHAUSTIVE,
->>>>>>> 18bafd25
             {{10, 4, 0}, {10, 4, 0}},
             1,
             design_sidb_gates_params<cell<siqad_layout>>::termination_condition::AFTER_FIRST_SOLUTION};
@@ -193,16 +162,11 @@
     lyt.assign_cell_type({10, 9, 1}, sidb_technology::cell_type::NORMAL);
 
     design_sidb_gates_params<cell<sidb_100_cell_clk_lyt_siqad>> params{
-<<<<<<< HEAD
         is_operational_params{sidb_simulation_parameters{2, -0.28},
                               sidb_simulation_engine::EXGS,
                               {detect_bdl_wires_params{2.0}}},
         design_sidb_gates_params<
             cell<sidb_100_cell_clk_lyt_siqad>>::design_sidb_gates_mode::AUTOMATIC_EXHAUSTIVE_GATE_DESIGNER,
-=======
-        is_operational_params{sidb_simulation_parameters{2, -0.28}, sidb_simulation_engine::EXGS},
-        design_sidb_gates_params<cell<sidb_100_cell_clk_lyt_siqad>>::design_sidb_gates_mode::EXHAUSTIVE,
->>>>>>> 18bafd25
         {{4, 4, 0}, {14, 5, 1}},
         1};
 
@@ -274,14 +238,9 @@
     SECTION("generate original FO2")
     {
         const design_sidb_gates_params<cell<sidb_100_cell_clk_lyt_siqad>> params{
-<<<<<<< HEAD
             is_operational_params{sidb_simulation_parameters{2, -0.32}, sidb_simulation_engine::QUICKEXACT},
             design_sidb_gates_params<
                 cell<sidb_100_cell_clk_lyt_siqad>>::design_sidb_gates_mode::AUTOMATIC_EXHAUSTIVE_GATE_DESIGNER,
-=======
-            is_operational_params{sidb_simulation_parameters{2, -0.32}},
-            design_sidb_gates_params<cell<sidb_100_cell_clk_lyt_siqad>>::design_sidb_gates_mode::EXHAUSTIVE,
->>>>>>> 18bafd25
             {{17, 11, 0}, {17, 11, 0}},
             1};
 
@@ -297,16 +256,10 @@
 
     SECTION("replace the output perturbers by equivalent negatively charged defects")
     {
-<<<<<<< HEAD
         design_sidb_gates_params<cell<sidb_100_cell_clk_lyt_siqad>> params{
             is_operational_params{sidb_simulation_parameters{2, -0.32}, sidb_simulation_engine::QUICKEXACT},
             design_sidb_gates_params<
                 cell<sidb_100_cell_clk_lyt_siqad>>::design_sidb_gates_mode::AUTOMATIC_EXHAUSTIVE_GATE_DESIGNER,
-=======
-        const design_sidb_gates_params<cell<sidb_defect_100_cell_clk_lyt_siqad>> params{
-            is_operational_params{sidb_simulation_parameters{2, -0.32}},
-            design_sidb_gates_params<cell<sidb_defect_100_cell_clk_lyt_siqad>>::design_sidb_gates_mode::EXHAUSTIVE,
->>>>>>> 18bafd25
             {{17, 11, 0}, {17, 11, 0}},
             1};
 
@@ -351,12 +304,8 @@
     SECTION("Random Generation")
     {
         const design_sidb_gates_params<cell<sidb_100_cell_clk_lyt_siqad>> params{
-<<<<<<< HEAD
             is_operational_params{sidb_simulation_parameters{2, -0.32}, sidb_simulation_engine::QUICKEXACT,
                                   bdl_input_iterator_params{}, operational_condition::ALLOWING_KINKS},
-=======
-            is_operational_params{sidb_simulation_parameters{2, -0.32}},
->>>>>>> 18bafd25
             design_sidb_gates_params<cell<sidb_100_cell_clk_lyt_siqad>>::design_sidb_gates_mode::RANDOM,
             {{14, 6, 0}, {24, 12, 0}},
             3};
@@ -370,7 +319,6 @@
     {
         sidb_defect_surface defect_layout{lyt};
 
-<<<<<<< HEAD
         design_sidb_gates_params<cell<sidb_100_cell_clk_lyt_siqad>> params{
             is_operational_params{sidb_simulation_parameters{2, -0.32}, sidb_simulation_engine::QUICKEXACT,
                                   bdl_input_iterator_params{}, operational_condition::FORBIDDING_KINKS},
@@ -382,23 +330,6 @@
                                          sidb_defect{sidb_defect_type::DB, -1,
                                                      params.operational_params.simulation_parameters.epsilon_r,
                                                      params.operational_params.simulation_parameters.lambda_tf});
-=======
-        const design_sidb_gates_params<cell<sidb_100_cell_clk_lyt_siqad>> params{
-            is_operational_params{sidb_simulation_parameters{2, -0.32}},
-            design_sidb_gates_params<cell<sidb_100_cell_clk_lyt_siqad>>::design_sidb_gates_mode::RANDOM,
-            {{14, 6, 0}, {24, 12, 0}},
-            3};
-
-        defect_layout.assign_sidb_defect({15, 10, 0},
-                                         sidb_defect{sidb_defect_type::DB, -1,
-                                                     params.operational_params.simulation_parameters.epsilon_r,
-                                                     params.operational_params.simulation_parameters.lambda_tf});
-        defect_layout.assign_sidb_defect({20, 12, 0},
-                                         sidb_defect{sidb_defect_type::DB, -1,
-                                                     params.operational_params.simulation_parameters.epsilon_r,
-                                                     params.operational_params.simulation_parameters.lambda_tf});
-        defect_layout.assign_sidb_defect({23, 12, 0}, sidb_defect{sidb_defect_type::GUNK});
->>>>>>> 18bafd25
 
         const auto found_gate_layouts = design_sidb_gates(defect_layout, std::vector<tt>{create_and_tt()}, params);
         REQUIRE(!found_gate_layouts.empty());
@@ -479,16 +410,10 @@
     SECTION("Exhaustive Generation, QuickCell")
     {
         const design_sidb_gates_params<cell<sidb_111_cell_clk_lyt_siqad>> params{
-<<<<<<< HEAD
             is_operational_params{sidb_simulation_parameters{2, -0.32}, sidb_simulation_engine::QUICKEXACT,
                                   bdl_input_iterator_params{}},
             design_sidb_gates_params<cell<sidb_111_cell_clk_lyt_siqad>>::design_sidb_gates_mode::QUICKCELL,
             {{10, 13, 0}, {15, 17, 0}},
-=======
-            is_operational_params{sidb_simulation_parameters{2, -0.32}},
-            design_sidb_gates_params<cell<sidb_111_cell_clk_lyt_siqad>>::design_sidb_gates_mode::RANDOM,
-            {{10, 11, 0}, {14, 15, 0}},
->>>>>>> 18bafd25
             3};
 
         const auto found_gate_layouts = design_sidb_gates(lyt, std::vector<tt>{create_nor_tt()}, params);
@@ -498,19 +423,12 @@
     SECTION("Stop after first gate design is finished, QuickCell")
     {
         const design_sidb_gates_params<cell<sidb_111_cell_clk_lyt_siqad>> params{
-<<<<<<< HEAD
             is_operational_params{sidb_simulation_parameters{2, -0.32}, sidb_simulation_engine::QUICKEXACT,
                                   bdl_input_iterator_params{}},
             design_sidb_gates_params<cell<sidb_111_cell_clk_lyt_siqad>>::design_sidb_gates_mode::QUICKCELL,
             {{8, 13, 0}, {17, 17, 0}},
             3,
             design_sidb_gates_params<cell<sidb_111_cell_clk_lyt_siqad>>::termination_condition::AFTER_FIRST_SOLUTION};
-=======
-            is_operational_params{sidb_simulation_parameters{2, -0.32}},
-            design_sidb_gates_params<cell<sidb_111_cell_clk_lyt_siqad>>::design_sidb_gates_mode::EXHAUSTIVE,
-            {{11, 11, 0}, {14, 16, 0}},
-            3};
->>>>>>> 18bafd25
 
         const auto found_gate_layouts = design_sidb_gates(lyt, std::vector<tt>{create_nor_tt()}, params);
         REQUIRE(found_gate_layouts.size() <= std::thread::hardware_concurrency());
