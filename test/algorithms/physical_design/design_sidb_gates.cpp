--- conflicted
+++ resolved
@@ -51,19 +51,11 @@
 
     CHECK(lyt.num_cells() == 13);
 
-<<<<<<< HEAD
-    const design_sidb_gates_params<cell<siqad_layout>> params{sidb_simulation_parameters{2, -0.32},
-                                                              {{10, 4, 0}, {10, 4, 0}},
-                                                              1,
-                                                              sidb_simulation_engine::QUICKEXACT};
-=======
     const design_sidb_gates_params<cell<siqad_layout>> params{
         sidb_simulation_parameters{2, -0.32},
-        design_sidb_gates_params<cell<siqad_layout>>::design_sidb_gates_mode::EXHAUSTIVE,
         {{10, 4, 0}, {10, 4, 0}},
         1,
         sidb_simulation_engine::QUICKEXACT};
->>>>>>> 86ec324b
 
     const auto found_gate_layouts = design_sidb_gates(lyt, std::vector<tt>{create_xnor_tt()}, params);
 
@@ -75,10 +67,6 @@
     const auto lyt_in_cube_coord = convert_to_fiction_coordinates<cube_layout>(lyt);
     const design_sidb_gates_params<cell<cube_layout>> params_cube{
         sidb_simulation_parameters{2, -0.32},
-<<<<<<< HEAD
-=======
-        design_sidb_gates_params<cell<cube_layout>>::design_sidb_gates_mode::EXHAUSTIVE,
->>>>>>> 86ec324b
         {siqad::to_fiction_coord<cube::coord_t>(siqad::coord_t{10, 4, 0}),
          siqad::to_fiction_coord<cube::coord_t>(siqad::coord_t{10, 4, 0})},
         1,
@@ -96,10 +84,6 @@
     const auto lyt_in_offset_coord = convert_to_fiction_coordinates<offset_layout>(lyt);
     const design_sidb_gates_params<cell<offset_layout>> params_offset{
         sidb_simulation_parameters{2, -0.32},
-<<<<<<< HEAD
-=======
-        design_sidb_gates_params<cell<offset_layout>>::design_sidb_gates_mode::EXHAUSTIVE,
->>>>>>> 86ec324b
         {siqad::to_fiction_coord<offset::ucoord_t>(siqad::coord_t{10, 4, 0}),
          siqad::to_fiction_coord<offset::ucoord_t>(siqad::coord_t{10, 4, 0})},
         1,
@@ -135,19 +119,10 @@
 
     lyt.assign_cell_type({10, 9, 1}, sidb_technology::cell_type::NORMAL);
 
-<<<<<<< HEAD
     const design_sidb_gates_params<cell<sidb_100_cell_clk_lyt_siqad>> params{sidb_simulation_parameters{2, -0.28},
                                                                              {{4, 4, 0}, {14, 5, 1}},
                                                                              1,
                                                                              sidb_simulation_engine::EXGS};
-=======
-    design_sidb_gates_params<cell<sidb_100_cell_clk_lyt_siqad>> params{
-        sidb_simulation_parameters{2, -0.28},
-        design_sidb_gates_params<cell<sidb_100_cell_clk_lyt_siqad>>::design_sidb_gates_mode::EXHAUSTIVE,
-        {{4, 4, 0}, {14, 5, 1}},
-        1,
-        sidb_simulation_engine::EXGS};
->>>>>>> 86ec324b
 
     SECTION("Exhaustive Generation")
     {
@@ -157,14 +132,8 @@
 
     SECTION("Random Generation")
     {
-<<<<<<< HEAD
         const auto found_gate_layouts =
             design_sidb_gates(lyt, std::vector<tt>{create_and_tt()}, params, design_sidb_gates_mode::RANDOM);
-=======
-        params.design_mode =
-            design_sidb_gates_params<cell<sidb_100_cell_clk_lyt_siqad>>::design_sidb_gates_mode::RANDOM;
-        const auto found_gate_layouts = design_sidb_gates(lyt, std::vector<tt>{create_and_tt()}, params);
->>>>>>> 86ec324b
         CHECK(!found_gate_layouts.empty());
     }
 }
@@ -205,19 +174,10 @@
 
     SECTION("generate original FO2")
     {
-<<<<<<< HEAD
         const design_sidb_gates_params<cell<sidb_100_cell_clk_lyt_siqad>> params{sidb_simulation_parameters{2, -0.32},
                                                                                  {{17, 11, 0}, {17, 11, 0}},
                                                                                  1,
                                                                                  sidb_simulation_engine::QUICKEXACT};
-=======
-        const design_sidb_gates_params<cell<sidb_100_cell_clk_lyt_siqad>> params{
-            sidb_simulation_parameters{2, -0.32},
-            design_sidb_gates_params<cell<sidb_100_cell_clk_lyt_siqad>>::design_sidb_gates_mode::EXHAUSTIVE,
-            {{17, 11, 0}, {17, 11, 0}},
-            1,
-            sidb_simulation_engine::QUICKEXACT};
->>>>>>> 86ec324b
 
         CHECK(lyt.get_cell_type({17, 11, 0}) == sidb_100_cell_clk_lyt_siqad::technology::EMPTY);
 
@@ -232,19 +192,10 @@
 
     SECTION("replace the output perturbers by equivalent negatively charged defects")
     {
-<<<<<<< HEAD
         const design_sidb_gates_params<siqad::coord_t> params{sidb_simulation_parameters{2, -0.32},
                                                               {{17, 11, 0}, {17, 11, 0}},
                                                               1,
                                                               sidb_simulation_engine::QUICKEXACT};
-=======
-        const design_sidb_gates_params<cell<sidb_100_cell_clk_lyt_siqad>> params{
-            sidb_simulation_parameters{2, -0.32},
-            design_sidb_gates_params<cell<sidb_100_cell_clk_lyt_siqad>>::design_sidb_gates_mode::EXHAUSTIVE,
-            {{17, 11, 0}, {17, 11, 0}},
-            1,
-            sidb_simulation_engine::QUICKEXACT};
->>>>>>> 86ec324b
 
         sidb_defect_surface defect_layout{lyt};
         defect_layout.assign_cell_type({36, 19, 0}, sidb_100_cell_clk_lyt_siqad::cell_type::EMPTY);
@@ -298,19 +249,10 @@
 
     SECTION("Random Generation")
     {
-<<<<<<< HEAD
         const design_sidb_gates_params<siqad::coord_t> params{sidb_simulation_parameters{2, -0.32},
                                                               {{14, 6, 0}, {24, 12, 0}},
                                                               3,
                                                               sidb_simulation_engine::QUICKEXACT};
-=======
-        const design_sidb_gates_params<cell<sidb_100_cell_clk_lyt_siqad>> params{
-            sidb_simulation_parameters{2, -0.32},
-            design_sidb_gates_params<cell<sidb_100_cell_clk_lyt_siqad>>::design_sidb_gates_mode::RANDOM,
-            {{14, 6, 0}, {24, 12, 0}},
-            3,
-            sidb_simulation_engine::QUICKEXACT};
->>>>>>> 86ec324b
 
         const auto found_gate_layouts =
             design_sidb_gates(lyt, std::vector<tt>{create_and_tt()}, params, design_sidb_gates_mode::RANDOM);
@@ -322,19 +264,10 @@
     {
         sidb_defect_surface defect_layout{lyt};
 
-<<<<<<< HEAD
         const design_sidb_gates_params<siqad::coord_t> params{sidb_simulation_parameters{2, -0.32},
                                                               {{14, 6, 0}, {24, 12, 0}},
                                                               3,
                                                               sidb_simulation_engine::QUICKEXACT};
-=======
-        const design_sidb_gates_params<cell<sidb_100_cell_clk_lyt_siqad>> params{
-            sidb_simulation_parameters{2, -0.32},
-            design_sidb_gates_params<cell<sidb_100_cell_clk_lyt_siqad>>::design_sidb_gates_mode::RANDOM,
-            {{14, 6, 0}, {24, 12, 0}},
-            3,
-            sidb_simulation_engine::QUICKEXACT};
->>>>>>> 86ec324b
 
         defect_layout.assign_sidb_defect({15, 10, 0},
                                          sidb_defect{sidb_defect_type::DB, -1, params.simulation_parameters.epsilon_r,
@@ -437,7 +370,6 @@
 
     SECTION("Random Generation")
     {
-<<<<<<< HEAD
         const design_sidb_gates_params<siqad::coord_t> params{sidb_simulation_parameters{2, -0.32},
                                                               {{10, 11, 0}, {14, 17, 0}},
                                                               3,
@@ -445,23 +377,12 @@
 
         const auto found_gate_layouts =
             design_sidb_gates(lyt, std::vector<tt>{create_nor_tt()}, params, design_sidb_gates_mode::RANDOM);
-=======
-        const design_sidb_gates_params<cell<sidb_111_cell_clk_lyt_siqad>> params{
-            sidb_simulation_parameters{2, -0.32},
-            design_sidb_gates_params<cell<sidb_111_cell_clk_lyt_siqad>>::design_sidb_gates_mode::RANDOM,
-            {{10, 11, 0}, {14, 17, 0}},
-            3,
-            sidb_simulation_engine::QUICKEXACT};
-
-        const auto found_gate_layouts = design_sidb_gates(lyt, std::vector<tt>{create_nor_tt()}, params);
->>>>>>> 86ec324b
         REQUIRE(!found_gate_layouts.empty());
         CHECK(found_gate_layouts.front().num_cells() == lyt.num_cells() + 3);
     }
 
     SECTION("Exhaustive Generation")
     {
-<<<<<<< HEAD
         const design_sidb_gates_params<siqad::coord_t> params{sidb_simulation_parameters{2, -0.32},
                                                               {{10, 11, 0}, {14, 17, 0}},
                                                               3,
@@ -469,16 +390,6 @@
 
         const auto found_gate_layouts =
             design_sidb_gates(lyt, std::vector<tt>{create_nor_tt()}, params, design_sidb_gates_mode::EXHAUSTIVE);
-=======
-        const design_sidb_gates_params<cell<sidb_111_cell_clk_lyt_siqad>> params{
-            sidb_simulation_parameters{2, -0.32},
-            design_sidb_gates_params<cell<sidb_111_cell_clk_lyt_siqad>>::design_sidb_gates_mode::EXHAUSTIVE,
-            {{10, 11, 0}, {14, 17, 0}},
-            3,
-            sidb_simulation_engine::QUICKEXACT};
-
-        const auto found_gate_layouts = design_sidb_gates(lyt, std::vector<tt>{create_nor_tt()}, params);
->>>>>>> 86ec324b
         REQUIRE(found_gate_layouts.size() == 206);
         CHECK(found_gate_layouts.front().num_cells() == lyt.num_cells() + 3);
     }
