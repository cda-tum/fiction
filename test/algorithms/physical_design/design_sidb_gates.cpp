//
// Created by Jan Drewniok on 12.09.23.
//

#include <catch2/catch_test_macros.hpp>

#include "utils/blueprints/layout_blueprints.hpp"

#include <fiction/algorithms/physical_design/design_sidb_gates.hpp>
#include <fiction/algorithms/simulation/sidb/detect_bdl_wires.hpp>
#include <fiction/algorithms/simulation/sidb/is_operational.hpp>
#include <fiction/algorithms/simulation/sidb/sidb_simulation_engine.hpp>
#include <fiction/algorithms/simulation/sidb/sidb_simulation_parameters.hpp>
<<<<<<< HEAD
#include <fiction/layouts/cell_level_layout.hpp>
=======
>>>>>>> 246bb8d1
#include <fiction/layouts/coordinates.hpp>
#include <fiction/technology/cell_technologies.hpp>
#include <fiction/technology/sidb_defect_surface.hpp>
#include <fiction/technology/sidb_defects.hpp>
#include <fiction/technology/sidb_lattice.hpp>
#include <fiction/traits.hpp>
#include <fiction/types.hpp>
#include <fiction/utils/layout_utils.hpp>
#include <fiction/utils/truth_table_utils.hpp>

#include <vector>

using namespace fiction;

TEST_CASE("Use SiQAD XNOR skeleton and generate SiQAD XNOR gate, exhaustive", "[design-sidb-gates]")
{
    using offset_layout = sidb_100_cell_clk_lyt;
    using siqad_layout  = sidb_100_cell_clk_lyt_siqad;
    using cube_layout   = sidb_100_cell_clk_lyt_cube;

    siqad_layout lyt{};

    lyt.assign_cell_type({0, 0, 0}, sidb_technology::cell_type::INPUT);
    lyt.assign_cell_type({2, 1, 0}, sidb_technology::cell_type::INPUT);

    lyt.assign_cell_type({20, 0, 0}, sidb_technology::cell_type::INPUT);
    lyt.assign_cell_type({18, 1, 0}, sidb_technology::cell_type::INPUT);

    lyt.assign_cell_type({6, 3, 0}, sidb_technology::cell_type::NORMAL);
    lyt.assign_cell_type({14, 3, 0}, sidb_technology::cell_type::NORMAL);

    lyt.assign_cell_type({4, 2, 0}, sidb_technology::cell_type::NORMAL);
    lyt.assign_cell_type({16, 2, 0}, sidb_technology::cell_type::NORMAL);

    lyt.assign_cell_type({10, 6, 0}, sidb_technology::cell_type::NORMAL);
    lyt.assign_cell_type({10, 7, 0}, sidb_technology::cell_type::NORMAL);

    lyt.assign_cell_type({10, 9, 0}, sidb_technology::cell_type::OUTPUT);
    lyt.assign_cell_type({10, 10, 0}, sidb_technology::cell_type::OUTPUT);

    lyt.assign_cell_type({10, 12, 1}, sidb_technology::cell_type::NORMAL);

    CHECK(lyt.num_cells() == 13);

<<<<<<< HEAD
    const design_sidb_gates_params<cell<siqad_layout>> params{
        is_operational_params{sidb_simulation_parameters{2, -0.32}, sidb_simulation_engine::QUICKEXACT},
        design_sidb_gates_params<cell<siqad_layout>>::design_sidb_gates_mode::AUTOMATIC_EXHAUSTIVE_GATE_DESIGNER,
=======
    design_sidb_gates_params<cell<siqad_layout>> params{
        sidb_simulation_parameters{2, -0.32},
        design_sidb_gates_params<cell<siqad_layout>>::design_sidb_gates_mode::EXHAUSTIVE,
>>>>>>> 246bb8d1
        {{10, 4, 0}, {10, 4, 0}},
        1};

    SECTION("One cell in canvas")
    {
        const auto found_gate_layouts = design_sidb_gates(lyt, std::vector<tt>{create_xnor_tt()}, params);

<<<<<<< HEAD
    REQUIRE(found_gate_layouts.size() == 1);
    CHECK(found_gate_layouts[0].num_cells() == 14);
    CHECK(found_gate_layouts[0].get_cell_type({10, 4, 0}) == siqad_layout::technology::LOGIC);

    // using cube coordinates
    const auto lyt_in_cube_coord = convert_layout_to_fiction_coordinates<cube_layout>(lyt);
    const design_sidb_gates_params<cell<cube_layout>> params_cube{
        is_operational_params{sidb_simulation_parameters{2, -0.32}, sidb_simulation_engine::QUICKEXACT},
        design_sidb_gates_params<cell<cube_layout>>::design_sidb_gates_mode::AUTOMATIC_EXHAUSTIVE_GATE_DESIGNER,
        {siqad::to_fiction_coord<cube::coord_t>(siqad::coord_t{10, 4, 0}),
         siqad::to_fiction_coord<cube::coord_t>(siqad::coord_t{10, 4, 0})},
        1};
=======
        REQUIRE(found_gate_layouts.size() == 1);
        CHECK(found_gate_layouts[0].num_cells() == 14);
        CHECK(found_gate_layouts[0].get_cell_type({10, 4, 0}) == siqad_layout::technology::NORMAL);

        // using cube coordinates
        const auto lyt_in_cube_coord = convert_layout_to_fiction_coordinates<cube_layout>(lyt);
        const design_sidb_gates_params<cell<cube_layout>> params_cube{
            sidb_simulation_parameters{2, -0.32},
            design_sidb_gates_params<cell<cube_layout>>::design_sidb_gates_mode::EXHAUSTIVE,
            {siqad::to_fiction_coord<cube::coord_t>(siqad::coord_t{10, 4, 0}),
             siqad::to_fiction_coord<cube::coord_t>(siqad::coord_t{10, 4, 0})},
            1,
            sidb_simulation_engine::QUICKEXACT};
>>>>>>> 246bb8d1

        const auto found_gate_layouts_cube =
            design_sidb_gates(lyt_in_cube_coord, std::vector<tt>{create_xnor_tt()}, params_cube);

<<<<<<< HEAD
    REQUIRE(found_gate_layouts_cube.size() == 1);
    CHECK(found_gate_layouts_cube[0].num_cells() == 14);
    CHECK(found_gate_layouts_cube[0].get_cell_type(siqad::to_fiction_coord<cube::coord_t>(siqad::coord_t{10, 4, 0})) ==
          siqad_layout::technology::LOGIC);

    // using offset coordinates
    const auto lyt_in_offset_coord = convert_layout_to_fiction_coordinates<offset_layout>(lyt);
    const design_sidb_gates_params<cell<offset_layout>> params_offset{
        is_operational_params{sidb_simulation_parameters{2, -0.32}, sidb_simulation_engine::QUICKEXACT},
        design_sidb_gates_params<cell<offset_layout>>::design_sidb_gates_mode::AUTOMATIC_EXHAUSTIVE_GATE_DESIGNER,
        {siqad::to_fiction_coord<offset::ucoord_t>(siqad::coord_t{10, 4, 0}),
         siqad::to_fiction_coord<offset::ucoord_t>(siqad::coord_t{10, 4, 0})},
        1};
=======
        REQUIRE(found_gate_layouts_cube.size() == 1);
        CHECK(found_gate_layouts_cube[0].num_cells() == 14);
        CHECK(found_gate_layouts_cube[0].get_cell_type(siqad::to_fiction_coord<cube::coord_t>(
                  siqad::coord_t{10, 4, 0})) == siqad_layout::technology::NORMAL);

        // using offset coordinates
        const auto lyt_in_offset_coord = convert_layout_to_fiction_coordinates<offset_layout>(lyt);
        const design_sidb_gates_params<cell<offset_layout>> params_offset{
            sidb_simulation_parameters{2, -0.32},
            design_sidb_gates_params<cell<offset_layout>>::design_sidb_gates_mode::EXHAUSTIVE,
            {siqad::to_fiction_coord<offset::ucoord_t>(siqad::coord_t{10, 4, 0}),
             siqad::to_fiction_coord<offset::ucoord_t>(siqad::coord_t{10, 4, 0})},
            1,
            sidb_simulation_engine::QUICKEXACT};
>>>>>>> 246bb8d1

        const auto found_gate_layouts_offset =
            design_sidb_gates(lyt_in_offset_coord, std::vector<tt>{create_xnor_tt()}, params_offset);

<<<<<<< HEAD
    REQUIRE(found_gate_layouts_offset.size() == 1);
    CHECK(found_gate_layouts_offset[0].num_cells() == 14);
    CHECK(found_gate_layouts_offset[0].get_cell_type(offset::ucoord_t{10, 8, 0}) == sidb_technology::cell_type::LOGIC);
=======
        REQUIRE(found_gate_layouts_offset.size() == 1);
        CHECK(found_gate_layouts_offset[0].num_cells() == 14);
        CHECK(found_gate_layouts_offset[0].get_cell_type(siqad::to_fiction_coord<offset::ucoord_t>(
                  siqad::coord_t{10, 4, 0})) == offset_layout::technology::NORMAL);
    }
    SECTION("Four cells in canvas, design all gates")
    {
        params = design_sidb_gates_params<cell<siqad_layout>>{
            sidb_simulation_parameters{2, -0.32},
            design_sidb_gates_params<cell<siqad_layout>>::design_sidb_gates_mode::EXHAUSTIVE,
            {{10, 4, 0}, {13, 4, 0}},
            1,
            sidb_simulation_engine::QUICKEXACT};

        const auto found_gate_layouts = design_sidb_gates(lyt, std::vector<tt>{create_xnor_tt()}, params);

        REQUIRE(found_gate_layouts.size() == 4);
    }
    SECTION("Four cells in canvas, design process is terminated after first solution is found")
    {
        params = design_sidb_gates_params<cell<siqad_layout>>{
            sidb_simulation_parameters{2, -0.32},
            design_sidb_gates_params<cell<siqad_layout>>::design_sidb_gates_mode::EXHAUSTIVE,
            {{10, 4, 0}, {10, 4, 0}},
            1,
            sidb_simulation_engine::QUICKEXACT,
            design_sidb_gates_params<cell<siqad_layout>>::termination_condition::AFTER_FIRST_SOLUTION};

        const auto found_gate_layouts = design_sidb_gates(lyt, std::vector<tt>{create_xnor_tt()}, params);

        REQUIRE(found_gate_layouts.size() == 1);
        CHECK(found_gate_layouts[0].num_cells() == 14);
        CHECK(found_gate_layouts[0].get_cell_type({10, 4, 0}) == siqad_layout::technology::NORMAL);
    }
>>>>>>> 246bb8d1
}

TEST_CASE("Use SiQAD's AND gate skeleton to generate all possible AND gates", "[design-sidb-gates]")
{
    sidb_100_cell_clk_lyt_siqad lyt{};

    lyt.assign_cell_type({0, 0, 1}, sidb_technology::cell_type::INPUT);
    lyt.assign_cell_type({2, 1, 1}, sidb_technology::cell_type::INPUT);

    lyt.assign_cell_type({20, 0, 1}, sidb_technology::cell_type::INPUT);
    lyt.assign_cell_type({18, 1, 1}, sidb_technology::cell_type::INPUT);

    lyt.assign_cell_type({4, 2, 1}, sidb_technology::cell_type::NORMAL);
    lyt.assign_cell_type({6, 3, 1}, sidb_technology::cell_type::NORMAL);

    lyt.assign_cell_type({14, 3, 1}, sidb_technology::cell_type::NORMAL);
    lyt.assign_cell_type({16, 2, 1}, sidb_technology::cell_type::NORMAL);

    lyt.assign_cell_type({10, 6, 0}, sidb_technology::cell_type::OUTPUT);
    lyt.assign_cell_type({10, 7, 0}, sidb_technology::cell_type::OUTPUT);

    lyt.assign_cell_type({10, 9, 1}, sidb_technology::cell_type::NORMAL);

    design_sidb_gates_params<cell<sidb_100_cell_clk_lyt_siqad>> params{
        is_operational_params{sidb_simulation_parameters{2, -0.28}, sidb_simulation_engine::EXGS,
                              detect_bdl_wires_params{2.0}},
        design_sidb_gates_params<
            cell<sidb_100_cell_clk_lyt_siqad>>::design_sidb_gates_mode::AUTOMATIC_EXHAUSTIVE_GATE_DESIGNER,
        {{4, 4, 0}, {14, 5, 1}},
        1};

    SECTION("Exhaustive Generation")
    {
        const auto found_gate_layouts = design_sidb_gates(lyt, std::vector<tt>{create_and_tt()}, params);
        CHECK(!found_gate_layouts.empty());
    }

    SECTION("Random Generation")
    {
        params.design_mode =
            design_sidb_gates_params<cell<sidb_100_cell_clk_lyt_siqad>>::design_sidb_gates_mode::RANDOM;
        const auto found_gate_layouts = design_sidb_gates(lyt, std::vector<tt>{create_and_tt()}, params);
        CHECK(!found_gate_layouts.empty());
    }

    SECTION("no canvas")
    {
        params.canvas          = {{4, 4, 0}, {4, 4, 0}};
        params.number_of_sidbs = 0;
        params.design_mode     = design_sidb_gates_params<
                cell<sidb_100_cell_clk_lyt_siqad>>::design_sidb_gates_mode::AUTOMATIC_EXHAUSTIVE_GATE_DESIGNER;
        const auto found_gate_layouts_exhaustive = design_sidb_gates(lyt, std::vector<tt>{create_and_tt()}, params);
        CHECK(found_gate_layouts_exhaustive.empty());
        params.design_mode =
            design_sidb_gates_params<cell<sidb_100_cell_clk_lyt_siqad>>::design_sidb_gates_mode::QUICKCELL;
        const auto found_gate_layouts_quickcell = design_sidb_gates(lyt, std::vector<tt>{create_and_tt()}, params);
        CHECK(found_gate_layouts_quickcell.empty());
    }
}

TEST_CASE("Use FO2 Bestagon gate without SiDB at {17, 11, 0} and generate original one", "[design-sidb-gates]")
{
    sidb_100_cell_clk_lyt_siqad lyt{};

    lyt.assign_cell_type({0, 0, 0}, sidb_technology::cell_type::INPUT);
    lyt.assign_cell_type({2, 1, 0}, sidb_technology::cell_type::INPUT);

    lyt.assign_cell_type({6, 2, 0}, sidb_technology::cell_type::NORMAL);
    lyt.assign_cell_type({8, 3, 0}, sidb_technology::cell_type::NORMAL);
    lyt.assign_cell_type({12, 4, 0}, sidb_technology::cell_type::NORMAL);
    lyt.assign_cell_type({14, 5, 0}, sidb_technology::cell_type::NORMAL);
    lyt.assign_cell_type({18, 6, 0}, sidb_technology::cell_type::NORMAL);
    lyt.assign_cell_type({19, 7, 0}, sidb_technology::cell_type::NORMAL);

    // canvas SiDBs
    // SiDB, originally part of the Bestagon fo2 gate, is excluded.
    // lyt.assign_cell_type({17, 11, 0}, sidb_technology::cell_type::NORMAL);
    lyt.assign_cell_type({21, 11, 1}, sidb_technology::cell_type::LOGIC);
    lyt.assign_cell_type({18, 13, 0}, sidb_technology::cell_type::LOGIC);
    // ----------------------------

    lyt.assign_cell_type({24, 15, 0}, sidb_technology::cell_type::NORMAL);
    lyt.assign_cell_type({26, 16, 0}, sidb_technology::cell_type::NORMAL);

    lyt.assign_cell_type({12, 16, 0}, sidb_technology::cell_type::NORMAL);
    lyt.assign_cell_type({14, 15, 0}, sidb_technology::cell_type::NORMAL);

    lyt.assign_cell_type({8, 17, 0}, sidb_technology::cell_type::OUTPUT);
    lyt.assign_cell_type({6, 18, 0}, sidb_technology::cell_type::OUTPUT);

    lyt.assign_cell_type({30, 17, 0}, sidb_technology::cell_type::OUTPUT);
    lyt.assign_cell_type({32, 18, 0}, sidb_technology::cell_type::OUTPUT);

    lyt.assign_cell_type({36, 19, 0}, sidb_technology::cell_type::NORMAL);
    lyt.assign_cell_type({2, 19, 0}, sidb_technology::cell_type::NORMAL);

    SECTION("generate original FO2")
    {
        const design_sidb_gates_params<cell<sidb_100_cell_clk_lyt_siqad>> params{
            is_operational_params{sidb_simulation_parameters{2, -0.32}, sidb_simulation_engine::QUICKEXACT},
            design_sidb_gates_params<
                cell<sidb_100_cell_clk_lyt_siqad>>::design_sidb_gates_mode::AUTOMATIC_EXHAUSTIVE_GATE_DESIGNER,
            {{17, 11, 0}, {17, 11, 0}},
            1};

        CHECK(lyt.get_cell_type({17, 11, 0}) == sidb_100_cell_clk_lyt_siqad::technology::EMPTY);

        // generate gate by placing one SiDB
        const auto found_gate_layouts = design_sidb_gates(lyt, std::vector<tt>{create_fan_out_tt()}, params);

        REQUIRE(found_gate_layouts.size() == 1);
        CHECK(found_gate_layouts[0].num_cells() == 21);
        CHECK(found_gate_layouts[0].get_cell_type({17, 11, 0}) == sidb_100_cell_clk_lyt_siqad::technology::LOGIC);
    }

    SECTION("replace the output perturbers by equivalent negatively charged defects")
    {
<<<<<<< HEAD
        design_sidb_gates_params<cell<sidb_100_cell_clk_lyt_siqad>> params{
            is_operational_params{sidb_simulation_parameters{2, -0.32}, sidb_simulation_engine::QUICKEXACT},
            design_sidb_gates_params<
                cell<sidb_100_cell_clk_lyt_siqad>>::design_sidb_gates_mode::AUTOMATIC_EXHAUSTIVE_GATE_DESIGNER,
=======
        const design_sidb_gates_params<cell<sidb_defect_100_cell_clk_lyt_siqad>> params{
            sidb_simulation_parameters{2, -0.32},
            design_sidb_gates_params<cell<sidb_defect_100_cell_clk_lyt_siqad>>::design_sidb_gates_mode::EXHAUSTIVE,
>>>>>>> 246bb8d1
            {{17, 11, 0}, {17, 11, 0}},
            1};

        sidb_defect_surface defect_layout{lyt};
        defect_layout.assign_cell_type({36, 19, 0}, sidb_100_cell_clk_lyt_siqad::cell_type::EMPTY);
        defect_layout.assign_cell_type({2, 19, 0}, sidb_100_cell_clk_lyt_siqad::cell_type::EMPTY);
        CHECK(defect_layout.get_cell_type({36, 19, 0}) == sidb_100_cell_clk_lyt_siqad::cell_type::EMPTY);
        CHECK(defect_layout.get_cell_type({2, 19, 0}) == sidb_100_cell_clk_lyt_siqad::cell_type::EMPTY);

        defect_layout.assign_sidb_defect({36, 19, 0},
                                         sidb_defect{sidb_defect_type::DB, -1,
                                                     params.operational_params.simulation_parameters.epsilon_r,
                                                     params.operational_params.simulation_parameters.lambda_tf});
        defect_layout.assign_sidb_defect(
            {2, 19, 0}, sidb_defect{sidb_defect_type::DB, -1, params.operational_params.simulation_parameters.epsilon_r,
                                    params.operational_params.simulation_parameters.lambda_tf});

        const auto found_gate_layouts_exhaustive =
            design_sidb_gates(defect_layout, std::vector<tt>{create_fan_out_tt()}, params);

        REQUIRE(found_gate_layouts_exhaustive.size() == 1);
        CHECK(found_gate_layouts_exhaustive[0].num_cells() == 19);
        CHECK(found_gate_layouts_exhaustive[0].get_cell_type({17, 11, 0}) ==
              sidb_100_cell_clk_lyt_siqad::cell_type::LOGIC);

        params.design_mode =
            design_sidb_gates_params<cell<sidb_100_cell_clk_lyt_siqad>>::design_sidb_gates_mode::QUICKCELL;

        const auto found_gate_layouts_quickcell =
            design_sidb_gates(defect_layout, std::vector<tt>{create_fan_out_tt()}, params);
        REQUIRE(found_gate_layouts_quickcell.size() == 1);
        CHECK(found_gate_layouts_quickcell[0].num_cells() == 19);
        CHECK(found_gate_layouts_quickcell[0].get_cell_type({17, 11, 0}) ==
              sidb_100_cell_clk_lyt_siqad::cell_type::LOGIC);
    }
}

TEST_CASE("Design AND Bestagon shaped gate", "[design-sidb-gates]")
{
    const auto lyt = blueprints::two_input_one_output_bestagon_skeleton<sidb_cell_clk_lyt_siqad>();

    SECTION("Random Generation")
    {
        const design_sidb_gates_params<cell<sidb_100_cell_clk_lyt_siqad>> params{
            is_operational_params{sidb_simulation_parameters{2, -0.32}, sidb_simulation_engine::QUICKEXACT,
                                  detect_bdl_wires_params{}, operational_condition::ALLOWING_KINKS},
            design_sidb_gates_params<cell<sidb_100_cell_clk_lyt_siqad>>::design_sidb_gates_mode::RANDOM,
            {{14, 6, 0}, {24, 12, 0}},
            3};

        const auto found_gate_layouts = design_sidb_gates(lyt, std::vector<tt>{create_and_tt()}, params);
        REQUIRE(!found_gate_layouts.empty());
        CHECK(found_gate_layouts.front().num_cells() == lyt.num_cells() + 3);
    }

    SECTION("Random and QuickCell with defects")
    {
        sidb_defect_surface defect_layout{lyt};

        design_sidb_gates_params<cell<sidb_100_cell_clk_lyt_siqad>> params{
            is_operational_params{sidb_simulation_parameters{2, -0.32}, sidb_simulation_engine::QUICKEXACT,
                                  detect_bdl_wires_params{}, operational_condition::FORBIDDING_KINKS},
            design_sidb_gates_params<cell<sidb_100_cell_clk_lyt_siqad>>::design_sidb_gates_mode::RANDOM,
            {{16, 7, 0}, {21, 12, 0}},
            3};

<<<<<<< HEAD
        defect_layout.assign_sidb_defect({17, 10, 0},
                                         sidb_defect{sidb_defect_type::DB, -1,
                                                     params.operational_params.simulation_parameters.epsilon_r,
                                                     params.operational_params.simulation_parameters.lambda_tf});

        const auto found_gate_layouts = design_sidb_gates(defect_layout, std::vector<tt>{create_and_tt()}, params);
        REQUIRE(!found_gate_layouts.empty());
        CHECK(found_gate_layouts.front().num_defects() == 1);
=======
        defect_layout.assign_sidb_defect({15, 10, 0},
                                         sidb_defect{sidb_defect_type::DB, -1, params.simulation_parameters.epsilon_r,
                                                     params.simulation_parameters.lambda_tf});
        defect_layout.assign_sidb_defect({20, 12, 0},
                                         sidb_defect{sidb_defect_type::DB, -1, params.simulation_parameters.epsilon_r,
                                                     params.simulation_parameters.lambda_tf});
        defect_layout.assign_sidb_defect({23, 12, 0}, sidb_defect{sidb_defect_type::GUNK});

        const auto found_gate_layouts = design_sidb_gates(defect_layout, std::vector<tt>{create_and_tt()}, params);
        REQUIRE(!found_gate_layouts.empty());
        CHECK(found_gate_layouts.front().num_defects() == 3);
>>>>>>> 246bb8d1
        CHECK(found_gate_layouts.front().num_cells() == lyt.num_cells() + 3);

        found_gate_layouts.front().foreach_cell([](const auto& cell) { CHECK(cell != siqad::coord_t{16, 10, 0}); });

        params.design_mode =
            design_sidb_gates_params<cell<sidb_100_cell_clk_lyt_siqad>>::design_sidb_gates_mode::QUICKCELL;
        const auto found_gate_layouts_quickcell =
            design_sidb_gates(defect_layout, std::vector<tt>{create_and_tt()}, params);
        REQUIRE(!found_gate_layouts_quickcell.empty());
        CHECK(found_gate_layouts_quickcell.front().num_defects() == 1);
        CHECK(found_gate_layouts_quickcell.front().num_cells() == lyt.num_cells() + 3);

        found_gate_layouts_quickcell.front().foreach_cell([](const auto& cell)
                                                          { CHECK(cell != siqad::coord_t{16, 10, 0}); });
    }
}

TEST_CASE("Design NOR Bestagon shaped gate on H-Si 111", "[design-sidb-gates]")
{
    auto lyt = blueprints::and_gate_111<sidb_111_cell_clk_lyt_siqad>();

    // delete canvas SiDBs
    lyt.foreach_cell(
        [&lyt](const auto& c)
        {
            if (lyt.get_cell_type(c) == sidb_technology::LOGIC)
            {
                lyt.assign_cell_type(c, sidb_technology::EMPTY);
            }
        });

    SECTION("Random Generation")
    {
        const design_sidb_gates_params<cell<sidb_111_cell_clk_lyt_siqad>> params{
            is_operational_params{sidb_simulation_parameters{2, -0.32}, sidb_simulation_engine::QUICKEXACT},
            design_sidb_gates_params<cell<sidb_111_cell_clk_lyt_siqad>>::design_sidb_gates_mode::RANDOM,
            {{10, 11, 0}, {14, 15, 0}},
            3};

        const auto found_gate_layouts = design_sidb_gates(lyt, std::vector<tt>{create_nor_tt()}, params);
        REQUIRE(!found_gate_layouts.empty());
        CHECK(found_gate_layouts.front().num_cells() == lyt.num_cells() + 3);
    }

    SECTION("Exhaustive Generation, allowing kinks")
    {
        const design_sidb_gates_params<cell<sidb_111_cell_clk_lyt_siqad>> params{
            is_operational_params{sidb_simulation_parameters{2, -0.32}, sidb_simulation_engine::QUICKEXACT},
            design_sidb_gates_params<
                cell<sidb_111_cell_clk_lyt_siqad>>::design_sidb_gates_mode::AUTOMATIC_EXHAUSTIVE_GATE_DESIGNER,
            {{10, 13, 0}, {14, 17, 0}},
            3};

        const auto found_gate_layouts = design_sidb_gates(lyt, std::vector<tt>{create_nor_tt()}, params);
        REQUIRE(found_gate_layouts.size() == 14);
        CHECK(found_gate_layouts.front().num_cells() == lyt.num_cells() + 3);
    }

    SECTION("Exhaustive Generation, forbidding kinks")
    {
        const design_sidb_gates_params<cell<sidb_111_cell_clk_lyt_siqad>> params{
            is_operational_params{sidb_simulation_parameters{2, -0.32}, sidb_simulation_engine::QUICKEXACT,
                                  detect_bdl_wires_params{}, operational_condition::FORBIDDING_KINKS},
            design_sidb_gates_params<
                cell<sidb_111_cell_clk_lyt_siqad>>::design_sidb_gates_mode::AUTOMATIC_EXHAUSTIVE_GATE_DESIGNER,
            {{10, 13, 0}, {15, 17, 0}},
            3};

        const auto found_gate_layouts = design_sidb_gates(lyt, std::vector<tt>{create_nor_tt()}, params);
        REQUIRE(found_gate_layouts.size() == 3);
        CHECK(found_gate_layouts.front().num_cells() == lyt.num_cells() + 3);
    }

    SECTION("Exhaustive Generation, QuickCell")
    {
        const design_sidb_gates_params<cell<sidb_111_cell_clk_lyt_siqad>> params{
            is_operational_params{sidb_simulation_parameters{2, -0.32}, sidb_simulation_engine::QUICKEXACT,
                                  detect_bdl_wires_params{}},
            design_sidb_gates_params<cell<sidb_111_cell_clk_lyt_siqad>>::design_sidb_gates_mode::QUICKCELL,
            {{10, 13, 0}, {15, 17, 0}},
            3};

        const auto found_gate_layouts = design_sidb_gates(lyt, std::vector<tt>{create_nor_tt()}, params);
        REQUIRE(found_gate_layouts.size() == 3);
        CHECK(found_gate_layouts.front().num_cells() == lyt.num_cells() + 3);
    }
}

TEST_CASE("Design Bestagon shaped CX gate with QuickCell", "[design-sidb-gates]")
{
    auto lyt = blueprints::two_input_two_output_bestagon_skeleton<sidb_100_cell_clk_lyt_siqad>();

    SECTION("Exhaustive Generation, QuickCell")
    {
        const design_sidb_gates_params<cell<sidb_100_cell_clk_lyt_siqad>> params{
            is_operational_params{sidb_simulation_parameters{2, -0.32}, sidb_simulation_engine::QUICKEXACT,
                                  detect_bdl_wires_params{}},
            design_sidb_gates_params<cell<sidb_100_cell_clk_lyt_siqad>>::design_sidb_gates_mode::QUICKCELL,
            {{16, 8, 0}, {22, 14, 0}},
            3};

        const auto found_gate_layouts = design_sidb_gates(lyt, std::vector<tt>{create_crossing_wire_tt()}, params);
        REQUIRE(found_gate_layouts.size() == 2);
        CHECK(found_gate_layouts.front().num_cells() == lyt.num_cells() + 3);
    }
}

TEST_CASE("Design Bestagon shaped CX gate with QuickCell (flipped)", "[design-sidb-gates]")
{
    auto lyt = blueprints::two_input_two_output_bestagon_skeleton_input_down_output_up<sidb_100_cell_clk_lyt_siqad>();

    SECTION("Exhaustive Generation, QuickCell")
    {
        const design_sidb_gates_params<cell<sidb_100_cell_clk_lyt_siqad>> params{
            is_operational_params{sidb_simulation_parameters{2, -0.32}, sidb_simulation_engine::QUICKEXACT,
                                  detect_bdl_wires_params{}},
            design_sidb_gates_params<cell<sidb_100_cell_clk_lyt_siqad>>::design_sidb_gates_mode::QUICKCELL,
            {{16, 7, 0}, {22, 15, 0}},
            3};

        const auto found_gate_layouts = design_sidb_gates(lyt, create_crossing_wire_tt(), params);
        REQUIRE(found_gate_layouts.size() == 2);
        CHECK(found_gate_layouts.front().num_cells() == lyt.num_cells() + 3);
    }
}

TEST_CASE("Design AND gate with input left and output top-right with QuickCell (flipped)", "[design-sidb-gates]")
{
    auto lyt = blueprints::two_input_left_one_output_right_top_skeleton<sidb_100_cell_clk_lyt_siqad>();

    SECTION("Exhaustive Generation, QuickCell")
    {
        const design_sidb_gates_params<cell<sidb_100_cell_clk_lyt_siqad>> params{
            is_operational_params{sidb_simulation_parameters{2, -0.32}, sidb_simulation_engine::QUICKEXACT,
                                  detect_bdl_wires_params{}, operational_condition::FORBIDDING_KINKS},
            design_sidb_gates_params<cell<sidb_100_cell_clk_lyt_siqad>>::design_sidb_gates_mode::QUICKCELL,
            {{17, 5, 0}, {24, 8, 0}},
            3};

        const auto found_gate_layouts = design_sidb_gates(lyt, std::vector<tt>{create_and_tt()}, params);
        REQUIRE(found_gate_layouts.size() == 234);
        const auto& first_gate = found_gate_layouts.front();
        CHECK(is_operational(first_gate, std::vector<tt>{create_and_tt()}, params.operational_params).first ==
              operational_status::OPERATIONAL);
    }
}<|MERGE_RESOLUTION|>--- conflicted
+++ resolved
@@ -11,10 +11,7 @@
 #include <fiction/algorithms/simulation/sidb/is_operational.hpp>
 #include <fiction/algorithms/simulation/sidb/sidb_simulation_engine.hpp>
 #include <fiction/algorithms/simulation/sidb/sidb_simulation_parameters.hpp>
-<<<<<<< HEAD
 #include <fiction/layouts/cell_level_layout.hpp>
-=======
->>>>>>> 246bb8d1
 #include <fiction/layouts/coordinates.hpp>
 #include <fiction/technology/cell_technologies.hpp>
 #include <fiction/technology/sidb_defect_surface.hpp>
@@ -59,15 +56,9 @@
 
     CHECK(lyt.num_cells() == 13);
 
-<<<<<<< HEAD
     const design_sidb_gates_params<cell<siqad_layout>> params{
         is_operational_params{sidb_simulation_parameters{2, -0.32}, sidb_simulation_engine::QUICKEXACT},
         design_sidb_gates_params<cell<siqad_layout>>::design_sidb_gates_mode::AUTOMATIC_EXHAUSTIVE_GATE_DESIGNER,
-=======
-    design_sidb_gates_params<cell<siqad_layout>> params{
-        sidb_simulation_parameters{2, -0.32},
-        design_sidb_gates_params<cell<siqad_layout>>::design_sidb_gates_mode::EXHAUSTIVE,
->>>>>>> 246bb8d1
         {{10, 4, 0}, {10, 4, 0}},
         1};
 
@@ -75,7 +66,6 @@
     {
         const auto found_gate_layouts = design_sidb_gates(lyt, std::vector<tt>{create_xnor_tt()}, params);
 
-<<<<<<< HEAD
     REQUIRE(found_gate_layouts.size() == 1);
     CHECK(found_gate_layouts[0].num_cells() == 14);
     CHECK(found_gate_layouts[0].get_cell_type({10, 4, 0}) == siqad_layout::technology::LOGIC);
@@ -88,26 +78,10 @@
         {siqad::to_fiction_coord<cube::coord_t>(siqad::coord_t{10, 4, 0}),
          siqad::to_fiction_coord<cube::coord_t>(siqad::coord_t{10, 4, 0})},
         1};
-=======
-        REQUIRE(found_gate_layouts.size() == 1);
-        CHECK(found_gate_layouts[0].num_cells() == 14);
-        CHECK(found_gate_layouts[0].get_cell_type({10, 4, 0}) == siqad_layout::technology::NORMAL);
-
-        // using cube coordinates
-        const auto lyt_in_cube_coord = convert_layout_to_fiction_coordinates<cube_layout>(lyt);
-        const design_sidb_gates_params<cell<cube_layout>> params_cube{
-            sidb_simulation_parameters{2, -0.32},
-            design_sidb_gates_params<cell<cube_layout>>::design_sidb_gates_mode::EXHAUSTIVE,
-            {siqad::to_fiction_coord<cube::coord_t>(siqad::coord_t{10, 4, 0}),
-             siqad::to_fiction_coord<cube::coord_t>(siqad::coord_t{10, 4, 0})},
-            1,
-            sidb_simulation_engine::QUICKEXACT};
->>>>>>> 246bb8d1
 
         const auto found_gate_layouts_cube =
             design_sidb_gates(lyt_in_cube_coord, std::vector<tt>{create_xnor_tt()}, params_cube);
 
-<<<<<<< HEAD
     REQUIRE(found_gate_layouts_cube.size() == 1);
     CHECK(found_gate_layouts_cube[0].num_cells() == 14);
     CHECK(found_gate_layouts_cube[0].get_cell_type(siqad::to_fiction_coord<cube::coord_t>(siqad::coord_t{10, 4, 0})) ==
@@ -121,31 +95,10 @@
         {siqad::to_fiction_coord<offset::ucoord_t>(siqad::coord_t{10, 4, 0}),
          siqad::to_fiction_coord<offset::ucoord_t>(siqad::coord_t{10, 4, 0})},
         1};
-=======
-        REQUIRE(found_gate_layouts_cube.size() == 1);
-        CHECK(found_gate_layouts_cube[0].num_cells() == 14);
-        CHECK(found_gate_layouts_cube[0].get_cell_type(siqad::to_fiction_coord<cube::coord_t>(
-                  siqad::coord_t{10, 4, 0})) == siqad_layout::technology::NORMAL);
-
-        // using offset coordinates
-        const auto lyt_in_offset_coord = convert_layout_to_fiction_coordinates<offset_layout>(lyt);
-        const design_sidb_gates_params<cell<offset_layout>> params_offset{
-            sidb_simulation_parameters{2, -0.32},
-            design_sidb_gates_params<cell<offset_layout>>::design_sidb_gates_mode::EXHAUSTIVE,
-            {siqad::to_fiction_coord<offset::ucoord_t>(siqad::coord_t{10, 4, 0}),
-             siqad::to_fiction_coord<offset::ucoord_t>(siqad::coord_t{10, 4, 0})},
-            1,
-            sidb_simulation_engine::QUICKEXACT};
->>>>>>> 246bb8d1
 
         const auto found_gate_layouts_offset =
             design_sidb_gates(lyt_in_offset_coord, std::vector<tt>{create_xnor_tt()}, params_offset);
 
-<<<<<<< HEAD
-    REQUIRE(found_gate_layouts_offset.size() == 1);
-    CHECK(found_gate_layouts_offset[0].num_cells() == 14);
-    CHECK(found_gate_layouts_offset[0].get_cell_type(offset::ucoord_t{10, 8, 0}) == sidb_technology::cell_type::LOGIC);
-=======
         REQUIRE(found_gate_layouts_offset.size() == 1);
         CHECK(found_gate_layouts_offset[0].num_cells() == 14);
         CHECK(found_gate_layouts_offset[0].get_cell_type(siqad::to_fiction_coord<offset::ucoord_t>(
@@ -180,7 +133,6 @@
         CHECK(found_gate_layouts[0].num_cells() == 14);
         CHECK(found_gate_layouts[0].get_cell_type({10, 4, 0}) == siqad_layout::technology::NORMAL);
     }
->>>>>>> 246bb8d1
 }
 
 TEST_CASE("Use SiQAD's AND gate skeleton to generate all possible AND gates", "[design-sidb-gates]")
@@ -298,16 +250,10 @@
 
     SECTION("replace the output perturbers by equivalent negatively charged defects")
     {
-<<<<<<< HEAD
         design_sidb_gates_params<cell<sidb_100_cell_clk_lyt_siqad>> params{
             is_operational_params{sidb_simulation_parameters{2, -0.32}, sidb_simulation_engine::QUICKEXACT},
             design_sidb_gates_params<
                 cell<sidb_100_cell_clk_lyt_siqad>>::design_sidb_gates_mode::AUTOMATIC_EXHAUSTIVE_GATE_DESIGNER,
-=======
-        const design_sidb_gates_params<cell<sidb_defect_100_cell_clk_lyt_siqad>> params{
-            sidb_simulation_parameters{2, -0.32},
-            design_sidb_gates_params<cell<sidb_defect_100_cell_clk_lyt_siqad>>::design_sidb_gates_mode::EXHAUSTIVE,
->>>>>>> 246bb8d1
             {{17, 11, 0}, {17, 11, 0}},
             1};
 
@@ -374,16 +320,6 @@
             {{16, 7, 0}, {21, 12, 0}},
             3};
 
-<<<<<<< HEAD
-        defect_layout.assign_sidb_defect({17, 10, 0},
-                                         sidb_defect{sidb_defect_type::DB, -1,
-                                                     params.operational_params.simulation_parameters.epsilon_r,
-                                                     params.operational_params.simulation_parameters.lambda_tf});
-
-        const auto found_gate_layouts = design_sidb_gates(defect_layout, std::vector<tt>{create_and_tt()}, params);
-        REQUIRE(!found_gate_layouts.empty());
-        CHECK(found_gate_layouts.front().num_defects() == 1);
-=======
         defect_layout.assign_sidb_defect({15, 10, 0},
                                          sidb_defect{sidb_defect_type::DB, -1, params.simulation_parameters.epsilon_r,
                                                      params.simulation_parameters.lambda_tf});
@@ -395,7 +331,6 @@
         const auto found_gate_layouts = design_sidb_gates(defect_layout, std::vector<tt>{create_and_tt()}, params);
         REQUIRE(!found_gate_layouts.empty());
         CHECK(found_gate_layouts.front().num_defects() == 3);
->>>>>>> 246bb8d1
         CHECK(found_gate_layouts.front().num_cells() == lyt.num_cells() + 3);
 
         found_gate_layouts.front().foreach_cell([](const auto& cell) { CHECK(cell != siqad::coord_t{16, 10, 0}); });
