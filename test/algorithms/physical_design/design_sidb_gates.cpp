//
// Created by Jan Drewniok on 12.09.23.
//

#include <catch2/catch_template_test_macros.hpp>

#include <fiction/algorithms/physical_design/design_sidb_gates.hpp>
#include <fiction/algorithms/simulation/sidb/sidb_simulation_engine.hpp>
#include <fiction/algorithms/simulation/sidb/sidb_simulation_parameters.hpp>
#include <fiction/layouts/cartesian_layout.hpp>
#include <fiction/layouts/cell_level_layout.hpp>
#include <fiction/layouts/clocked_layout.hpp>
#include <fiction/layouts/coordinates.hpp>
#include <fiction/technology/cell_technologies.hpp>
#include <fiction/technology/sidb_defect_surface.hpp>
#include <fiction/technology/sidb_defects.hpp>
#include <fiction/technology/sidb_lattice.hpp>
#include <fiction/technology/sidb_lattice_orientations.hpp>
#include <fiction/traits.hpp>
#include <fiction/types.hpp>
#include <fiction/utils/layout_utils.hpp>
#include <fiction/utils/truth_table_utils.hpp>

#include <vector>

using namespace fiction;

TEST_CASE("Use SiQAD XNOR skeleton and generate SiQAD XNOR gate, exhaustive", "[design-sidb-gates]")
{
    using offset_layout = sidb_100_cell_clk_lyt;
    using siqad_layout  = sidb_100_cell_clk_lyt_siqad;
    using cube_layout   = sidb_100_cell_clk_lyt_cube;

    siqad_layout lyt{};

    lyt.assign_cell_type({0, 0, 0}, sidb_technology::cell_type::INPUT);
    lyt.assign_cell_type({2, 1, 0}, sidb_technology::cell_type::INPUT);

    lyt.assign_cell_type({20, 0, 0}, sidb_technology::cell_type::INPUT);
    lyt.assign_cell_type({18, 1, 0}, sidb_technology::cell_type::INPUT);

    lyt.assign_cell_type({6, 3, 0}, sidb_technology::cell_type::NORMAL);
    lyt.assign_cell_type({14, 3, 0}, sidb_technology::cell_type::NORMAL);

    lyt.assign_cell_type({4, 2, 0}, sidb_technology::cell_type::NORMAL);
    lyt.assign_cell_type({16, 2, 0}, sidb_technology::cell_type::NORMAL);

    lyt.assign_cell_type({10, 6, 0}, sidb_technology::cell_type::NORMAL);
    lyt.assign_cell_type({10, 7, 0}, sidb_technology::cell_type::NORMAL);

    lyt.assign_cell_type({10, 9, 0}, sidb_technology::cell_type::OUTPUT);
    lyt.assign_cell_type({10, 10, 0}, sidb_technology::cell_type::OUTPUT);

    lyt.assign_cell_type({10, 12, 1}, sidb_technology::cell_type::NORMAL);

    CHECK(lyt.num_cells() == 13);

    const design_sidb_gates_params<cell<siqad_layout>> params{
        sidb_simulation_parameters{2, -0.32},
        design_sidb_gates_params<cell<siqad_layout>>::design_sidb_gates_mode::EXHAUSTIVE,
        {{10, 4, 0}, {10, 4, 0}},
        1,
        sidb_simulation_engine::QUICKEXACT};

    SECTION("One cell in canvas")
    {
        const design_sidb_gates_params<siqad_layout::cell> params{
            sidb_simulation_parameters{2, -0.32},
            design_sidb_gates_params<siqad_layout::cell>::design_sidb_gates_mode::EXHAUSTIVE,
            {{10, 4, 0}, {10, 4, 0}},
            1,
            sidb_simulation_engine::QUICKEXACT};

        const auto found_gate_layouts = design_sidb_gates(lyt, std::vector<tt>{create_xnor_tt()}, params);

<<<<<<< HEAD
        REQUIRE(found_gate_layouts.size() == 1);
        CHECK(found_gate_layouts[0].num_cells() == 14);
        CHECK(found_gate_layouts[0].get_cell_type({10, 4, 0}) == siqad_layout::technology::NORMAL);
=======
    // using cube coordinates
    const auto lyt_in_cube_coord = convert_to_fiction_coordinates<cube_layout>(lyt);
    const design_sidb_gates_params<cell<cube_layout>> params_cube{
        sidb_simulation_parameters{2, -0.32},
        design_sidb_gates_params<cell<cube_layout>>::design_sidb_gates_mode::EXHAUSTIVE,
        {siqad::to_fiction_coord<cube::coord_t>(siqad::coord_t{10, 4, 0}),
         siqad::to_fiction_coord<cube::coord_t>(siqad::coord_t{10, 4, 0})},
        1,
        sidb_simulation_engine::QUICKEXACT};
>>>>>>> 86ec324b

        // using cube coordinates
        const auto lyt_in_cube_coord = convert_to_fiction_coordinates<cube_layout>(lyt);
        const design_sidb_gates_params<cell<cube_layout>> params_cube{
            sidb_simulation_parameters{2, -0.32},
            design_sidb_gates_params<cell<cube_layout>>::design_sidb_gates_mode::EXHAUSTIVE,
            {siqad::to_fiction_coord<cube::coord_t>(siqad::coord_t{10, 4, 0}),
             siqad::to_fiction_coord<cube::coord_t>(siqad::coord_t{10, 4, 0})},
            1,
            sidb_simulation_engine::QUICKEXACT};

        const auto found_gate_layouts_cube =
            design_sidb_gates(lyt_in_cube_coord, std::vector<tt>{create_xnor_tt()}, params_cube);

<<<<<<< HEAD
        REQUIRE(found_gate_layouts_cube.size() == 1);
        CHECK(found_gate_layouts_cube[0].num_cells() == 14);
        CHECK(found_gate_layouts_cube[0].get_cell_type(siqad::to_fiction_coord<cube::coord_t>(
                  siqad::coord_t{10, 4, 0})) == siqad_layout::technology::NORMAL);
=======
    // using offset coordinates
    const auto lyt_in_offset_coord = convert_to_fiction_coordinates<offset_layout>(lyt);
    const design_sidb_gates_params<cell<offset_layout>> params_offset{
        sidb_simulation_parameters{2, -0.32},
        design_sidb_gates_params<cell<offset_layout>>::design_sidb_gates_mode::EXHAUSTIVE,
        {siqad::to_fiction_coord<offset::ucoord_t>(siqad::coord_t{10, 4, 0}),
         siqad::to_fiction_coord<offset::ucoord_t>(siqad::coord_t{10, 4, 0})},
        1,
        sidb_simulation_engine::QUICKEXACT};
>>>>>>> 86ec324b

        // using offset coordinates
        const auto lyt_in_offset_coord = convert_to_fiction_coordinates<offset_layout>(lyt);
        const design_sidb_gates_params<cell<offset_layout>> params_offset{
            sidb_simulation_parameters{2, -0.32},
            design_sidb_gates_params<cell<offset_layout>>::design_sidb_gates_mode::EXHAUSTIVE,
            {siqad::to_fiction_coord<offset::ucoord_t>(siqad::coord_t{10, 4, 0}),
             siqad::to_fiction_coord<offset::ucoord_t>(siqad::coord_t{10, 4, 0})},
            1,
            sidb_simulation_engine::QUICKEXACT};

        const auto found_gate_layouts_offset =
            design_sidb_gates(lyt_in_offset_coord, std::vector<tt>{create_xnor_tt()}, params_offset);

        REQUIRE(found_gate_layouts_offset.size() == 1);
        CHECK(found_gate_layouts_offset[0].num_cells() == 14);
        CHECK(found_gate_layouts_offset[0].get_cell_type(siqad::to_fiction_coord<offset::ucoord_t>(
                  siqad::coord_t{10, 4, 0})) == offset_layout::technology::NORMAL);
    }
    SECTION("Four cells in canvas, design all gates")
    {
        const design_sidb_gates_params<cell<siqad_layout>> params{
            sidb_simulation_parameters{2, -0.32},
            design_sidb_gates_params<cell<siqad_layout>>::design_sidb_gates_mode::EXHAUSTIVE,
            {{10, 4, 0}, {13, 4, 0}},
            1,
            sidb_simulation_engine::QUICKEXACT};

        const auto found_gate_layouts = design_sidb_gates(lyt, std::vector<tt>{create_xnor_tt()}, params);

        REQUIRE(found_gate_layouts.size() == 4);
    }
    SECTION("Four cells in canvas, design process is terminated after first solution is found")
    {
        const design_sidb_gates_params<cell<siqad_layout>> params{
            sidb_simulation_parameters{2, -0.32},
            design_sidb_gates_params<cell<siqad_layout>>::design_sidb_gates_mode::EXHAUSTIVE,
            {{10, 4, 0}, {10, 4, 0}},
            1,
            sidb_simulation_engine::QUICKEXACT,
            design_sidb_gates_params<cell<siqad_layout>>::termination_condition::AFTER_FIRST_SOLUTION};

        const auto found_gate_layouts = design_sidb_gates(lyt, std::vector<tt>{create_xnor_tt()}, params);

        REQUIRE(found_gate_layouts.size() == 1);
        CHECK(found_gate_layouts[0].num_cells() == 14);
        CHECK(found_gate_layouts[0].get_cell_type({10, 4, 0}) == siqad_layout::technology::NORMAL);
    }
}

TEST_CASE("Use SiQAD's AND gate skeleton to generate all possible AND gates", "[design-sidb-gates]")
{
    sidb_100_cell_clk_lyt_siqad lyt{};

    lyt.assign_cell_type({0, 0, 1}, sidb_technology::cell_type::INPUT);
    lyt.assign_cell_type({2, 1, 1}, sidb_technology::cell_type::INPUT);

    lyt.assign_cell_type({20, 0, 1}, sidb_technology::cell_type::INPUT);
    lyt.assign_cell_type({18, 1, 1}, sidb_technology::cell_type::INPUT);

    lyt.assign_cell_type({4, 2, 1}, sidb_technology::cell_type::NORMAL);
    lyt.assign_cell_type({6, 3, 1}, sidb_technology::cell_type::NORMAL);

    lyt.assign_cell_type({14, 3, 1}, sidb_technology::cell_type::NORMAL);
    lyt.assign_cell_type({16, 2, 1}, sidb_technology::cell_type::NORMAL);

    lyt.assign_cell_type({10, 6, 0}, sidb_technology::cell_type::OUTPUT);
    lyt.assign_cell_type({10, 7, 0}, sidb_technology::cell_type::OUTPUT);

    lyt.assign_cell_type({10, 9, 1}, sidb_technology::cell_type::NORMAL);

    design_sidb_gates_params<cell<sidb_100_cell_clk_lyt_siqad>> params{
        sidb_simulation_parameters{2, -0.28},
        design_sidb_gates_params<cell<sidb_100_cell_clk_lyt_siqad>>::design_sidb_gates_mode::EXHAUSTIVE,
        {{4, 4, 0}, {14, 5, 1}},
        1,
        sidb_simulation_engine::EXGS};

    SECTION("Exhaustive Generation")
    {
        const auto found_gate_layouts = design_sidb_gates(lyt, std::vector<tt>{create_and_tt()}, params);
        CHECK(!found_gate_layouts.empty());
    }

    SECTION("Random Generation")
    {
        params.design_mode =
            design_sidb_gates_params<cell<sidb_100_cell_clk_lyt_siqad>>::design_sidb_gates_mode::RANDOM;
        const auto found_gate_layouts = design_sidb_gates(lyt, std::vector<tt>{create_and_tt()}, params);
        CHECK(!found_gate_layouts.empty());
    }
}

TEST_CASE("Use FO2 Bestagon gate without SiDB at {17, 11, 0} and generate original one", "[design-sidb-gates]")
{
    sidb_100_cell_clk_lyt_siqad lyt{};

    lyt.assign_cell_type({0, 0, 0}, sidb_technology::cell_type::INPUT);
    lyt.assign_cell_type({2, 1, 0}, sidb_technology::cell_type::INPUT);

    // SiDB, originally part of the Bestagon fo2 gate, is excluded.
    // lyt.assign_cell_type({17, 11, 0}, sidb_technology::cell_type::NORMAL);

    lyt.assign_cell_type({21, 11, 1}, sidb_technology::cell_type::NORMAL);
    lyt.assign_cell_type({12, 4, 0}, sidb_technology::cell_type::NORMAL);
    lyt.assign_cell_type({18, 13, 0}, sidb_technology::cell_type::NORMAL);
    lyt.assign_cell_type({6, 2, 0}, sidb_technology::cell_type::NORMAL);
    lyt.assign_cell_type({8, 3, 0}, sidb_technology::cell_type::NORMAL);
    lyt.assign_cell_type({19, 7, 0}, sidb_technology::cell_type::NORMAL);
    lyt.assign_cell_type({14, 5, 0}, sidb_technology::cell_type::NORMAL);

    lyt.assign_cell_type({18, 6, 0}, sidb_technology::cell_type::NORMAL);
    lyt.assign_cell_type({24, 15, 0}, sidb_technology::cell_type::NORMAL);
    lyt.assign_cell_type({26, 16, 0}, sidb_technology::cell_type::NORMAL);

    lyt.assign_cell_type({12, 16, 0}, sidb_technology::cell_type::NORMAL);
    lyt.assign_cell_type({14, 15, 0}, sidb_technology::cell_type::NORMAL);

    lyt.assign_cell_type({8, 17, 0}, sidb_technology::cell_type::OUTPUT);
    lyt.assign_cell_type({6, 18, 0}, sidb_technology::cell_type::OUTPUT);

    lyt.assign_cell_type({30, 17, 0}, sidb_technology::cell_type::OUTPUT);
    lyt.assign_cell_type({32, 18, 0}, sidb_technology::cell_type::OUTPUT);

    lyt.assign_cell_type({36, 19, 0}, sidb_technology::cell_type::NORMAL);
    lyt.assign_cell_type({2, 19, 0}, sidb_technology::cell_type::NORMAL);

    SECTION("generate original FO2")
    {
        const design_sidb_gates_params<cell<sidb_100_cell_clk_lyt_siqad>> params{
            sidb_simulation_parameters{2, -0.32},
            design_sidb_gates_params<cell<sidb_100_cell_clk_lyt_siqad>>::design_sidb_gates_mode::EXHAUSTIVE,
            {{17, 11, 0}, {17, 11, 0}},
            1,
            sidb_simulation_engine::QUICKEXACT};

        CHECK(lyt.get_cell_type({17, 11, 0}) == sidb_100_cell_clk_lyt_siqad::technology::EMPTY);

        // generate gate by placing one SiDB

        const auto found_gate_layouts = design_sidb_gates(lyt, std::vector<tt>{create_fan_out_tt()}, params);

        REQUIRE(found_gate_layouts.size() == 1);
        CHECK(found_gate_layouts[0].num_cells() == 21);
        CHECK(found_gate_layouts[0].get_cell_type({17, 11, 0}) == sidb_100_cell_clk_lyt_siqad::technology::NORMAL);
    }

    SECTION("replace the output perturbers by equivalent negatively charged defects")
    {
<<<<<<< HEAD
        const design_sidb_gates_params<cell<sidb_defect_100_cell_clk_lyt_siqad>> params{
            sidb_simulation_parameters{2, -0.32},
            design_sidb_gates_params<cell<sidb_defect_100_cell_clk_lyt_siqad>>::design_sidb_gates_mode::EXHAUSTIVE,
=======
        const design_sidb_gates_params<cell<sidb_100_cell_clk_lyt_siqad>> params{
            sidb_simulation_parameters{2, -0.32},
            design_sidb_gates_params<cell<sidb_100_cell_clk_lyt_siqad>>::design_sidb_gates_mode::EXHAUSTIVE,
>>>>>>> 86ec324b
            {{17, 11, 0}, {17, 11, 0}},
            1,
            sidb_simulation_engine::QUICKEXACT};

        sidb_defect_surface defect_layout{lyt};
        defect_layout.assign_cell_type({36, 19, 0}, sidb_100_cell_clk_lyt_siqad::cell_type::EMPTY);
        defect_layout.assign_cell_type({2, 19, 0}, sidb_100_cell_clk_lyt_siqad::cell_type::EMPTY);
        CHECK(defect_layout.get_cell_type({36, 19, 0}) == sidb_100_cell_clk_lyt_siqad::cell_type::EMPTY);
        CHECK(defect_layout.get_cell_type({2, 19, 0}) == sidb_100_cell_clk_lyt_siqad::cell_type::EMPTY);

        defect_layout.assign_sidb_defect({36, 19, 0},
                                         sidb_defect{sidb_defect_type::DB, -1, params.simulation_parameters.epsilon_r,
                                                     params.simulation_parameters.lambda_tf});
        defect_layout.assign_sidb_defect({2, 19, 0},
                                         sidb_defect{sidb_defect_type::DB, -1, params.simulation_parameters.epsilon_r,
                                                     params.simulation_parameters.lambda_tf});

        const auto found_gate_layouts = design_sidb_gates(defect_layout, std::vector<tt>{create_fan_out_tt()}, params);

        REQUIRE(found_gate_layouts.size() == 1);
        CHECK(found_gate_layouts[0].num_cells() == 19);
        CHECK(found_gate_layouts[0].get_cell_type({17, 11, 0}) == sidb_100_cell_clk_lyt_siqad::cell_type::NORMAL);
    }
}

TEST_CASE("Design AND Bestagon shaped gate", "[design-sidb-gates]")
{
    sidb_100_cell_clk_lyt_siqad lyt{};

    lyt.assign_cell_type({38, 0, 0}, sidb_technology::cell_type::INPUT);
    lyt.assign_cell_type({0, 0, 0}, sidb_technology::cell_type::INPUT);

    lyt.assign_cell_type({36, 1, 0}, sidb_technology::cell_type::INPUT);
    lyt.assign_cell_type({2, 1, 0}, sidb_technology::cell_type::INPUT);

    lyt.assign_cell_type({6, 2, 0}, sidb_technology::cell_type::NORMAL);
    lyt.assign_cell_type({32, 2, 0}, sidb_technology::cell_type::NORMAL);

    lyt.assign_cell_type({30, 3, 0}, sidb_technology::cell_type::NORMAL);
    lyt.assign_cell_type({8, 3, 0}, sidb_technology::cell_type::NORMAL);

    lyt.assign_cell_type({26, 4, 0}, sidb_technology::cell_type::NORMAL);
    lyt.assign_cell_type({12, 4, 0}, sidb_technology::cell_type::NORMAL);

    lyt.assign_cell_type({24, 5, 0}, sidb_technology::cell_type::NORMAL);
    lyt.assign_cell_type({14, 5, 0}, sidb_technology::cell_type::NORMAL);

    lyt.assign_cell_type({24, 15, 0}, sidb_technology::cell_type::NORMAL);
    lyt.assign_cell_type({26, 16, 0}, sidb_technology::cell_type::NORMAL);

    lyt.assign_cell_type({30, 17, 0}, sidb_technology::cell_type::OUTPUT);
    lyt.assign_cell_type({32, 18, 0}, sidb_technology::cell_type::OUTPUT);
    lyt.assign_cell_type({36, 19, 0}, sidb_technology::cell_type::NORMAL);

    SECTION("Random Generation")
    {
        const design_sidb_gates_params<cell<sidb_100_cell_clk_lyt_siqad>> params{
            sidb_simulation_parameters{2, -0.32},
            design_sidb_gates_params<cell<sidb_100_cell_clk_lyt_siqad>>::design_sidb_gates_mode::RANDOM,
            {{14, 6, 0}, {24, 12, 0}},
            3,
            sidb_simulation_engine::QUICKEXACT};

        const auto found_gate_layouts = design_sidb_gates(lyt, std::vector<tt>{create_and_tt()}, params);
        REQUIRE(!found_gate_layouts.empty());
        CHECK(found_gate_layouts.front().num_cells() == lyt.num_cells() + 3);
    }

    SECTION("Random Generation with defects")
    {
        sidb_defect_surface defect_layout{lyt};

<<<<<<< HEAD
        const design_sidb_gates_params<cell<sidb_defect_100_cell_clk_lyt_siqad>> params{
            sidb_simulation_parameters{2, -0.32},
            design_sidb_gates_params<cell<sidb_defect_100_cell_clk_lyt_siqad>>::design_sidb_gates_mode::RANDOM,
=======
        const design_sidb_gates_params<cell<sidb_100_cell_clk_lyt_siqad>> params{
            sidb_simulation_parameters{2, -0.32},
            design_sidb_gates_params<cell<sidb_100_cell_clk_lyt_siqad>>::design_sidb_gates_mode::RANDOM,
>>>>>>> 86ec324b
            {{14, 6, 0}, {24, 12, 0}},
            3,
            sidb_simulation_engine::QUICKEXACT};

        defect_layout.assign_sidb_defect({15, 10, 0},
                                         sidb_defect{sidb_defect_type::DB, -1, params.simulation_parameters.epsilon_r,
                                                     params.simulation_parameters.lambda_tf});
        defect_layout.assign_sidb_defect({20, 12, 0},
                                         sidb_defect{sidb_defect_type::DB, -1, params.simulation_parameters.epsilon_r,
                                                     params.simulation_parameters.lambda_tf});
        defect_layout.assign_sidb_defect({23, 12, 0}, sidb_defect{sidb_defect_type::GUNK});

        const auto found_gate_layouts = design_sidb_gates(defect_layout, std::vector<tt>{create_and_tt()}, params);
        REQUIRE(!found_gate_layouts.empty());
        CHECK(found_gate_layouts.front().num_defects() == 3);
        CHECK(found_gate_layouts.front().num_cells() == lyt.num_cells() + 3);

        found_gate_layouts.front().foreach_cell(
            [](const auto& cell)
            {
                CHECK(cell != siqad::coord_t{15, 10, 0});
                CHECK(cell != siqad::coord_t{20, 12, 0});
            });
    }
}

TEST_CASE("Design AND Bestagon shaped gate on H-Si 111", "[design-sidb-gates]")
{
    sidb_111_cell_clk_lyt_siqad lyt{};

    lyt.assign_cell_type({0, 0, 0}, sidb_technology::cell_type::INPUT);
    lyt.assign_cell_type({25, 0, 0}, sidb_technology::cell_type::INPUT);

    lyt.assign_cell_type({23, 1, 1}, sidb_technology::cell_type::INPUT);
    lyt.assign_cell_type({1, 1, 1}, sidb_technology::cell_type::INPUT);

    lyt.assign_cell_type({4, 4, 0}, sidb_technology::cell_type::NORMAL);
    lyt.assign_cell_type({21, 2, 0}, sidb_technology::cell_type::NORMAL);

    lyt.assign_cell_type({5, 5, 1}, sidb_technology::cell_type::NORMAL);
    lyt.assign_cell_type({19, 5, 1}, sidb_technology::cell_type::NORMAL);

    lyt.assign_cell_type({8, 8, 0}, sidb_technology::cell_type::NORMAL);
    lyt.assign_cell_type({17, 8, 0}, sidb_technology::cell_type::NORMAL);

    lyt.assign_cell_type({9, 9, 1}, sidb_technology::cell_type::NORMAL);
    lyt.assign_cell_type({15, 9, 1}, sidb_technology::cell_type::NORMAL);

    lyt.assign_cell_type({15, 21, 1}, sidb_technology::cell_type::NORMAL);
    lyt.assign_cell_type({17, 23, 0}, sidb_technology::cell_type::NORMAL);

    lyt.assign_cell_type({19, 25, 1}, sidb_technology::cell_type::OUTPUT);
    lyt.assign_cell_type({21, 27, 0}, sidb_technology::cell_type::OUTPUT);

    lyt.assign_cell_type({23, 29, 1}, sidb_technology::cell_type::NORMAL);

    SECTION("Random Generation")
    {
        const design_sidb_gates_params<cell<sidb_111_cell_clk_lyt_siqad>> params{
            sidb_simulation_parameters{2, -0.32},
            design_sidb_gates_params<cell<sidb_111_cell_clk_lyt_siqad>>::design_sidb_gates_mode::RANDOM,
            {{10, 11, 0}, {14, 17, 0}},
            3,
            sidb_simulation_engine::QUICKEXACT};

        const auto found_gate_layouts = design_sidb_gates(lyt, std::vector<tt>{create_nor_tt()}, params);
        REQUIRE(!found_gate_layouts.empty());
        CHECK(found_gate_layouts.front().num_cells() == lyt.num_cells() + 3);
    }

    SECTION("Random Generation")
    {
        const design_sidb_gates_params<cell<sidb_111_cell_clk_lyt_siqad>> params{
            sidb_simulation_parameters{2, -0.32},
            design_sidb_gates_params<cell<sidb_111_cell_clk_lyt_siqad>>::design_sidb_gates_mode::EXHAUSTIVE,
            {{10, 11, 0}, {14, 17, 0}},
            3,
            sidb_simulation_engine::QUICKEXACT};

        const auto found_gate_layouts = design_sidb_gates(lyt, std::vector<tt>{create_nor_tt()}, params);
        REQUIRE(found_gate_layouts.size() == 206);
        CHECK(found_gate_layouts.front().num_cells() == lyt.num_cells() + 3);
    }
}<|MERGE_RESOLUTION|>--- conflicted
+++ resolved
@@ -61,6 +61,10 @@
         {{10, 4, 0}, {10, 4, 0}},
         1,
         sidb_simulation_engine::QUICKEXACT};
+        design_sidb_gates_params<cell<siqad_layout>>::design_sidb_gates_mode::EXHAUSTIVE,
+        {{10, 4, 0}, {10, 4, 0}},
+        1,
+        sidb_simulation_engine::QUICKEXACT};
 
     SECTION("One cell in canvas")
     {
@@ -73,21 +77,9 @@
 
         const auto found_gate_layouts = design_sidb_gates(lyt, std::vector<tt>{create_xnor_tt()}, params);
 
-<<<<<<< HEAD
         REQUIRE(found_gate_layouts.size() == 1);
         CHECK(found_gate_layouts[0].num_cells() == 14);
         CHECK(found_gate_layouts[0].get_cell_type({10, 4, 0}) == siqad_layout::technology::NORMAL);
-=======
-    // using cube coordinates
-    const auto lyt_in_cube_coord = convert_to_fiction_coordinates<cube_layout>(lyt);
-    const design_sidb_gates_params<cell<cube_layout>> params_cube{
-        sidb_simulation_parameters{2, -0.32},
-        design_sidb_gates_params<cell<cube_layout>>::design_sidb_gates_mode::EXHAUSTIVE,
-        {siqad::to_fiction_coord<cube::coord_t>(siqad::coord_t{10, 4, 0}),
-         siqad::to_fiction_coord<cube::coord_t>(siqad::coord_t{10, 4, 0})},
-        1,
-        sidb_simulation_engine::QUICKEXACT};
->>>>>>> 86ec324b
 
         // using cube coordinates
         const auto lyt_in_cube_coord = convert_to_fiction_coordinates<cube_layout>(lyt);
@@ -102,12 +94,11 @@
         const auto found_gate_layouts_cube =
             design_sidb_gates(lyt_in_cube_coord, std::vector<tt>{create_xnor_tt()}, params_cube);
 
-<<<<<<< HEAD
         REQUIRE(found_gate_layouts_cube.size() == 1);
         CHECK(found_gate_layouts_cube[0].num_cells() == 14);
         CHECK(found_gate_layouts_cube[0].get_cell_type(siqad::to_fiction_coord<cube::coord_t>(
                   siqad::coord_t{10, 4, 0})) == siqad_layout::technology::NORMAL);
-=======
+
     // using offset coordinates
     const auto lyt_in_offset_coord = convert_to_fiction_coordinates<offset_layout>(lyt);
     const design_sidb_gates_params<cell<offset_layout>> params_offset{
@@ -117,17 +108,6 @@
          siqad::to_fiction_coord<offset::ucoord_t>(siqad::coord_t{10, 4, 0})},
         1,
         sidb_simulation_engine::QUICKEXACT};
->>>>>>> 86ec324b
-
-        // using offset coordinates
-        const auto lyt_in_offset_coord = convert_to_fiction_coordinates<offset_layout>(lyt);
-        const design_sidb_gates_params<cell<offset_layout>> params_offset{
-            sidb_simulation_parameters{2, -0.32},
-            design_sidb_gates_params<cell<offset_layout>>::design_sidb_gates_mode::EXHAUSTIVE,
-            {siqad::to_fiction_coord<offset::ucoord_t>(siqad::coord_t{10, 4, 0}),
-             siqad::to_fiction_coord<offset::ucoord_t>(siqad::coord_t{10, 4, 0})},
-            1,
-            sidb_simulation_engine::QUICKEXACT};
 
         const auto found_gate_layouts_offset =
             design_sidb_gates(lyt_in_offset_coord, std::vector<tt>{create_xnor_tt()}, params_offset);
@@ -267,15 +247,9 @@
 
     SECTION("replace the output perturbers by equivalent negatively charged defects")
     {
-<<<<<<< HEAD
         const design_sidb_gates_params<cell<sidb_defect_100_cell_clk_lyt_siqad>> params{
             sidb_simulation_parameters{2, -0.32},
             design_sidb_gates_params<cell<sidb_defect_100_cell_clk_lyt_siqad>>::design_sidb_gates_mode::EXHAUSTIVE,
-=======
-        const design_sidb_gates_params<cell<sidb_100_cell_clk_lyt_siqad>> params{
-            sidb_simulation_parameters{2, -0.32},
-            design_sidb_gates_params<cell<sidb_100_cell_clk_lyt_siqad>>::design_sidb_gates_mode::EXHAUSTIVE,
->>>>>>> 86ec324b
             {{17, 11, 0}, {17, 11, 0}},
             1,
             sidb_simulation_engine::QUICKEXACT};
@@ -348,15 +322,9 @@
     {
         sidb_defect_surface defect_layout{lyt};
 
-<<<<<<< HEAD
-        const design_sidb_gates_params<cell<sidb_defect_100_cell_clk_lyt_siqad>> params{
-            sidb_simulation_parameters{2, -0.32},
-            design_sidb_gates_params<cell<sidb_defect_100_cell_clk_lyt_siqad>>::design_sidb_gates_mode::RANDOM,
-=======
         const design_sidb_gates_params<cell<sidb_100_cell_clk_lyt_siqad>> params{
             sidb_simulation_parameters{2, -0.32},
             design_sidb_gates_params<cell<sidb_100_cell_clk_lyt_siqad>>::design_sidb_gates_mode::RANDOM,
->>>>>>> 86ec324b
             {{14, 6, 0}, {24, 12, 0}},
             3,
             sidb_simulation_engine::QUICKEXACT};
