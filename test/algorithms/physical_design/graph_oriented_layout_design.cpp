//
// Created by simon on 12.06.24.
//

#include <catch2/catch_test_macros.hpp>

#include "utils/blueprints/network_blueprints.hpp"
#include "utils/equivalence_checking_utils.hpp"

#include <fiction/algorithms/physical_design/apply_gate_library.hpp>
#include <fiction/algorithms/physical_design/graph_oriented_layout_design.hpp>
#include <fiction/layouts/cartesian_layout.hpp>
#include <fiction/layouts/cell_level_layout.hpp>
#include <fiction/layouts/clocked_layout.hpp>
#include <fiction/layouts/gate_level_layout.hpp>
#include <fiction/layouts/tile_based_layout.hpp>
#include <fiction/networks/technology_network.hpp>
#include <fiction/technology/qca_one_library.hpp>
#include <fiction/utils/network_utils.hpp>

#include <mockturtle/networks/aig.hpp>
#include <mockturtle/networks/mig.hpp>
#include <mockturtle/views/names_view.hpp>

#include <array>
#include <cstdint>
#include <functional>
#include <stdexcept>

using namespace fiction;

template <typename Lyt, typename Ntk>
void check_graph_oriented_layout_design_equiv(const Ntk& ntk)
{
    graph_oriented_layout_design_stats  stats{};
    graph_oriented_layout_design_params params{};
    params.timeout      = 100000;
    params.return_first = true;

    const auto layout = graph_oriented_layout_design<Lyt>(ntk, params, &stats);
    REQUIRE(layout.has_value());

    check_eq(ntk, *layout);
}

template <typename Lyt>
void check_graph_oriented_layout_design_equiv_all()
{
    check_graph_oriented_layout_design_equiv<Lyt>(blueprints::maj1_network<mockturtle::aig_network>());
    check_graph_oriented_layout_design_equiv<Lyt>(blueprints::maj4_network<mockturtle::aig_network>());
    check_graph_oriented_layout_design_equiv<Lyt>(blueprints::unbalanced_and_inv_network<mockturtle::aig_network>());
    check_graph_oriented_layout_design_equiv<Lyt>(blueprints::and_or_network<technology_network>());
    check_graph_oriented_layout_design_equiv<Lyt>(blueprints::half_adder_network<mockturtle::mig_network>());
    check_graph_oriented_layout_design_equiv<Lyt>(blueprints::full_adder_network<technology_network>());
    check_graph_oriented_layout_design_equiv<Lyt>(blueprints::mux21_network<mockturtle::xag_network>());
    check_graph_oriented_layout_design_equiv<Lyt>(blueprints::se_coloring_corner_case_network<technology_network>());
    check_graph_oriented_layout_design_equiv<Lyt>(
        blueprints::fanout_substitution_corner_case_network<technology_network>());
    check_graph_oriented_layout_design_equiv<Lyt>(blueprints::inverter_network<technology_network>());
    check_graph_oriented_layout_design_equiv<Lyt>(blueprints::clpl<technology_network>());
    check_graph_oriented_layout_design_equiv<Lyt>(
        blueprints::one_to_five_path_difference_network<technology_network>());
    check_graph_oriented_layout_design_equiv<Lyt>(blueprints::nand_xnor_network<technology_network>());
}

TEST_CASE("Layout equivalence after graph-oriented layout design", "[graph-oriented-layout-design]")
{
    SECTION("Cartesian layouts")
    {
        using gate_layout = gate_level_layout<clocked_layout<tile_based_layout<cartesian_layout<offset::ucoord_t>>>>;

        check_graph_oriented_layout_design_equiv_all<gate_layout>();
    }
}

TEST_CASE("Gate library application", "[graph-oriented-layout-design]")
{
    using gate_layout = gate_level_layout<clocked_layout<tile_based_layout<cartesian_layout<offset::ucoord_t>>>>;
    using cell_layout = cell_level_layout<qca_technology, clocked_layout<cartesian_layout<offset::ucoord_t>>>;

    const auto check = [](const auto& ntk)
    {
        graph_oriented_layout_design_stats  stats{};
        graph_oriented_layout_design_params params{};
        params.timeout      = 100000;
        params.return_first = true;

        const auto layout = graph_oriented_layout_design<gate_layout>(ntk, params, &stats);
        REQUIRE(layout.has_value());

        CHECK_NOTHROW(apply_gate_library<cell_layout, qca_one_library>(*layout));
    };

    check(blueprints::maj1_network<mockturtle::names_view<mockturtle::aig_network>>());
}

TEST_CASE("Different parameters", "[graph-oriented-layout-design]")
{
    using gate_layout = gate_level_layout<clocked_layout<tile_based_layout<cartesian_layout<offset::ucoord_t>>>>;
    const auto ntk    = blueprints::mux21_network<technology_network>();

    graph_oriented_layout_design_stats stats{};

    graph_oriented_layout_design_params params{};

    // Low effort mode
    params.mode = graph_oriented_layout_design_params::effort_mode::HIGH_EFFICIENCY;
    // Return first found layout
    params.return_first = true;
    const auto layout1  = graph_oriented_layout_design<gate_layout>(ntk, params, &stats);

    REQUIRE(layout1.has_value());
    check_eq(ntk, *layout1);

    // Verbose mode and timeout
    params.timeout     = 100000;
    params.verbose     = true;
    const auto layout2 = graph_oriented_layout_design<gate_layout>(ntk, params, &stats);

    REQUIRE(layout2.has_value());
    check_eq(ntk, *layout2);

    // High effort mode
    params.mode        = graph_oriented_layout_design_params::effort_mode::HIGH_EFFORT;
    params.verbose     = false;
    const auto layout3 = graph_oriented_layout_design<gate_layout>(ntk, params, &stats);

    REQUIRE(layout3.has_value());
    check_eq(ntk, *layout3);

    // Highest effort mode
    params.mode        = graph_oriented_layout_design_params::effort_mode::HIGHEST_EFFORT;
    params.verbose     = false;
    const auto layout4 = graph_oriented_layout_design<gate_layout>(ntk, params, &stats);

    REQUIRE(layout4.has_value());
    check_eq(ntk, *layout4);

    // Full search
    params.mode         = graph_oriented_layout_design_params::effort_mode::HIGH_EFFORT;
    params.return_first = false;
    const auto layout5  = graph_oriented_layout_design<gate_layout>(ntk, params, &stats);

    REQUIRE(layout5.has_value());
    check_eq(ntk, *layout5);

    // More vertex expansions
    params.return_first          = true;
    params.num_vertex_expansions = 8;
    const auto layout6           = graph_oriented_layout_design<gate_layout>(ntk, params, &stats);

    REQUIRE(layout6.has_value());
    check_eq(ntk, *layout6);

    // Timeout limit reached
    params.timeout     = 0;
    params.mode        = graph_oriented_layout_design_params::effort_mode::HIGH_EFFICIENCY;
    const auto layout7 = graph_oriented_layout_design<gate_layout>(ntk, params, &stats);

    CHECK(!layout7.has_value());

    // Planar layout
    params.timeout     = 100000;
    params.planar      = true;
    params.mode        = graph_oriented_layout_design_params::effort_mode::HIGH_EFFORT;
    const auto layout8 = graph_oriented_layout_design<gate_layout>(ntk, params, &stats);
<<<<<<< HEAD

    REQUIRE(layout8.has_value());
    check_eq(ntk, *layout8);
    CHECK(layout8->z() == 0);
}

TEST_CASE("Multithreading", "[graph-oriented-layout-design]")
{
    using gate_layout = gate_level_layout<clocked_layout<tile_based_layout<cartesian_layout<offset::ucoord_t>>>>;
    const auto ntk    = blueprints::mux21_network<technology_network>();

    graph_oriented_layout_design_stats stats{};

    graph_oriented_layout_design_params params{};

    // High efficiency mode
    params.mode = graph_oriented_layout_design_params::effort_mode::HIGH_EFFICIENCY;
    // Enable multithreading
    params.enable_multithreading = true;
    const auto layout            = graph_oriented_layout_design<gate_layout>(ntk, params, &stats);

    REQUIRE(layout.has_value());
    check_eq(ntk, *layout);
}

TEST_CASE("Different cost objectives", "[graph-oriented-layout-design]")
{
    using gate_layout = gate_level_layout<clocked_layout<tile_based_layout<cartesian_layout<offset::ucoord_t>>>>;
    const auto ntk    = blueprints::mux21_network<technology_network>();

    graph_oriented_layout_design_stats stats{};

    graph_oriented_layout_design_params params{};

    params.mode = graph_oriented_layout_design_params::effort_mode::HIGHEST_EFFORT;

    // Array of cost objectives to iterate over
    const std::array<graph_oriented_layout_design_params::cost_objective, 5> cost_objectives = {
        graph_oriented_layout_design_params::cost_objective::AREA,
        graph_oriented_layout_design_params::cost_objective::WIRES,
        graph_oriented_layout_design_params::cost_objective::CROSSINGS,
        graph_oriented_layout_design_params::cost_objective::ACP};

    // Loop over each cost objective
    for (const auto& cost : cost_objectives)
    {
        params.cost       = cost;
        const auto layout = graph_oriented_layout_design<gate_layout>(ntk, params, &stats);

        REQUIRE(layout.has_value());
        check_eq(ntk, *layout);
    }
}

TEST_CASE("Custom cost objective", "[graph-oriented-layout-design]")
{
    using gate_layout = gate_level_layout<clocked_layout<tile_based_layout<cartesian_layout<offset::ucoord_t>>>>;
    const auto ntk    = blueprints::mux21_network<technology_network>();

    graph_oriented_layout_design_stats stats{};

    graph_oriented_layout_design_params params{};
    params.mode         = graph_oriented_layout_design_params::effort_mode::HIGHEST_EFFORT;
    params.cost         = graph_oriented_layout_design_params::cost_objective::CUSTOM;
    params.return_first = true;

    // Define a custom cost function
    const std::function<uint64_t(const gate_layout&)> custom_cost_objective = [](const gate_layout& layout) -> uint64_t
    {
        // Example custom logic for calculating cost
        return (layout.num_wires() * 2) + layout.num_crossings();
    };

    const auto layout = graph_oriented_layout_design<gate_layout>(ntk, params, &stats, custom_cost_objective);

    REQUIRE(layout.has_value());
    check_eq(ntk, *layout);

    // high effort mode
    params.mode = graph_oriented_layout_design_params::effort_mode::HIGH_EFFORT;

    const auto layout_high_effort =
        graph_oriented_layout_design<gate_layout>(ntk, params, &stats, custom_cost_objective);

=======

    REQUIRE(layout8.has_value());
    check_eq(ntk, *layout8);
    CHECK(layout8->z() == 0);
}

TEST_CASE("Different cost objectives", "[graph-oriented-layout-design]")
{
    using gate_layout = gate_level_layout<clocked_layout<tile_based_layout<cartesian_layout<offset::ucoord_t>>>>;
    const auto ntk    = blueprints::mux21_network<technology_network>();

    graph_oriented_layout_design_stats stats{};

    graph_oriented_layout_design_params params{};

    params.mode = graph_oriented_layout_design_params::effort_mode::HIGHEST_EFFORT;

    // Array of cost objectives to iterate over
    const std::array<graph_oriented_layout_design_params::cost_objective, 5> cost_objectives = {
        graph_oriented_layout_design_params::cost_objective::AREA,
        graph_oriented_layout_design_params::cost_objective::WIRES,
        graph_oriented_layout_design_params::cost_objective::CROSSINGS,
        graph_oriented_layout_design_params::cost_objective::ACP};

    // Loop over each cost objective
    for (const auto& cost : cost_objectives)
    {
        params.cost       = cost;
        const auto layout = graph_oriented_layout_design<gate_layout>(ntk, params, &stats);

        REQUIRE(layout.has_value());
        check_eq(ntk, *layout);
    }
}

TEST_CASE("Custom cost objective", "[graph-oriented-layout-design]")
{
    using gate_layout = gate_level_layout<clocked_layout<tile_based_layout<cartesian_layout<offset::ucoord_t>>>>;
    const auto ntk    = blueprints::mux21_network<technology_network>();

    graph_oriented_layout_design_stats stats{};

    graph_oriented_layout_design_params params{};
    params.mode         = graph_oriented_layout_design_params::effort_mode::HIGHEST_EFFORT;
    params.cost         = graph_oriented_layout_design_params::cost_objective::CUSTOM;
    params.return_first = true;

    // Define a custom cost function
    const std::function<uint64_t(const gate_layout&)> custom_cost_objective = [](const gate_layout& layout) -> uint64_t
    {
        // Example custom logic for calculating cost
        return (layout.num_wires() * 2) + layout.num_crossings();
    };

    const auto layout = graph_oriented_layout_design<gate_layout>(ntk, params, &stats, custom_cost_objective);

    REQUIRE(layout.has_value());
    check_eq(ntk, *layout);

    // high effort mode
    params.mode = graph_oriented_layout_design_params::effort_mode::HIGH_EFFORT;

    const auto layout_high_effort =
        graph_oriented_layout_design<gate_layout>(ntk, params, &stats, custom_cost_objective);

>>>>>>> 18bafd25
    REQUIRE(layout_high_effort.has_value());
    check_eq(ntk, *layout_high_effort);
}

TEST_CASE("Name conservation after graph-oriented layout design", "[graph-oriented-layout-design]")
{
    using gate_layout = gate_level_layout<clocked_layout<tile_based_layout<cartesian_layout<offset::ucoord_t>>>>;

    auto maj = blueprints::maj1_network<mockturtle::aig_network>();
    maj.set_network_name("maj");

    graph_oriented_layout_design_stats  stats{};
    graph_oriented_layout_design_params params{};
    params.timeout      = 100000;
    params.return_first = true;

    const auto layout = graph_oriented_layout_design<gate_layout>(maj, params, &stats);

    REQUIRE(layout.has_value());

    // network name
    CHECK(layout->get_layout_name() == "maj");

    // PI names
    CHECK(layout->get_name(layout->pi_at(0)) == "a");  // first PI
    CHECK(layout->get_name(layout->pi_at(1)) == "b");  // second PI
    CHECK(layout->get_name(layout->pi_at(2)) == "c");  // third PI

    // PO names
    CHECK(layout->get_output_name(0) == "f");
}

TEST_CASE("High fanin exception", "[graph-oriented-layout-design]")
{
    using gate_layout = gate_level_layout<clocked_layout<tile_based_layout<cartesian_layout<offset::ucoord_t>>>>;
    const auto ntk    = blueprints::maj1_network<technology_network>();

    graph_oriented_layout_design_stats stats{};

    graph_oriented_layout_design_params params{};

    CHECK_THROWS_AS(graph_oriented_layout_design<gate_layout>(ntk, params, &stats), high_degree_fanin_exception);
}

TEST_CASE("No custom cost objective provided exception", "[graph-oriented-layout-design]")
{
    using gate_layout = gate_level_layout<clocked_layout<tile_based_layout<cartesian_layout<offset::ucoord_t>>>>;
    const auto ntk    = blueprints::mux21_network<technology_network>();

    graph_oriented_layout_design_stats stats{};

    graph_oriented_layout_design_params params{};
    params.mode         = graph_oriented_layout_design_params::effort_mode::HIGHEST_EFFORT;
    params.cost         = graph_oriented_layout_design_params::cost_objective::CUSTOM;
    params.return_first = true;

    CHECK_THROWS_AS(graph_oriented_layout_design<gate_layout>(ntk, params, &stats), std::invalid_argument);
}<|MERGE_RESOLUTION|>--- conflicted
+++ resolved
@@ -164,7 +164,6 @@
     params.planar      = true;
     params.mode        = graph_oriented_layout_design_params::effort_mode::HIGH_EFFORT;
     const auto layout8 = graph_oriented_layout_design<gate_layout>(ntk, params, &stats);
-<<<<<<< HEAD
 
     REQUIRE(layout8.has_value());
     check_eq(ntk, *layout8);
@@ -249,73 +248,7 @@
     const auto layout_high_effort =
         graph_oriented_layout_design<gate_layout>(ntk, params, &stats, custom_cost_objective);
 
-=======
-
-    REQUIRE(layout8.has_value());
-    check_eq(ntk, *layout8);
-    CHECK(layout8->z() == 0);
-}
-
-TEST_CASE("Different cost objectives", "[graph-oriented-layout-design]")
-{
-    using gate_layout = gate_level_layout<clocked_layout<tile_based_layout<cartesian_layout<offset::ucoord_t>>>>;
-    const auto ntk    = blueprints::mux21_network<technology_network>();
-
-    graph_oriented_layout_design_stats stats{};
-
-    graph_oriented_layout_design_params params{};
-
-    params.mode = graph_oriented_layout_design_params::effort_mode::HIGHEST_EFFORT;
-
-    // Array of cost objectives to iterate over
-    const std::array<graph_oriented_layout_design_params::cost_objective, 5> cost_objectives = {
-        graph_oriented_layout_design_params::cost_objective::AREA,
-        graph_oriented_layout_design_params::cost_objective::WIRES,
-        graph_oriented_layout_design_params::cost_objective::CROSSINGS,
-        graph_oriented_layout_design_params::cost_objective::ACP};
-
-    // Loop over each cost objective
-    for (const auto& cost : cost_objectives)
-    {
-        params.cost       = cost;
-        const auto layout = graph_oriented_layout_design<gate_layout>(ntk, params, &stats);
-
-        REQUIRE(layout.has_value());
-        check_eq(ntk, *layout);
-    }
-}
-
-TEST_CASE("Custom cost objective", "[graph-oriented-layout-design]")
-{
-    using gate_layout = gate_level_layout<clocked_layout<tile_based_layout<cartesian_layout<offset::ucoord_t>>>>;
-    const auto ntk    = blueprints::mux21_network<technology_network>();
-
-    graph_oriented_layout_design_stats stats{};
-
-    graph_oriented_layout_design_params params{};
-    params.mode         = graph_oriented_layout_design_params::effort_mode::HIGHEST_EFFORT;
-    params.cost         = graph_oriented_layout_design_params::cost_objective::CUSTOM;
-    params.return_first = true;
-
-    // Define a custom cost function
-    const std::function<uint64_t(const gate_layout&)> custom_cost_objective = [](const gate_layout& layout) -> uint64_t
-    {
-        // Example custom logic for calculating cost
-        return (layout.num_wires() * 2) + layout.num_crossings();
-    };
-
-    const auto layout = graph_oriented_layout_design<gate_layout>(ntk, params, &stats, custom_cost_objective);
-
-    REQUIRE(layout.has_value());
-    check_eq(ntk, *layout);
-
-    // high effort mode
-    params.mode = graph_oriented_layout_design_params::effort_mode::HIGH_EFFORT;
-
-    const auto layout_high_effort =
-        graph_oriented_layout_design<gate_layout>(ntk, params, &stats, custom_cost_objective);
-
->>>>>>> 18bafd25
+
     REQUIRE(layout_high_effort.has_value());
     check_eq(ntk, *layout_high_effort);
 }
