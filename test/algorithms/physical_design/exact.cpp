--- conflicted
+++ resolved
@@ -211,33 +211,27 @@
     CHECK_NOTHROW(apply_gate_library<CellLyt, Lib>(lyt));
 }
 
-<<<<<<< HEAD
+template <typename Ntk, typename Lyt>
+void check_io_names(const Ntk& ntk, const Lyt& lyt)
+{
+    if constexpr (mockturtle::has_get_name_v<Ntk>)
+    {
+        for (auto i = 0u; i < ntk.num_pis(); ++i)
+        {
+            CHECK(lyt.get_input_name(i) == ntk.get_name(ntk.make_signal(ntk.pi_at(i))));
+        }
+    }
+    if constexpr (mockturtle::has_get_output_name_v<Ntk>)
+    {
+        for (auto i = 0u; i < ntk.num_pos(); ++i)
+        {
+            CHECK(lyt.get_output_name(i) == ntk.get_output_name(i));
+        }
+    }
+}
+
 template <typename CellLyt, typename Lib, typename GateLyt, typename Ntk>
 void check_with_gate_library(const Ntk& ntk, const exact_physical_design_params& ps)
-=======
-// check io names
-template <typename Ntk, typename Lyt>
-void check_io_names(const Ntk& ntk, const Lyt& lyt)
-{
-    if constexpr (mockturtle::has_get_name_v<Ntk>)
-    {
-        for (auto i = 0u; i < ntk.num_pis(); ++i)
-        {
-            CHECK(lyt.get_input_name(i) == ntk.get_name(ntk.make_signal(ntk.pi_at(i))));
-        }
-    }
-    if constexpr (mockturtle::has_get_output_name_v<Ntk>)
-    {
-        for (auto i = 0u; i < ntk.num_pos(); ++i)
-        {
-            CHECK(lyt.get_output_name(i) == ntk.get_output_name(i));
-        }
-    }
-}
-
-template <typename CellLyt, typename Lib, typename Ntk, typename GateLyt>
-void check_with_gate_library(const Ntk& ntk, const exact_physical_design_params<GateLyt>& ps)
->>>>>>> 863b5f42
 {
     const auto layout = generate_layout<GateLyt>(ntk, ps);
 
