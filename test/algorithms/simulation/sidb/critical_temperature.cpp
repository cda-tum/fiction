//
// Created by Jan Drewniok on 07.02.23.
//

#include <catch2/catch_template_test_macros.hpp>
#include <catch2/matchers/catch_matchers_floating_point.hpp>

#include <fiction/algorithms/simulation/sidb/critical_temperature.hpp>
#include <fiction/algorithms/simulation/sidb/sidb_simulation_engine.hpp>
#include <fiction/algorithms/simulation/sidb/sidb_simulation_parameters.hpp>
#include <fiction/technology/cell_technologies.hpp>
#include <fiction/technology/charge_distribution_surface.hpp>
#include <fiction/technology/sidb_lattice.hpp>
#include <fiction/types.hpp>
#include <fiction/utils/truth_table_utils.hpp>

#include <cmath>
#include <limits>
#include <vector>

using namespace fiction;

TEMPLATE_TEST_CASE("Test critical_temperature function", "[critical-temperature]", sidb_100_cell_clk_lyt_siqad,
                   cds_sidb_100_cell_clk_lyt_siqad)
{
    TestType lyt{};

    critical_temperature_params params{};
    sidb_simulation_parameters  sim_params{2, -0.32, 5.6, 5.0};

    critical_temperature_stats critical_stats{};

    SECTION("No physically valid charge distribution could be found")
    {
        lyt.assign_cell_type({0, 0, 0}, sidb_technology::cell_type::INPUT);
        lyt.assign_cell_type({2, 1, 0}, sidb_technology::cell_type::INPUT);
        lyt.assign_cell_type({6, 1, 0}, sidb_technology::cell_type::OUTPUT);
        lyt.assign_cell_type({8, 1, 0}, sidb_technology::cell_type::OUTPUT);

        params.simulation_parameters = sim_params;
        params.engine                = sidb_simulation_engine::QUICKSIM;
        params.confidence_level      = 0.99;
        params.max_temperature       = 350;
        params.iteration_steps       = 0;
        params.alpha                 = 0.0;

        critical_temperature_gate_based<TestType>(lyt, std::vector<tt>{create_id_tt()}, params, &critical_stats);

        CHECK(critical_stats.num_valid_lyt == 0);
        CHECK(critical_stats.critical_temperature == 0.0);
    }

    SECTION("No SiDB")
    {
        params.simulation_parameters = sim_params;
        params.engine                = sidb_simulation_engine::QUICKEXACT;
        params.confidence_level      = 0.99;
        params.max_temperature       = 350;
        params.iteration_steps       = 80;
        params.alpha                 = 0.7;

        critical_temperature_gate_based<TestType>(lyt, std::vector<tt>{tt{}}, params, &critical_stats);

        CHECK(critical_stats.num_valid_lyt == 0);
        CHECK(critical_stats.critical_temperature == 0.0);

#if (FICTION_ALGLIB_ENABLED)
        params.simulation_parameters = sim_params;
        params.engine                = sidb_simulation_engine::CLUSTERCOMPLETE;

        critical_temperature_gate_based<TestType>(lyt, std::vector<tt>{tt{}}, params, &critical_stats);

        CHECK(critical_stats.num_valid_lyt == 0);
        CHECK(critical_stats.critical_temperature == 0.0);
#endif  // FICTION_ALGLIB_ENABLED
    }

    SECTION("Not working diagonal wire where positively charged SiDBs can occur")
    {
        lyt.assign_cell_type({0, 0, 0}, sidb_technology::cell_type::INPUT);
        lyt.assign_cell_type({2, 1, 0}, sidb_technology::cell_type::INPUT);

        lyt.assign_cell_type({6, 2, 0}, sidb_technology::cell_type::NORMAL);
        lyt.assign_cell_type({8, 3, 0}, sidb_technology::cell_type::NORMAL);
        lyt.assign_cell_type({12, 4, 0}, sidb_technology::cell_type::NORMAL);
        lyt.assign_cell_type({14, 5, 0}, sidb_technology::cell_type::NORMAL);

        // canvas SiDB
        lyt.assign_cell_type({14, 6, 0}, sidb_technology::cell_type::NORMAL);
        lyt.assign_cell_type({14, 6, 1}, sidb_technology::cell_type::NORMAL);
        lyt.assign_cell_type({15, 6, 0}, sidb_technology::cell_type::NORMAL);

        lyt.assign_cell_type({24, 15, 0}, sidb_technology::cell_type::NORMAL);
        lyt.assign_cell_type({26, 16, 0}, sidb_technology::cell_type::NORMAL);

        lyt.assign_cell_type({30, 17, 0}, sidb_technology::cell_type::OUTPUT);
        lyt.assign_cell_type({32, 18, 0}, sidb_technology::cell_type::OUTPUT);

        lyt.assign_cell_type({36, 19, 0}, sidb_technology::cell_type::NORMAL);

        params.simulation_parameters = sim_params;
        params.engine                = sidb_simulation_engine::QUICKEXACT;
        params.confidence_level      = 0.99;
        params.max_temperature       = 350;
        params.iteration_steps       = 80;
        params.alpha                 = 0.7;

        critical_temperature_gate_based(lyt, std::vector<tt>{create_id_tt()}, params, &critical_stats);

        CHECK(critical_stats.critical_temperature == 0.0);

#if (FICTION_ALGLIB_ENABLED)
        params.engine = sidb_simulation_engine::CLUSTERCOMPLETE;

        critical_temperature_gate_based(lyt, std::vector<tt>{create_id_tt()}, params, &critical_stats);

        CHECK(critical_stats.critical_temperature == 0.0);
#endif  // FICTION_ALGLIB_ENABLED
    }

    SECTION("four SiDBs with two valid charge distributions, QuickExact")
    {
        lyt.assign_cell_type({0, 1}, TestType::cell_type::NORMAL);
        lyt.assign_cell_type({2, 1}, TestType::cell_type::NORMAL);
        lyt.assign_cell_type({4, 1}, TestType::cell_type::NORMAL);
        lyt.assign_cell_type({2, 0}, TestType::cell_type::NORMAL);
        lyt.assign_cell_type({2, 2}, TestType::cell_type::NORMAL);

        params.simulation_parameters = sim_params;
        params.engine                = sidb_simulation_engine::QUICKEXACT;
        params.confidence_level      = 0.99;
        params.max_temperature       = 350;
        params.iteration_steps       = 80;
        params.alpha                 = 0.7;

        critical_temperature_non_gate_based(lyt, params, &critical_stats);

        CHECK(critical_stats.num_valid_lyt == 2);
        CHECK_THAT(std::abs(critical_stats.energy_between_ground_state_and_first_erroneous),
                   Catch::Matchers::WithinAbs(std::numeric_limits<double>::infinity(), 0.01));
        CHECK(critical_stats.critical_temperature == 350);

#if (FICTION_ALGLIB_ENABLED)
        params.engine = sidb_simulation_engine::CLUSTERCOMPLETE;

        critical_temperature_non_gate_based(lyt, params, &critical_stats);

        CHECK(critical_stats.num_valid_lyt == 2);
        CHECK_THAT(std::abs(critical_stats.energy_between_ground_state_and_first_erroneous),
                   Catch::Matchers::WithinAbs(std::numeric_limits<double>::infinity(), 0.01));
        CHECK(critical_stats.critical_temperature == 350);
#endif  // FICTION_ALGLIB_ENABLED
    }

    SECTION("Y-shaped SiDB AND gate")
    {
        lyt.assign_cell_type({0, 0, 1}, sidb_technology::cell_type::INPUT);
        lyt.assign_cell_type({2, 1, 1}, sidb_technology::cell_type::INPUT);

        lyt.assign_cell_type({20, 0, 1}, sidb_technology::cell_type::INPUT);
        lyt.assign_cell_type({18, 1, 1}, sidb_technology::cell_type::INPUT);

        lyt.assign_cell_type({4, 2, 1}, sidb_technology::cell_type::NORMAL);
        lyt.assign_cell_type({6, 3, 1}, sidb_technology::cell_type::NORMAL);

        lyt.assign_cell_type({14, 3, 1}, sidb_technology::cell_type::NORMAL);
        lyt.assign_cell_type({16, 2, 1}, sidb_technology::cell_type::NORMAL);

        lyt.assign_cell_type({10, 6, 0}, sidb_technology::cell_type::OUTPUT);
        lyt.assign_cell_type({10, 7, 0}, sidb_technology::cell_type::OUTPUT);

        lyt.assign_cell_type({10, 9, 1}, sidb_technology::cell_type::NORMAL);

        sim_params.mu_minus = -0.28;

        params.simulation_parameters = sim_params;
        params.engine                = sidb_simulation_engine::QUICKEXACT;
        params.confidence_level      = 0.99;
        params.max_temperature       = 350;
        params.iteration_steps       = 80;
        params.alpha                 = 0.7;

        critical_temperature_gate_based(lyt, std::vector<tt>{create_and_tt()}, params, &critical_stats);

        CHECK_THAT(std::abs(critical_stats.energy_between_ground_state_and_first_erroneous),
                   Catch::Matchers::WithinAbs(std::numeric_limits<double>::infinity(), 0.01));
        CHECK(critical_stats.critical_temperature == 350);

#if (FICTION_ALGLIB_ENABLED)
        params.engine = sidb_simulation_engine::CLUSTERCOMPLETE;

        critical_temperature_gate_based(lyt, std::vector<tt>{create_and_tt()}, params, &critical_stats);

        CHECK_THAT(std::abs(critical_stats.energy_between_ground_state_and_first_erroneous),
                   Catch::Matchers::WithinAbs(std::numeric_limits<double>::infinity(), 0.01));
        CHECK(critical_stats.critical_temperature == 350);
#endif  // FICTION_ALGLIB_ENABLED
    }

    SECTION("Bestagon AND gate, QuickExact")
    {
        lyt.assign_cell_type({36, 1, 0}, sidb_technology::cell_type::INPUT);
        lyt.assign_cell_type({2, 1, 0}, sidb_technology::cell_type::INPUT);

        lyt.assign_cell_type({38, 0, 0}, sidb_technology::cell_type::INPUT);
        lyt.assign_cell_type({0, 0, 0}, sidb_technology::cell_type::INPUT);

        lyt.assign_cell_type({23, 9, 0}, sidb_technology::cell_type::NORMAL);
        lyt.assign_cell_type({18, 11, 1}, sidb_technology::cell_type::NORMAL);
        lyt.assign_cell_type({18, 9, 0}, sidb_technology::cell_type::NORMAL);
        lyt.assign_cell_type({19, 8, 0}, sidb_technology::cell_type::NORMAL);

        lyt.assign_cell_type({20, 14, 0}, sidb_technology::cell_type::NORMAL);
        lyt.assign_cell_type({19, 13, 0}, sidb_technology::cell_type::NORMAL);
        lyt.assign_cell_type({26, 16, 0}, sidb_technology::cell_type::NORMAL);
        lyt.assign_cell_type({24, 15, 0}, sidb_technology::cell_type::NORMAL);
        lyt.assign_cell_type({32, 2, 0}, sidb_technology::cell_type::NORMAL);
        lyt.assign_cell_type({30, 3, 0}, sidb_technology::cell_type::NORMAL);
        lyt.assign_cell_type({26, 4, 0}, sidb_technology::cell_type::NORMAL);
        lyt.assign_cell_type({24, 5, 0}, sidb_technology::cell_type::NORMAL);
        lyt.assign_cell_type({12, 4, 0}, sidb_technology::cell_type::NORMAL);
        lyt.assign_cell_type({14, 5, 0}, sidb_technology::cell_type::NORMAL);
        lyt.assign_cell_type({6, 2, 0}, sidb_technology::cell_type::NORMAL);
        lyt.assign_cell_type({8, 3, 0}, sidb_technology::cell_type::NORMAL);

        lyt.assign_cell_type({32, 18, 0}, sidb_technology::cell_type::OUTPUT);
        lyt.assign_cell_type({30, 17, 0}, sidb_technology::cell_type::OUTPUT);

        lyt.assign_cell_type({36, 19, 0}, sidb_technology::cell_type::NORMAL);

        params.simulation_parameters = sim_params;
        params.engine                = sidb_simulation_engine::QUICKEXACT;
        params.confidence_level      = 0.99;
        params.max_temperature       = 350;
        params.iteration_steps       = 80;
        params.alpha                 = 0.7;

        critical_temperature_gate_based(lyt, std::vector<tt>{create_and_tt()}, params, &critical_stats);

        CHECK_THAT(std::abs(critical_stats.energy_between_ground_state_and_first_erroneous),
                   Catch::Matchers::WithinAbs(26.02, 0.01));
        CHECK_THAT(std::abs(critical_stats.critical_temperature - 59.19), Catch::Matchers::WithinAbs(0.00, 0.01));

#if (FICTION_ALGLIB_ENABLED)
        params.engine = sidb_simulation_engine::CLUSTERCOMPLETE;

        critical_temperature_gate_based(lyt, std::vector<tt>{create_and_tt()}, params, &critical_stats);

        CHECK_THAT(std::abs(critical_stats.energy_between_ground_state_and_first_erroneous),
                   Catch::Matchers::WithinAbs(26.02, 0.01));
        CHECK_THAT(std::abs(critical_stats.critical_temperature - 59.19), Catch::Matchers::WithinAbs(0.00, 0.01));
#endif  // FICTION_ALGLIB_ENABLED
    }

    SECTION("Bestagon AND gate, QuickSim")
    {
        lyt.assign_cell_type({36, 1, 0}, sidb_technology::cell_type::INPUT);
        lyt.assign_cell_type({2, 1, 0}, sidb_technology::cell_type::INPUT);

        lyt.assign_cell_type({38, 0, 0}, sidb_technology::cell_type::INPUT);
        lyt.assign_cell_type({0, 0, 0}, sidb_technology::cell_type::INPUT);

        lyt.assign_cell_type({23, 9, 0}, sidb_technology::cell_type::NORMAL);
        lyt.assign_cell_type({18, 11, 1}, sidb_technology::cell_type::NORMAL);
        lyt.assign_cell_type({18, 9, 0}, sidb_technology::cell_type::NORMAL);
        lyt.assign_cell_type({19, 8, 0}, sidb_technology::cell_type::NORMAL);

        lyt.assign_cell_type({20, 14, 0}, sidb_technology::cell_type::NORMAL);
        lyt.assign_cell_type({19, 13, 0}, sidb_technology::cell_type::NORMAL);
        lyt.assign_cell_type({26, 16, 0}, sidb_technology::cell_type::NORMAL);
        lyt.assign_cell_type({24, 15, 0}, sidb_technology::cell_type::NORMAL);
        lyt.assign_cell_type({32, 2, 0}, sidb_technology::cell_type::NORMAL);
        lyt.assign_cell_type({30, 3, 0}, sidb_technology::cell_type::NORMAL);
        lyt.assign_cell_type({26, 4, 0}, sidb_technology::cell_type::NORMAL);
        lyt.assign_cell_type({24, 5, 0}, sidb_technology::cell_type::NORMAL);
        lyt.assign_cell_type({12, 4, 0}, sidb_technology::cell_type::NORMAL);
        lyt.assign_cell_type({14, 5, 0}, sidb_technology::cell_type::NORMAL);
        lyt.assign_cell_type({6, 2, 0}, sidb_technology::cell_type::NORMAL);
        lyt.assign_cell_type({8, 3, 0}, sidb_technology::cell_type::NORMAL);

        lyt.assign_cell_type({32, 18, 0}, sidb_technology::cell_type::OUTPUT);
        lyt.assign_cell_type({30, 17, 0}, sidb_technology::cell_type::OUTPUT);

        lyt.assign_cell_type({36, 19, 0}, sidb_technology::cell_type::NORMAL);

        params.simulation_parameters = sim_params;
        params.engine                = sidb_simulation_engine::QUICKSIM;
        params.confidence_level      = 0.99;
        params.max_temperature       = 350;
        params.iteration_steps       = 500;
        params.alpha                 = 0.6;

        critical_temperature_gate_based(lyt, std::vector<tt>{create_and_tt()}, params, &critical_stats);

        CHECK(critical_stats.critical_temperature > 0);

#if (FICTION_ALGLIB_ENABLED)
        params.engine = sidb_simulation_engine::CLUSTERCOMPLETE;

        critical_temperature_gate_based(lyt, std::vector<tt>{create_and_tt()}, params, &critical_stats);

        CHECK(critical_stats.critical_temperature > 0);
#endif  // FICTION_ALGLIB_ENABLED
    }

    SECTION("Bestagon FO2 gate")
    {
        lyt.assign_cell_type({0, 0, 0}, sidb_technology::cell_type::INPUT);
        lyt.assign_cell_type({2, 1, 0}, sidb_technology::cell_type::INPUT);

        lyt.assign_cell_type({21, 11, 1}, sidb_technology::cell_type::NORMAL);
        lyt.assign_cell_type({17, 11, 0}, sidb_technology::cell_type::NORMAL);
        lyt.assign_cell_type({12, 4, 0}, sidb_technology::cell_type::NORMAL);
        lyt.assign_cell_type({18, 13, 0}, sidb_technology::cell_type::NORMAL);
        lyt.assign_cell_type({6, 2, 0}, sidb_technology::cell_type::NORMAL);
        lyt.assign_cell_type({8, 3, 0}, sidb_technology::cell_type::NORMAL);
        lyt.assign_cell_type({19, 7, 0}, sidb_technology::cell_type::NORMAL);
        lyt.assign_cell_type({14, 5, 0}, sidb_technology::cell_type::NORMAL);

        lyt.assign_cell_type({18, 6, 0}, sidb_technology::cell_type::NORMAL);
        lyt.assign_cell_type({24, 15, 0}, sidb_technology::cell_type::NORMAL);
        lyt.assign_cell_type({26, 16, 0}, sidb_technology::cell_type::NORMAL);

        lyt.assign_cell_type({12, 16, 0}, sidb_technology::cell_type::NORMAL);
        lyt.assign_cell_type({14, 15, 0}, sidb_technology::cell_type::NORMAL);

        lyt.assign_cell_type({8, 17, 0}, sidb_technology::cell_type::OUTPUT);
        lyt.assign_cell_type({6, 18, 0}, sidb_technology::cell_type::OUTPUT);

        lyt.assign_cell_type({30, 17, 0}, sidb_technology::cell_type::OUTPUT);
        lyt.assign_cell_type({32, 18, 0}, sidb_technology::cell_type::OUTPUT);

        lyt.assign_cell_type({36, 19, 0}, sidb_technology::cell_type::NORMAL);
        lyt.assign_cell_type({2, 19, 0}, sidb_technology::cell_type::NORMAL);

        params.simulation_parameters = sim_params;
        params.engine                = sidb_simulation_engine::QUICKEXACT;
        params.confidence_level      = 0.99;
        params.max_temperature       = 350;
        params.iteration_steps       = 80;
        params.alpha                 = 0.7;

        critical_temperature_gate_based(lyt, std::vector<tt>{create_fan_out_tt()}, params, &critical_stats);

        CHECK_THAT(std::abs(critical_stats.energy_between_ground_state_and_first_erroneous - 0.56),
                   Catch::Matchers::WithinAbs(0.00, 0.01));
        CHECK_THAT(std::abs(critical_stats.critical_temperature - 1.46), Catch::Matchers::WithinAbs(0.00, 0.01));

#if (FICTION_ALGLIB_ENABLED)
        params.engine = sidb_simulation_engine::CLUSTERCOMPLETE;

        critical_temperature_gate_based(lyt, std::vector<tt>{create_fan_out_tt()}, params, &critical_stats);

        CHECK_THAT(std::abs(critical_stats.energy_between_ground_state_and_first_erroneous - 0.56),
                   Catch::Matchers::WithinAbs(0.00, 0.01));
        CHECK_THAT(std::abs(critical_stats.critical_temperature - 1.46), Catch::Matchers::WithinAbs(0.00, 0.01));
#endif  // FICTION_ALGLIB_ENABLED
    }

<<<<<<< HEAD
    SECTION("Bestagon CX gate")
    {
        lyt.assign_cell_type({36, 1, 0}, sidb_technology::cell_type::INPUT);
        lyt.assign_cell_type({2, 1, 0}, sidb_technology::cell_type::INPUT);

        lyt.assign_cell_type({0, 0, 0}, sidb_technology::cell_type::INPUT);
        lyt.assign_cell_type({38, 0, 0}, sidb_technology::cell_type::INPUT);

        lyt.assign_cell_type({6, 2, 0}, sidb_technology::cell_type::NORMAL);
        lyt.assign_cell_type({20, 12, 0}, sidb_technology::cell_type::NORMAL);
        lyt.assign_cell_type({8, 3, 0}, sidb_technology::cell_type::NORMAL);
        lyt.assign_cell_type({14, 5, 0}, sidb_technology::cell_type::NORMAL);
        lyt.assign_cell_type({14, 11, 1}, sidb_technology::cell_type::NORMAL);

        lyt.assign_cell_type({12, 4, 0}, sidb_technology::cell_type::NORMAL);
        lyt.assign_cell_type({14, 15, 0}, sidb_technology::cell_type::NORMAL);
        lyt.assign_cell_type({26, 4, 0}, sidb_technology::cell_type::NORMAL);

        lyt.assign_cell_type({14, 9, 0}, sidb_technology::cell_type::NORMAL);
        lyt.assign_cell_type({24, 15, 0}, sidb_technology::cell_type::NORMAL);
        lyt.assign_cell_type({12, 16, 0}, sidb_technology::cell_type::NORMAL);

        lyt.assign_cell_type({18, 9, 0}, sidb_technology::cell_type::NORMAL);
        lyt.assign_cell_type({26, 16, 0}, sidb_technology::cell_type::NORMAL);
        lyt.assign_cell_type({24, 13, 1}, sidb_technology::cell_type::NORMAL);

        lyt.assign_cell_type({24, 5, 0}, sidb_technology::cell_type::NORMAL);
        lyt.assign_cell_type({30, 3, 0}, sidb_technology::cell_type::NORMAL);
        lyt.assign_cell_type({16, 13, 1}, sidb_technology::cell_type::NORMAL);

        lyt.assign_cell_type({32, 2, 0}, sidb_technology::cell_type::NORMAL);
        lyt.assign_cell_type({20, 8, 0}, sidb_technology::cell_type::NORMAL);

        lyt.assign_cell_type({30, 17, 0}, sidb_technology::cell_type::OUTPUT);
        lyt.assign_cell_type({6, 18, 0}, sidb_technology::cell_type::OUTPUT);

        lyt.assign_cell_type({32, 18, 0}, sidb_technology::cell_type::OUTPUT);
        lyt.assign_cell_type({8, 17, 0}, sidb_technology::cell_type::OUTPUT);

        lyt.assign_cell_type({2, 19, 0}, sidb_technology::cell_type::NORMAL);
        lyt.assign_cell_type({36, 19, 0}, sidb_technology::cell_type::NORMAL);

        params.simulation_parameters = sim_params;
        params.engine                = sidb_simulation_engine::QUICKEXACT;
        params.confidence_level      = 0.99;
        params.max_temperature       = 350;
        params.iteration_steps       = 80;
        params.alpha                 = 0.7;

        critical_temperature_gate_based(lyt, std::vector<tt>{create_crossing_wire_tt()}, params, &critical_stats);

        CHECK_THAT(std::fabs(critical_stats.energy_between_ground_state_and_first_erroneous - 0.32),
                   Catch::Matchers::WithinAbs(0.00, 0.01));
        CHECK_THAT(std::abs(critical_stats.critical_temperature - 0.85), Catch::Matchers::WithinAbs(0.00, 0.01));

#if (FICTION_ALGLIB_ENABLED)
        params.engine = sidb_simulation_engine::CLUSTERCOMPLETE;

        critical_temperature_gate_based(lyt, std::vector<tt>{create_crossing_wire_tt()}, params, &critical_stats);

        CHECK_THAT(std::fabs(critical_stats.energy_between_ground_state_and_first_erroneous - 0.32),
                   Catch::Matchers::WithinAbs(0.00, 0.01));
        CHECK_THAT(std::abs(critical_stats.critical_temperature - 0.85), Catch::Matchers::WithinAbs(0.00, 0.01));
#endif  // FICTION_ALGLIB_ENABLED
    }

=======
>>>>>>> 1b4c95d9
    SECTION("OR gate")
    {
        lyt.assign_cell_type({0, 0, 0}, sidb_technology::cell_type::INPUT);
        lyt.assign_cell_type({26, 0, 0}, sidb_technology::cell_type::INPUT);

        lyt.assign_cell_type({2, 1, 0}, sidb_technology::cell_type::INPUT);
        lyt.assign_cell_type({24, 1, 0}, sidb_technology::cell_type::INPUT);

        lyt.assign_cell_type({6, 2, 0}, sidb_technology::cell_type::NORMAL);
        lyt.assign_cell_type({20, 2, 0}, sidb_technology::cell_type::NORMAL);

        lyt.assign_cell_type({8, 3, 0}, sidb_technology::cell_type::NORMAL);
        lyt.assign_cell_type({18, 3, 0}, sidb_technology::cell_type::NORMAL);

        // three canvas SiDBs
        lyt.assign_cell_type({12, 6, 0}, sidb_technology::cell_type::NORMAL);
        lyt.assign_cell_type({12, 7, 1}, sidb_technology::cell_type::NORMAL);
        lyt.assign_cell_type({15, 11, 0}, sidb_technology::cell_type::NORMAL);

        lyt.assign_cell_type({18, 13, 0}, sidb_technology::cell_type::OUTPUT);
        lyt.assign_cell_type({20, 14, 0}, sidb_technology::cell_type::OUTPUT);

        lyt.assign_cell_type({24, 15, 0}, sidb_technology::cell_type::NORMAL);

        sim_params.mu_minus = -0.25;

        params.simulation_parameters = sim_params;
        params.engine                = sidb_simulation_engine::QUICKEXACT;
        params.confidence_level      = 0.99;
        params.max_temperature       = 350;
        params.iteration_steps       = 80;
        params.alpha                 = 0.7;

        critical_temperature_gate_based(lyt, std::vector<tt>{create_or_tt()}, params, &critical_stats);

        CHECK(critical_stats.critical_temperature < 350);

#if (FICTION_ALGLIB_ENABLED)
        params.engine = sidb_simulation_engine::CLUSTERCOMPLETE;

        critical_temperature_gate_based(lyt, std::vector<tt>{create_or_tt()}, params, &critical_stats);

        CHECK(critical_stats.critical_temperature < 350);
#endif  // FICTION_ALGLIB_ENABLED
    }

    SECTION("Not working diagonal Wire")
    {
        lyt.assign_cell_type({0, 0, 0}, sidb_technology::cell_type::INPUT);
        lyt.assign_cell_type({2, 1, 0}, sidb_technology::cell_type::INPUT);

        lyt.assign_cell_type({6, 2, 0}, sidb_technology::cell_type::NORMAL);
        lyt.assign_cell_type({8, 3, 0}, sidb_technology::cell_type::NORMAL);
        lyt.assign_cell_type({12, 4, 0}, sidb_technology::cell_type::NORMAL);
        lyt.assign_cell_type({14, 5, 0}, sidb_technology::cell_type::NORMAL);

        // canvas SiDB
        lyt.assign_cell_type({14, 6, 0}, sidb_technology::cell_type::NORMAL);

        lyt.assign_cell_type({24, 15, 0}, sidb_technology::cell_type::NORMAL);
        lyt.assign_cell_type({26, 16, 0}, sidb_technology::cell_type::NORMAL);

        lyt.assign_cell_type({30, 17, 0}, sidb_technology::cell_type::OUTPUT);
        lyt.assign_cell_type({32, 18, 0}, sidb_technology::cell_type::OUTPUT);

        lyt.assign_cell_type({36, 19, 0}, sidb_technology::cell_type::NORMAL);

        params.simulation_parameters = sim_params;
        params.engine                = sidb_simulation_engine::QUICKEXACT;
        params.confidence_level      = 0.99;
        params.max_temperature       = 350;
        params.iteration_steps       = 80;
        params.alpha                 = 0.7;

        critical_temperature_gate_based(lyt, std::vector<tt>{create_id_tt()}, params, &critical_stats);

        CHECK(critical_stats.algorithm_name == "QuickExact");

        CHECK_THAT(std::abs(critical_stats.energy_between_ground_state_and_first_erroneous),
                   Catch::Matchers::WithinAbs(305.95, 0.01));
        CHECK_THAT(std::abs(critical_stats.critical_temperature), Catch::Matchers::WithinAbs(0.00, 0.01));

#if (FICTION_ALGLIB_ENABLED)
        params.engine = sidb_simulation_engine::CLUSTERCOMPLETE;

        critical_temperature_gate_based(lyt, std::vector<tt>{create_id_tt()}, params, &critical_stats);

        CHECK(critical_stats.algorithm_name == "ClusterComplete");

        CHECK_THAT(std::abs(critical_stats.energy_between_ground_state_and_first_erroneous),
                   Catch::Matchers::WithinAbs(305.95, 0.01));
        CHECK_THAT(std::abs(critical_stats.critical_temperature), Catch::Matchers::WithinAbs(0.00, 0.01));
#endif  // FICTION_ALGLIB_ENABLED
    }

    SECTION("nine SiDBs, QuickSim, non-gate-based")
    {
        lyt.assign_cell_type({0, 0, 0}, sidb_technology::cell_type::NORMAL);
        lyt.assign_cell_type({3, 0, 0}, sidb_technology::cell_type::NORMAL);
        lyt.assign_cell_type({6, 0, 0}, sidb_technology::cell_type::NORMAL);
        lyt.assign_cell_type({9, 0, 0}, sidb_technology::cell_type::NORMAL);
        lyt.assign_cell_type({12, 0, 0}, sidb_technology::cell_type::NORMAL);

        lyt.assign_cell_type({3, 1, 1}, sidb_technology::cell_type::NORMAL);
        lyt.assign_cell_type({6, 1, 1}, sidb_technology::cell_type::NORMAL);
        lyt.assign_cell_type({9, 1, 1}, sidb_technology::cell_type::NORMAL);
        lyt.assign_cell_type({12, 1, 1}, sidb_technology::cell_type::NORMAL);

        params.simulation_parameters = sim_params;
        params.engine                = sidb_simulation_engine::QUICKSIM;
        params.confidence_level      = 0.99;
        params.max_temperature       = 750;
        params.iteration_steps       = 500;
        params.alpha                 = 0.6;

        critical_temperature_non_gate_based(lyt, params, &critical_stats);

        CHECK(critical_stats.algorithm_name == "QuickSim");

        CHECK_THAT(std::abs(critical_stats.critical_temperature), Catch::Matchers::WithinAbs(11.55, 0.01));
    }
}

TEMPLATE_TEST_CASE("Test critical_temperature function, using offset coordinates", "[critical-temperature]",
                   sidb_100_cell_clk_lyt, cds_sidb_100_cell_clk_lyt)
{
    TestType lyt{};

    critical_temperature_params params{};
    sidb_simulation_parameters  sim_params{2, -0.32, 5.6, 5.0};

    critical_temperature_stats critical_stats{};

    SECTION("No physically valid charge distribution could be found")
    {
        lyt.assign_cell_type({0, 0, 0}, sidb_technology::cell_type::INPUT);
        lyt.assign_cell_type({2, 2}, sidb_technology::cell_type::INPUT);
        lyt.assign_cell_type({6, 2}, sidb_technology::cell_type::OUTPUT);
        lyt.assign_cell_type({8, 2}, sidb_technology::cell_type::OUTPUT);

        params.simulation_parameters = sim_params;
        params.engine                = sidb_simulation_engine::QUICKSIM;
        params.confidence_level      = 0.99;
        params.max_temperature       = 350;
        params.iteration_steps       = 0;
        params.alpha                 = 0.0;

        critical_temperature_gate_based<TestType>(lyt, std::vector<tt>{create_id_tt()}, params, &critical_stats);

        CHECK(critical_stats.algorithm_name == "QuickSim");

        CHECK(critical_stats.num_valid_lyt == 0);
        CHECK(critical_stats.critical_temperature == 0.0);
    }

    SECTION("One SiDB")
    {
        params.simulation_parameters = sim_params;
        params.engine                = sidb_simulation_engine::QUICKEXACT;
        params.confidence_level      = 0.99;
        params.max_temperature       = 350;
        params.iteration_steps       = 80;
        params.alpha                 = 0.7;

        critical_temperature_gate_based<TestType>(lyt, std::vector<tt>{tt{}}, params, &critical_stats);

        CHECK(critical_stats.algorithm_name == "QuickExact");

        CHECK(critical_stats.num_valid_lyt == 0);
        CHECK(critical_stats.critical_temperature == 0.0);
    }

    SECTION("Not working diagonal Wire where positively charged SiDBs can occur")
    {
        lyt.assign_cell_type({0, 0, 0}, sidb_technology::cell_type::INPUT);
        lyt.assign_cell_type({2, 2, 0}, sidb_technology::cell_type::INPUT);

        lyt.assign_cell_type({6, 4, 0}, sidb_technology::cell_type::NORMAL);
        lyt.assign_cell_type({8, 6, 0}, sidb_technology::cell_type::NORMAL);
        lyt.assign_cell_type({12, 8, 0}, sidb_technology::cell_type::NORMAL);
        lyt.assign_cell_type({14, 10, 0}, sidb_technology::cell_type::NORMAL);

        // canvas SiDB
        lyt.assign_cell_type({14, 12, 0}, sidb_technology::cell_type::NORMAL);
        lyt.assign_cell_type({14, 13, 1}, sidb_technology::cell_type::NORMAL);
        lyt.assign_cell_type({15, 12, 0}, sidb_technology::cell_type::NORMAL);

        lyt.assign_cell_type({24, 30, 0}, sidb_technology::cell_type::NORMAL);
        lyt.assign_cell_type({26, 32, 0}, sidb_technology::cell_type::NORMAL);

        lyt.assign_cell_type({30, 34, 0}, sidb_technology::cell_type::OUTPUT);
        lyt.assign_cell_type({32, 36, 0}, sidb_technology::cell_type::OUTPUT);

        lyt.assign_cell_type({36, 38, 0}, sidb_technology::cell_type::NORMAL);

        params.simulation_parameters = sim_params;
        params.engine                = sidb_simulation_engine::QUICKEXACT;
        params.confidence_level      = 0.99;
        params.max_temperature       = 350;
        params.iteration_steps       = 80;
        params.alpha                 = 0.7;

        critical_temperature_gate_based(lyt, std::vector<tt>{create_id_tt()}, params, &critical_stats);
        CHECK(critical_stats.critical_temperature == 0.0);
    }

    SECTION("four SiDBs with two valid charge distributions, QuickExact")
    {
        lyt.assign_cell_type({0, 2}, TestType::cell_type::NORMAL);
        lyt.assign_cell_type({2, 2}, TestType::cell_type::NORMAL);
        lyt.assign_cell_type({4, 2}, TestType::cell_type::NORMAL);
        lyt.assign_cell_type({2, 0}, TestType::cell_type::NORMAL);
        lyt.assign_cell_type({2, 4}, TestType::cell_type::NORMAL);

        params.simulation_parameters = sim_params;
        params.engine                = sidb_simulation_engine::QUICKEXACT;
        params.confidence_level      = 0.99;
        params.max_temperature       = 350;
        params.iteration_steps       = 80;
        params.alpha                 = 0.7;

        critical_temperature_non_gate_based(lyt, params, &critical_stats);

        CHECK(critical_stats.algorithm_name == "QuickExact");

        CHECK(critical_stats.num_valid_lyt == 2);
        CHECK_THAT(std::abs(critical_stats.energy_between_ground_state_and_first_erroneous),
                   Catch::Matchers::WithinAbs(std::numeric_limits<double>::infinity(), 0.01));
        CHECK(critical_stats.critical_temperature == 350);
    }

    SECTION("Y-shape SiDB AND gate")
    {
        lyt.assign_cell_type({0, 1}, sidb_technology::cell_type::INPUT);
        lyt.assign_cell_type({2, 3}, sidb_technology::cell_type::INPUT);

        lyt.assign_cell_type({20, 1}, sidb_technology::cell_type::INPUT);
        lyt.assign_cell_type({18, 3}, sidb_technology::cell_type::INPUT);

        lyt.assign_cell_type({4, 5}, sidb_technology::cell_type::NORMAL);
        lyt.assign_cell_type({6, 7}, sidb_technology::cell_type::NORMAL);

        lyt.assign_cell_type({14, 7}, sidb_technology::cell_type::NORMAL);
        lyt.assign_cell_type({16, 5}, sidb_technology::cell_type::NORMAL);

        lyt.assign_cell_type({10, 12}, sidb_technology::cell_type::OUTPUT);
        lyt.assign_cell_type({10, 14}, sidb_technology::cell_type::OUTPUT);

        lyt.assign_cell_type({10, 19}, sidb_technology::cell_type::NORMAL);

        sim_params.mu_minus          = -0.28;
        params.simulation_parameters = sim_params;
        params.engine                = sidb_simulation_engine::QUICKEXACT;
        params.confidence_level      = 0.99;
        params.max_temperature       = 350;
        params.iteration_steps       = 80;
        params.alpha                 = 0.7;

        critical_temperature_gate_based(lyt, std::vector<tt>{create_and_tt()}, params, &critical_stats);

        CHECK(critical_stats.algorithm_name == "QuickExact");

        CHECK_THAT(std::abs(critical_stats.energy_between_ground_state_and_first_erroneous),
                   Catch::Matchers::WithinAbs(std::numeric_limits<double>::infinity(), 0.01));
        CHECK(critical_stats.critical_temperature == 350);
    }
}

TEMPLATE_TEST_CASE("Critical temperature of Bestagon CX, QuickSim", "[critical-temperature], [quality]",
                   sidb_100_cell_clk_lyt_siqad, cds_sidb_100_cell_clk_lyt_siqad)
{
    TestType lyt{};

    lyt.assign_cell_type({36, 1, 0}, sidb_technology::cell_type::INPUT);
    lyt.assign_cell_type({2, 1, 0}, sidb_technology::cell_type::INPUT);

    lyt.assign_cell_type({0, 0, 0}, sidb_technology::cell_type::INPUT);
    lyt.assign_cell_type({38, 0, 0}, sidb_technology::cell_type::INPUT);

    lyt.assign_cell_type({6, 2, 0}, sidb_technology::cell_type::NORMAL);
    lyt.assign_cell_type({20, 12, 0}, sidb_technology::cell_type::NORMAL);
    lyt.assign_cell_type({8, 3, 0}, sidb_technology::cell_type::NORMAL);
    lyt.assign_cell_type({14, 5, 0}, sidb_technology::cell_type::NORMAL);
    lyt.assign_cell_type({14, 11, 1}, sidb_technology::cell_type::NORMAL);

    lyt.assign_cell_type({12, 4, 0}, sidb_technology::cell_type::NORMAL);
    lyt.assign_cell_type({14, 15, 0}, sidb_technology::cell_type::NORMAL);
    lyt.assign_cell_type({26, 4, 0}, sidb_technology::cell_type::NORMAL);

    lyt.assign_cell_type({14, 9, 0}, sidb_technology::cell_type::NORMAL);
    lyt.assign_cell_type({24, 15, 0}, sidb_technology::cell_type::NORMAL);
    lyt.assign_cell_type({12, 16, 0}, sidb_technology::cell_type::NORMAL);

    lyt.assign_cell_type({18, 9, 0}, sidb_technology::cell_type::NORMAL);
    lyt.assign_cell_type({26, 16, 0}, sidb_technology::cell_type::NORMAL);
    lyt.assign_cell_type({24, 13, 1}, sidb_technology::cell_type::NORMAL);

    lyt.assign_cell_type({24, 5, 0}, sidb_technology::cell_type::NORMAL);
    lyt.assign_cell_type({30, 3, 0}, sidb_technology::cell_type::NORMAL);
    lyt.assign_cell_type({16, 13, 1}, sidb_technology::cell_type::NORMAL);

    lyt.assign_cell_type({32, 2, 0}, sidb_technology::cell_type::NORMAL);
    lyt.assign_cell_type({20, 8, 0}, sidb_technology::cell_type::NORMAL);

    lyt.assign_cell_type({30, 17, 0}, sidb_technology::cell_type::OUTPUT);
    lyt.assign_cell_type({6, 18, 0}, sidb_technology::cell_type::OUTPUT);

    lyt.assign_cell_type({32, 18, 0}, sidb_technology::cell_type::OUTPUT);
    lyt.assign_cell_type({8, 17, 0}, sidb_technology::cell_type::OUTPUT);

    lyt.assign_cell_type({2, 19, 0}, sidb_technology::cell_type::NORMAL);
    lyt.assign_cell_type({36, 19, 0}, sidb_technology::cell_type::NORMAL);

    critical_temperature_params params{};
    sidb_simulation_parameters  sim_params{2, -0.32, 5.6, 5.0};

    critical_temperature_stats critical_stats{};

    params.simulation_parameters = sim_params;
    params.engine                = critical_temperature_params::simulation_engine::EXACT;
    params.confidence_level      = 0.99;
    params.max_temperature       = 350;
    params.iteration_steps       = 80;
    params.alpha                 = 0.7;

    critical_temperature_gate_based(lyt, std::vector<tt>{create_crossing_wire_tt()}, params, &critical_stats);

    CHECK_THAT(std::fabs(critical_stats.energy_between_ground_state_and_first_erroneous - 0.32),
               Catch::Matchers::WithinAbs(0.00, 0.01));
    CHECK_THAT(std::abs(critical_stats.critical_temperature - 0.85), Catch::Matchers::WithinAbs(0.00, 0.01));
}<|MERGE_RESOLUTION|>--- conflicted
+++ resolved
@@ -357,7 +357,6 @@
 #endif  // FICTION_ALGLIB_ENABLED
     }
 
-<<<<<<< HEAD
     SECTION("Bestagon CX gate")
     {
         lyt.assign_cell_type({36, 1, 0}, sidb_technology::cell_type::INPUT);
@@ -424,8 +423,6 @@
 #endif  // FICTION_ALGLIB_ENABLED
     }
 
-=======
->>>>>>> 1b4c95d9
     SECTION("OR gate")
     {
         lyt.assign_cell_type({0, 0, 0}, sidb_technology::cell_type::INPUT);
