//
// Created by Jan Drewniok on 07.02.23.
//

#include <catch2/catch_template_test_macros.hpp>

#include <fiction/algorithms/simulation/sidb/critical_temperature.hpp>
#include <fiction/algorithms/simulation/sidb/energy_distribution.hpp>
#include <fiction/algorithms/simulation/sidb/QuickSim.hpp>
#include <fiction/layouts/cartesian_layout.hpp>
#include <fiction/layouts/cell_level_layout.hpp>
#include <fiction/layouts/clocked_layout.hpp>
#include <fiction/layouts/hexagonal_layout.hpp>
#include <fiction/technology/cell_technologies.hpp>

using namespace fiction;

TEMPLATE_TEST_CASE(
    "Test critical_temperature function", "[critical_temperature]",
    (cell_level_layout<sidb_technology, clocked_layout<cartesian_layout<siqad::coord_t>>>),
    (cell_level_layout<sidb_technology, clocked_layout<hexagonal_layout<siqad::coord_t, odd_row_hex>>>),
    (cell_level_layout<sidb_technology, clocked_layout<hexagonal_layout<siqad::coord_t, even_row_hex>>>),
    (cell_level_layout<sidb_technology, clocked_layout<hexagonal_layout<siqad::coord_t, odd_column_hex>>>),
    (cell_level_layout<sidb_technology, clocked_layout<hexagonal_layout<siqad::coord_t, even_column_hex>>>))
{

    SECTION("empty layout")
    {
        TestType lyt{{10, 10}};

        critical_temperature_stats<TestType> criticalstats{};
        const critical_temperature_params    params{
            critical_temperature_params::simulation_engine::EXACT,
            critical_temperature_params::critical_temperature_mode::GATE_BASED_SIMULATION,
            quicksim_params{sidb_simulation_parameters{2, -0.32}}, 0.99, 350};
        critical_temperature<TestType>(lyt, params, &criticalstats);
        CHECK(criticalstats.num_valid_lyt == 0);
        CHECK(criticalstats.critical_temperature == 0);
    }

    SECTION("one SiDB placed")
    {
        TestType lyt{{10, 10}};
        lyt.assign_cell_type({0, 0}, TestType::cell_type::NORMAL);

        // gate-based simulation
        critical_temperature_stats<TestType> criticalstats{};
        const critical_temperature_params    params{
            critical_temperature_params::simulation_engine::EXACT,
            critical_temperature_params::critical_temperature_mode::GATE_BASED_SIMULATION,
            quicksim_params{sidb_simulation_parameters{2, -0.32}},
            0.99,
            350,
            create_or_tt(),
            2};
        critical_temperature(lyt, params, &criticalstats);
        CHECK(criticalstats.num_valid_lyt == 1);
        CHECK(criticalstats.critical_temperature == 350);

        // non-gate-based simulation
        critical_temperature_stats<TestType> criticalstats_non_gate_based{};
        const critical_temperature_params    params_non_gate_based{
            critical_temperature_params::simulation_engine::EXACT,
            critical_temperature_params::critical_temperature_mode::NON_GATE_BASED_SIMULATION,
            quicksim_params{sidb_simulation_parameters{2, -0.32}},
            0.99,
            350,
            create_or_tt(),
            2};
        critical_temperature(lyt, params, &criticalstats_non_gate_based);
        CHECK(criticalstats_non_gate_based.num_valid_lyt == 1);
        CHECK(criticalstats_non_gate_based.critical_temperature == 350);
    }

    SECTION("several SiDBs placed")
    {
        TestType lyt{{10, 10}};
        lyt.assign_cell_type({1, 0, 1}, TestType::cell_type::NORMAL);
        lyt.assign_cell_type({6, 0, 1}, TestType::cell_type::NORMAL);
        lyt.assign_cell_type({0, 1, 1}, TestType::cell_type::NORMAL);
        lyt.assign_cell_type({5, 1, 1}, TestType::cell_type::NORMAL);
        lyt.assign_cell_type({3, 3, 0}, TestType::cell_type::NORMAL);
        lyt.assign_cell_type({8, 3, 0}, TestType::cell_type::NORMAL);
        lyt.assign_cell_type({20, 3, 0}, TestType::cell_type::NORMAL);

        critical_temperature_stats<TestType> criticalstats{};
        const critical_temperature_params    params{
            critical_temperature_params::simulation_engine::EXACT,
            critical_temperature_params::critical_temperature_mode::GATE_BASED_SIMULATION,
            quicksim_params{sidb_simulation_parameters{2, -0.23}},
            0.99,
            350,
            create_or_tt(),
            2};
        critical_temperature(lyt, params, &criticalstats);
        CHECK(criticalstats.critical_temperature == 350);

        critical_temperature_stats<TestType> criticalstats_one{};
        const critical_temperature_params    params_one{
            critical_temperature_params::simulation_engine::EXACT,
            critical_temperature_params::critical_temperature_mode::GATE_BASED_SIMULATION,
            quicksim_params{sidb_simulation_parameters{2, -0.23}},
            0.99,
            350,
            create_and_tt(),
            3};

        critical_temperature(lyt, params_one, &criticalstats_one);
        CHECK(criticalstats_one.critical_temperature == 350);

        critical_temperature_stats<TestType> criticalstats_second{};
        critical_temperature(lyt, params_one, &criticalstats_second);
        CHECK(criticalstats_second.critical_temperature == 350);

        const critical_temperature_params params_two{
            critical_temperature_params::simulation_engine::EXACT,
            critical_temperature_params::critical_temperature_mode::NON_GATE_BASED_SIMULATION,
            quicksim_params{sidb_simulation_parameters{2, -0.23}},
            0.999,
            450,
            create_and_tt(),
            3};
        critical_temperature_stats<TestType> criticalstats_no_logic{};
        critical_temperature(lyt, params_two, &criticalstats_no_logic);
        CHECK(criticalstats_no_logic.critical_temperature < 40);
    }

    SECTION("Y-shape SiDB XNOR gate with input 11")
    {
        TestType lyt{{20, 10}};

        lyt.assign_cell_type({39, 2, 0}, TestType::cell_type::NORMAL);
        lyt.assign_cell_type({35, 4, 0}, TestType::cell_type::NORMAL);
        lyt.assign_cell_type({31, 7, 0}, TestType::cell_type::NORMAL);
        lyt.assign_cell_type({31, 10, 0}, TestType::cell_type::NORMAL);

        lyt.assign_cell_type({31, 13, 1}, TestType::cell_type::NORMAL);
        lyt.assign_cell_type({31, 8, 0}, TestType::cell_type::NORMAL);

        lyt.assign_cell_type({25, 3, 0}, TestType::cell_type::NORMAL);
        lyt.assign_cell_type({31, 11, 0}, TestType::cell_type::NORMAL);
        lyt.assign_cell_type({31, 5, 0}, TestType::cell_type::NORMAL);
        lyt.assign_cell_type({23, 2, 0}, TestType::cell_type::NORMAL);

        lyt.assign_cell_type({27, 4, 0}, TestType::cell_type::NORMAL);
        lyt.assign_cell_type({37, 3, 0}, TestType::cell_type::NORMAL);

        critical_temperature_stats<TestType> criticalstats{};
        const critical_temperature_params    params{
            critical_temperature_params::simulation_engine::EXACT,
            critical_temperature_params::critical_temperature_mode::GATE_BASED_SIMULATION,
            quicksim_params{sidb_simulation_parameters{2, -0.28}},
            0.99,
            350,
            create_xnor_tt(),
            3};
        critical_temperature(lyt, params, &criticalstats);
        CHECK(criticalstats.critical_temperature < 13);
    }

    SECTION("Y-shape SiDB XNOR gate with input 11, small µ, gate-based")
    {
        TestType lyt{{20, 10}};

        lyt.assign_cell_type({39, 2, 0}, TestType::cell_type::NORMAL);
        lyt.assign_cell_type({35, 4, 0}, TestType::cell_type::NORMAL);
        lyt.assign_cell_type({31, 7, 0}, TestType::cell_type::NORMAL);
        lyt.assign_cell_type({31, 10, 0}, TestType::cell_type::NORMAL);

        lyt.assign_cell_type({31, 13, 1}, TestType::cell_type::NORMAL);
        lyt.assign_cell_type({31, 8, 0}, TestType::cell_type::NORMAL);

        lyt.assign_cell_type({25, 3, 0}, TestType::cell_type::NORMAL);
        lyt.assign_cell_type({31, 11, 0}, TestType::cell_type::NORMAL);
        lyt.assign_cell_type({31, 5, 0}, TestType::cell_type::NORMAL);
        lyt.assign_cell_type({23, 2, 0}, TestType::cell_type::NORMAL);

        lyt.assign_cell_type({27, 4, 0}, TestType::cell_type::NORMAL);
        lyt.assign_cell_type({37, 3, 0}, TestType::cell_type::NORMAL);

        critical_temperature_stats<TestType> criticalstats{};
        const critical_temperature_params    params{
            critical_temperature_params::simulation_engine::EXACT,
            critical_temperature_params::critical_temperature_mode::GATE_BASED_SIMULATION,
            quicksim_params{sidb_simulation_parameters{2, -0.15}},
            0.99,
            350,
            create_xnor_tt(),
            3};
        critical_temperature(lyt, params, &criticalstats);
        CHECK(criticalstats.critical_temperature == 0);
    }

    SECTION("Y-shape SiDB XNOR gate with input 11, small µ, non-gate-based")
    {
        TestType lyt{{20, 10}};

        lyt.assign_cell_type({39, 2, 0}, TestType::cell_type::NORMAL);
        lyt.assign_cell_type({35, 4, 0}, TestType::cell_type::NORMAL);
        lyt.assign_cell_type({31, 7, 0}, TestType::cell_type::NORMAL);
        lyt.assign_cell_type({31, 10, 0}, TestType::cell_type::NORMAL);

        lyt.assign_cell_type({31, 13, 1}, TestType::cell_type::NORMAL);
        lyt.assign_cell_type({31, 8, 0}, TestType::cell_type::NORMAL);

        lyt.assign_cell_type({25, 3, 0}, TestType::cell_type::NORMAL);
        lyt.assign_cell_type({31, 11, 0}, TestType::cell_type::NORMAL);
        lyt.assign_cell_type({31, 5, 0}, TestType::cell_type::NORMAL);
        lyt.assign_cell_type({23, 2, 0}, TestType::cell_type::NORMAL);

        lyt.assign_cell_type({27, 4, 0}, TestType::cell_type::NORMAL);
        lyt.assign_cell_type({37, 3, 0}, TestType::cell_type::NORMAL);

        critical_temperature_stats<TestType> criticalstats{};
        const critical_temperature_params    params{
            critical_temperature_params::simulation_engine::EXACT,
            critical_temperature_params::critical_temperature_mode::NON_GATE_BASED_SIMULATION,
            quicksim_params{sidb_simulation_parameters{2, -0.15}}, 0.99, 350};
        critical_temperature(lyt, params, &criticalstats);
<<<<<<< HEAD
        CHECK(criticalstats.algorithm_name == "ExGS");
=======
        CHECK(criticalstats.algorithm_name == "QuickExact");
>>>>>>> 5bc7ede6
        CHECK(criticalstats.critical_temperature < 200);
        CHECK(criticalstats.critical_temperature > 0);
    }

    SECTION("Y-shape SiDB XNOR gate with input 11, small µ, non-gate-based, approximate")
    {
        TestType lyt{{20, 10}};

        lyt.assign_cell_type({39, 2, 0}, TestType::cell_type::NORMAL);
        lyt.assign_cell_type({35, 4, 0}, TestType::cell_type::NORMAL);
        lyt.assign_cell_type({31, 7, 0}, TestType::cell_type::NORMAL);
        lyt.assign_cell_type({31, 10, 0}, TestType::cell_type::NORMAL);

        lyt.assign_cell_type({31, 13, 1}, TestType::cell_type::NORMAL);
        lyt.assign_cell_type({31, 8, 0}, TestType::cell_type::NORMAL);

        lyt.assign_cell_type({25, 3, 0}, TestType::cell_type::NORMAL);
        lyt.assign_cell_type({31, 11, 0}, TestType::cell_type::NORMAL);
        lyt.assign_cell_type({31, 5, 0}, TestType::cell_type::NORMAL);
        lyt.assign_cell_type({23, 2, 0}, TestType::cell_type::NORMAL);

        lyt.assign_cell_type({27, 4, 0}, TestType::cell_type::NORMAL);
        lyt.assign_cell_type({37, 3, 0}, TestType::cell_type::NORMAL);

        critical_temperature_stats<TestType> criticalstats{};
        const critical_temperature_params    params{
            critical_temperature_params::simulation_engine::APPROXIMATE,
            critical_temperature_params::critical_temperature_mode::NON_GATE_BASED_SIMULATION,
            quicksim_params{sidb_simulation_parameters{2, -0.15}}, 0.99, 350};
        critical_temperature(lyt, params, &criticalstats);
        CHECK(criticalstats.algorithm_name == "QuickSim");
<<<<<<< HEAD
=======
        CHECK(criticalstats.critical_temperature < 200);
        CHECK(criticalstats.critical_temperature > 0);
    }

    SECTION("small fo2 for testing")
    {
        TestType lyt{{20, 10}};

        lyt.assign_cell_type({0, 0, 1}, TestType::cell_type::NORMAL);
        lyt.assign_cell_type({0, 2, 0}, TestType::cell_type::NORMAL);
        lyt.assign_cell_type({0, 3, 0}, TestType::cell_type::NORMAL);

        lyt.assign_cell_type({-2, 5, 0}, TestType::cell_type::NORMAL);
        lyt.assign_cell_type({-3, 6, 0}, TestType::cell_type::NORMAL);
        lyt.assign_cell_type({-3, 8, 0}, TestType::cell_type::NORMAL);

        lyt.assign_cell_type({2, 5, 0}, TestType::cell_type::NORMAL);
        lyt.assign_cell_type({3, 6, 0}, TestType::cell_type::NORMAL);
        lyt.assign_cell_type({3, 8, 0}, TestType::cell_type::NORMAL);

        critical_temperature_stats<TestType> criticalstats{};
        const critical_temperature_params    params{
            critical_temperature_params::simulation_engine::APPROXIMATE,
            critical_temperature_params::critical_temperature_mode::GATE_BASED_SIMULATION,
            quicksim_params{sidb_simulation_parameters{2, -0.35}},
            0.99,
            350,
            create_fan_out_tt(),
            1};
        critical_temperature(lyt, params, &criticalstats);
        CHECK(criticalstats.algorithm_name == "QuickSim");
>>>>>>> 5bc7ede6
        CHECK(criticalstats.critical_temperature < 200);
        CHECK(criticalstats.critical_temperature > 0);
    }
}<|MERGE_RESOLUTION|>--- conflicted
+++ resolved
@@ -4,9 +4,9 @@
 
 #include <catch2/catch_template_test_macros.hpp>
 
+#include <fiction/algorithms/simulation/sidb/QuickSim.hpp>
 #include <fiction/algorithms/simulation/sidb/critical_temperature.hpp>
 #include <fiction/algorithms/simulation/sidb/energy_distribution.hpp>
-#include <fiction/algorithms/simulation/sidb/QuickSim.hpp>
 #include <fiction/layouts/cartesian_layout.hpp>
 #include <fiction/layouts/cell_level_layout.hpp>
 #include <fiction/layouts/clocked_layout.hpp>
@@ -217,11 +217,7 @@
             critical_temperature_params::critical_temperature_mode::NON_GATE_BASED_SIMULATION,
             quicksim_params{sidb_simulation_parameters{2, -0.15}}, 0.99, 350};
         critical_temperature(lyt, params, &criticalstats);
-<<<<<<< HEAD
-        CHECK(criticalstats.algorithm_name == "ExGS");
-=======
         CHECK(criticalstats.algorithm_name == "QuickExact");
->>>>>>> 5bc7ede6
         CHECK(criticalstats.critical_temperature < 200);
         CHECK(criticalstats.critical_temperature > 0);
     }
@@ -253,8 +249,6 @@
             quicksim_params{sidb_simulation_parameters{2, -0.15}}, 0.99, 350};
         critical_temperature(lyt, params, &criticalstats);
         CHECK(criticalstats.algorithm_name == "QuickSim");
-<<<<<<< HEAD
-=======
         CHECK(criticalstats.critical_temperature < 200);
         CHECK(criticalstats.critical_temperature > 0);
     }
@@ -286,7 +280,6 @@
             1};
         critical_temperature(lyt, params, &criticalstats);
         CHECK(criticalstats.algorithm_name == "QuickSim");
->>>>>>> 5bc7ede6
         CHECK(criticalstats.critical_temperature < 200);
         CHECK(criticalstats.critical_temperature > 0);
     }
