--- conflicted
+++ resolved
@@ -306,15 +306,9 @@
         }
         SECTION("Kinks are not allowed")
         {
-<<<<<<< HEAD
-            params.operational_params.op_condition = operational_condition::REJECT_KINKS;
-            const auto ct_qe =
-=======
             params.operational_params.op_condition = is_operational_params::operational_condition::REJECT_KINKS;
             params.operational_params.input_bdl_iterator_params.bdl_wire_params.threshold_bdl_interdistance = 2.5;
-
-            const auto ct =
->>>>>>> 7ba71fbc
+            const auto ct_qe =
                 critical_temperature_gate_based(lyt, std::vector<tt>{create_and_tt()}, params, &critical_stats);
 
             CHECK_THAT(std::abs(critical_stats.energy_between_ground_state_and_first_erroneous),
@@ -452,13 +446,8 @@
         }
         SECTION("Kinks are not allowed")
         {
-<<<<<<< HEAD
-            params.operational_params.op_condition = operational_condition::REJECT_KINKS;
+            params.operational_params.op_condition = is_operational_params::operational_condition::REJECT_KINKS;
             const auto ct_qe =
-=======
-            params.operational_params.op_condition = is_operational_params::operational_condition::REJECT_KINKS;
-            const auto ct =
->>>>>>> 7ba71fbc
                 critical_temperature_gate_based(lyt, std::vector<tt>{create_fan_out_tt()}, params, &critical_stats);
 
             CHECK_THAT(std::abs(critical_stats.energy_between_ground_state_and_first_erroneous - 0.56),
@@ -490,12 +479,25 @@
         params.iteration_steps                          = 80;
         params.alpha                                    = 0.7;
 
-        const auto ct = critical_temperature_gate_based(crossing_lyt, std::vector<tt>{create_crossing_wire_tt()},
+        const auto ct_qe = critical_temperature_gate_based(crossing_lyt, std::vector<tt>{create_crossing_wire_tt()},
                                                         params, &critical_stats);
 
         CHECK_THAT(std::fabs(critical_stats.energy_between_ground_state_and_first_erroneous - 0.32),
                    Catch::Matchers::WithinAbs(0.00, 0.01));
-        CHECK_THAT(std::abs(ct - 0.84999999999999998), Catch::Matchers::WithinAbs(0.000000, 0.000001));
+        CHECK_THAT(std::abs(ct_qe - 0.84999999999999998), Catch::Matchers::WithinAbs(0.000000, 0.000001));
+
+#if (FICTION_ALGLIB_ENABLED)
+
+        params.operational_params.sim_engine = sidb_simulation_engine::CLUSTERCOMPLETE;
+
+        const auto ct_cc = critical_temperature_gate_based(crossing_lyt, std::vector<tt>{create_crossing_wire_tt()},
+                                                        params, &critical_stats);
+
+        CHECK_THAT(std::fabs(critical_stats.energy_between_ground_state_and_first_erroneous - 0.32),
+                   Catch::Matchers::WithinAbs(0.00, 0.01));
+        CHECK_THAT(std::abs(ct_cc - 0.84999999999999998), Catch::Matchers::WithinAbs(0.000000, 0.000001));
+
+#endif  // FICTION_ALGLIB_ENABLED
     }
 
     SECTION("SiQAD OR gate")
@@ -551,13 +553,8 @@
         }
         SECTION("Kinks are not allowed")
         {
-<<<<<<< HEAD
-            params.operational_params.op_condition = operational_condition::REJECT_KINKS;
+            params.operational_params.op_condition = is_operational_params::operational_condition::REJECT_KINKS;
             const auto ct_qe =
-=======
-            params.operational_params.op_condition = is_operational_params::operational_condition::REJECT_KINKS;
-            const auto ct =
->>>>>>> 7ba71fbc
                 critical_temperature_gate_based(lyt, std::vector<tt>{create_or_tt()}, params, &critical_stats);
 
             CHECK(ct_qe < 350);
@@ -988,8 +985,7 @@
     }
     SECTION("Kinks are not allowed")
     {
-<<<<<<< HEAD
-        params.operational_params.op_condition = operational_condition::REJECT_KINKS;
+        params.operational_params.op_condition = is_operational_params::operational_condition::REJECT_KINKS;
         const auto ct_qe =
             critical_temperature_gate_based(lyt_double_wire_gate, create_double_wire_tt(), params, &critical_stats);
 
@@ -1002,10 +998,6 @@
         params.operational_params.sim_engine = sidb_simulation_engine::CLUSTERCOMPLETE;
 
         const auto ct_cc =
-=======
-        params.operational_params.op_condition = is_operational_params::operational_condition::REJECT_KINKS;
-        const auto ct =
->>>>>>> 7ba71fbc
             critical_temperature_gate_based(lyt_double_wire_gate, create_double_wire_tt(), params, &critical_stats);
 
         CHECK_THAT(std::fabs(critical_stats.energy_between_ground_state_and_first_erroneous - 10.717),
@@ -1055,13 +1047,9 @@
     }
     SECTION("Kinks are not allowed")
     {
-<<<<<<< HEAD
-        params.operational_params.op_condition = operational_condition::REJECT_KINKS;
+        params.operational_params.op_condition = is_operational_params::operational_condition::REJECT_KINKS;
         const auto ct_qe =
             critical_temperature_gate_based(lyt_half_adder_gate, create_half_adder_tt(), params, &critical_stats);
-=======
-        params.operational_params.op_condition = is_operational_params::operational_condition::REJECT_KINKS;
->>>>>>> 7ba71fbc
 
         CHECK_THAT(std::fabs(critical_stats.energy_between_ground_state_and_first_erroneous - 0.15),
                    Catch::Matchers::WithinAbs(0.00, 0.01));
