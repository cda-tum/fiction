//
// Created by Jan Drewniok on 07.02.23.
//

#include <catch2/catch_template_test_macros.hpp>
#include <catch2/matchers/catch_matchers_floating_point.hpp>

#include "utils/blueprints/layout_blueprints.hpp"

#include <fiction/algorithms/simulation/sidb/critical_temperature.hpp>
<<<<<<< HEAD
=======
#include <fiction/algorithms/simulation/sidb/is_operational.hpp>
>>>>>>> f2264fdc
#include <fiction/algorithms/simulation/sidb/sidb_simulation_engine.hpp>
#include <fiction/algorithms/simulation/sidb/sidb_simulation_parameters.hpp>
#include <fiction/technology/cell_technologies.hpp>
#include <fiction/types.hpp>
#include <fiction/utils/truth_table_utils.hpp>

#include <cmath>
#include <limits>
#include <vector>

using namespace fiction;

TEMPLATE_TEST_CASE("Test critical_temperature function", "[critical-temperature]", sidb_100_cell_clk_lyt_siqad,
                   cds_sidb_100_cell_clk_lyt_siqad)
{
    TestType lyt{};

    critical_temperature_params params{};
    sidb_simulation_parameters  sim_params{2, -0.32, 5.6, 5.0};

    critical_temperature_stats critical_stats{};

    SECTION("No physically valid charge distribution could be found")
    {
        lyt.assign_cell_type({0, 0, 0}, sidb_technology::cell_type::INPUT);
        lyt.assign_cell_type({2, 1, 0}, sidb_technology::cell_type::INPUT);
        lyt.assign_cell_type({6, 1, 0}, sidb_technology::cell_type::OUTPUT);
        lyt.assign_cell_type({8, 1, 0}, sidb_technology::cell_type::OUTPUT);

<<<<<<< HEAD
        params.simulation_parameters = sim_params;
        params.engine                = sidb_simulation_engine::QUICKSIM;
        params.confidence_level      = 0.99;
        params.max_temperature       = 350;
        params.iteration_steps       = 0;
        params.alpha                 = 0.0;
=======
        params.operational_params.simulation_parameters = sim_params;
        params.operational_params.sim_engine            = sidb_simulation_engine::QUICKSIM;
        params.confidence_level                         = 0.99;
        params.max_temperature                          = 350;
        params.iteration_steps                          = 0;
        params.alpha                                    = 0.0;
>>>>>>> f2264fdc

        const auto ct =
            critical_temperature_gate_based<TestType>(lyt, std::vector<tt>{create_id_tt()}, params, &critical_stats);

        CHECK(critical_stats.num_valid_lyt == 0);
        CHECK(ct == 0.0);
    }

    SECTION("No SiDB")
    {
<<<<<<< HEAD
        params.simulation_parameters = sim_params;
        params.engine                = sidb_simulation_engine::QUICKEXACT;
        params.confidence_level      = 0.99;
        params.max_temperature       = 350;
        params.iteration_steps       = 80;
        params.alpha                 = 0.7;
=======
        params.operational_params.simulation_parameters = sim_params;
        params.operational_params.sim_engine            = sidb_simulation_engine::QUICKEXACT;
        params.confidence_level                         = 0.99;
        params.max_temperature                          = 350;
        params.iteration_steps                          = 80;
        params.alpha                                    = 0.7;
>>>>>>> f2264fdc

        const auto ct_qe =
            critical_temperature_gate_based<TestType>(lyt, std::vector<tt>{tt{}}, params, &critical_stats);

        CHECK(critical_stats.num_valid_lyt == 0);
        CHECK(ct_qe == 0.0);

#if (FICTION_ALGLIB_ENABLED)

        params.engine = sidb_simulation_engine::CLUSTERCOMPLETE;

        const auto ct_cc =
            critical_temperature_gate_based<TestType>(lyt, std::vector<tt>{tt{}}, params, &critical_stats);

        CHECK(critical_stats.num_valid_lyt == 0);
        CHECK(ct_cc == 0.0);

#endif  // FICTION_ALGLIB_ENABLED
    }

    SECTION("Not working diagonal wire where positively charged SiDBs can occur")
    {
        lyt.assign_cell_type({0, 0, 0}, sidb_technology::cell_type::INPUT);
        lyt.assign_cell_type({2, 1, 0}, sidb_technology::cell_type::INPUT);

        lyt.assign_cell_type({6, 2, 0}, sidb_technology::cell_type::NORMAL);
        lyt.assign_cell_type({8, 3, 0}, sidb_technology::cell_type::NORMAL);
        lyt.assign_cell_type({12, 4, 0}, sidb_technology::cell_type::NORMAL);
        lyt.assign_cell_type({14, 5, 0}, sidb_technology::cell_type::NORMAL);

        // canvas SiDB
        lyt.assign_cell_type({14, 6, 0}, sidb_technology::cell_type::NORMAL);
        lyt.assign_cell_type({14, 6, 1}, sidb_technology::cell_type::NORMAL);
        lyt.assign_cell_type({15, 6, 0}, sidb_technology::cell_type::NORMAL);

        lyt.assign_cell_type({24, 15, 0}, sidb_technology::cell_type::NORMAL);
        lyt.assign_cell_type({26, 16, 0}, sidb_technology::cell_type::NORMAL);

        lyt.assign_cell_type({30, 17, 0}, sidb_technology::cell_type::OUTPUT);
        lyt.assign_cell_type({32, 18, 0}, sidb_technology::cell_type::OUTPUT);

        lyt.assign_cell_type({36, 19, 0}, sidb_technology::cell_type::NORMAL);

<<<<<<< HEAD
        params.simulation_parameters = sim_params;
        params.engine                = sidb_simulation_engine::QUICKEXACT;
        params.confidence_level      = 0.99;
        params.max_temperature       = 350;
        params.iteration_steps       = 80;
        params.alpha                 = 0.7;
=======
        params.operational_params.simulation_parameters = sim_params;
        params.operational_params.sim_engine            = sidb_simulation_engine::QUICKEXACT;
        params.confidence_level                         = 0.99;
        params.max_temperature                          = 350;
        params.iteration_steps                          = 80;
        params.alpha                                    = 0.7;
>>>>>>> f2264fdc

        const auto ct = critical_temperature_gate_based(lyt, std::vector<tt>{create_id_tt()}, params, &critical_stats);

        CHECK(ct == 0.0);

#if (FICTION_ALGLIB_ENABLED)

        params.engine = sidb_simulation_engine::CLUSTERCOMPLETE;

        const auto ct_cc =
            critical_temperature_gate_based(lyt, std::vector<tt>{create_id_tt()}, params, &critical_stats);

        CHECK(ct_cc == 0.0);

#endif  // FICTION_ALGLIB_ENABLED
    }

    SECTION("four SiDBs with two valid charge distributions, QuickExact")
    {
        lyt.assign_cell_type({0, 1}, TestType::cell_type::NORMAL);
        lyt.assign_cell_type({2, 1}, TestType::cell_type::NORMAL);
        lyt.assign_cell_type({4, 1}, TestType::cell_type::NORMAL);
        lyt.assign_cell_type({2, 0}, TestType::cell_type::NORMAL);
        lyt.assign_cell_type({2, 2}, TestType::cell_type::NORMAL);

<<<<<<< HEAD
        params.simulation_parameters = sim_params;
        params.engine                = sidb_simulation_engine::QUICKEXACT;
        params.confidence_level      = 0.99;
        params.max_temperature       = 350;
        params.iteration_steps       = 80;
        params.alpha                 = 0.7;
=======
        params.operational_params.simulation_parameters = sim_params;
        params.operational_params.sim_engine            = sidb_simulation_engine::QUICKEXACT;
        params.confidence_level                         = 0.99;
        params.max_temperature                          = 350;
        params.iteration_steps                          = 80;
        params.alpha                                    = 0.7;
>>>>>>> f2264fdc

        const auto ct_qe = critical_temperature_non_gate_based(lyt, params, &critical_stats);

        CHECK(critical_stats.num_valid_lyt == 2);
        CHECK_THAT(std::abs(critical_stats.energy_between_ground_state_and_first_erroneous),
                   Catch::Matchers::WithinAbs(std::numeric_limits<double>::infinity(), 0.01));
        CHECK(ct_qe == 350);

#if (FICTION_ALGLIB_ENABLED)

        params.engine = sidb_simulation_engine::CLUSTERCOMPLETE;

        const auto ct_cc = critical_temperature_non_gate_based(lyt, params, &critical_stats);

        CHECK(critical_stats.num_valid_lyt == 2);
        CHECK_THAT(std::abs(critical_stats.energy_between_ground_state_and_first_erroneous),
                   Catch::Matchers::WithinAbs(std::numeric_limits<double>::infinity(), 0.01));
        CHECK(ct_cc == 350);

#endif  // FICTION_ALGLIB_ENABLED
    }

    SECTION("Y-shaped SiQAD AND gate")
    {
        lyt.assign_cell_type({0, 0, 1}, sidb_technology::cell_type::INPUT);
        lyt.assign_cell_type({2, 1, 1}, sidb_technology::cell_type::INPUT);

        lyt.assign_cell_type({20, 0, 1}, sidb_technology::cell_type::INPUT);
        lyt.assign_cell_type({18, 1, 1}, sidb_technology::cell_type::INPUT);

        lyt.assign_cell_type({4, 2, 1}, sidb_technology::cell_type::NORMAL);
        lyt.assign_cell_type({6, 3, 1}, sidb_technology::cell_type::NORMAL);

        lyt.assign_cell_type({14, 3, 1}, sidb_technology::cell_type::NORMAL);
        lyt.assign_cell_type({16, 2, 1}, sidb_technology::cell_type::NORMAL);

        lyt.assign_cell_type({10, 6, 0}, sidb_technology::cell_type::OUTPUT);
        lyt.assign_cell_type({10, 7, 0}, sidb_technology::cell_type::OUTPUT);

        lyt.assign_cell_type({10, 9, 1}, sidb_technology::cell_type::NORMAL);

        sim_params.mu_minus = -0.28;

<<<<<<< HEAD
        params.simulation_parameters = sim_params;
        params.engine                = sidb_simulation_engine::QUICKEXACT;
        params.confidence_level      = 0.99;
        params.max_temperature       = 350;
        params.iteration_steps       = 80;
        params.alpha                 = 0.7;
=======
        params.operational_params.simulation_parameters = sim_params;
        params.operational_params.sim_engine            = sidb_simulation_engine::QUICKEXACT;
        params.confidence_level                         = 0.99;
        params.max_temperature                          = 350;
        params.iteration_steps                          = 80;
        params.alpha                                    = 0.7;
>>>>>>> f2264fdc

        const auto ct_qe =
            critical_temperature_gate_based(lyt, std::vector<tt>{create_and_tt()}, params, &critical_stats);

        CHECK_THAT(std::abs(critical_stats.energy_between_ground_state_and_first_erroneous),
                   Catch::Matchers::WithinAbs(std::numeric_limits<double>::infinity(), 0.01));
        CHECK(ct_qe == 350);

#if (FICTION_ALGLIB_ENABLED)

        params.engine = sidb_simulation_engine::CLUSTERCOMPLETE;

        const auto ct_cc =
            critical_temperature_gate_based(lyt, std::vector<tt>{create_and_tt()}, params, &critical_stats);

        CHECK_THAT(std::abs(critical_stats.energy_between_ground_state_and_first_erroneous),
                   Catch::Matchers::WithinAbs(std::numeric_limits<double>::infinity(), 0.01));
        CHECK(ct_cc == 350);

#endif  // FICTION_ALGLIB_ENABLED
    }

    SECTION("Y-shaped SiQAD OR gate")
    {
        const auto lyt_or_gate = blueprints::siqad_or_gate<TestType>();

        sim_params.mu_minus = -0.28;

<<<<<<< HEAD
        params.simulation_parameters = sim_params;
        params.engine                = sidb_simulation_engine::QUICKEXACT;
        params.input_bdl_iterator_params.input_bdl_config =
=======
        params.operational_params.simulation_parameters = sim_params;
        params.operational_params.sim_engine            = sidb_simulation_engine::QUICKEXACT;
        params.operational_params.input_bdl_iterator_params.input_bdl_config =
>>>>>>> f2264fdc
            bdl_input_iterator_params::input_bdl_configuration::PERTURBER_ABSENCE_ENCODED;
        params.operational_params.input_bdl_iterator_params.bdl_wire_params.threshold_bdl_interdistance = 1.5;

        const auto ct_qe =
            critical_temperature_gate_based(lyt_or_gate, std::vector<tt>{create_or_tt()}, params, &critical_stats);

        CHECK_THAT(std::abs(critical_stats.energy_between_ground_state_and_first_erroneous),
                   Catch::Matchers::WithinAbs(std::numeric_limits<double>::infinity(), 0.01));
        CHECK(ct_qe == 400);

#if (FICTION_ALGLIB_ENABLED)

        params.engine = sidb_simulation_engine::CLUSTERCOMPLETE;

        const auto ct_cc =
            critical_temperature_gate_based(lyt_or_gate, std::vector<tt>{create_or_tt()}, params, &critical_stats);

        CHECK_THAT(std::abs(critical_stats.energy_between_ground_state_and_first_erroneous),
                   Catch::Matchers::WithinAbs(std::numeric_limits<double>::infinity(), 0.01));
        CHECK(ct_cc == 400);

#endif  // FICTION_ALGLIB_ENABLED
    }

    SECTION("Bestagon AND gate, QuickExact")
    {
        lyt.assign_cell_type({36, 1, 0}, sidb_technology::cell_type::INPUT);
        lyt.assign_cell_type({2, 1, 0}, sidb_technology::cell_type::INPUT);

        lyt.assign_cell_type({38, 0, 0}, sidb_technology::cell_type::INPUT);
        lyt.assign_cell_type({0, 0, 0}, sidb_technology::cell_type::INPUT);

        lyt.assign_cell_type({23, 9, 0}, sidb_technology::cell_type::NORMAL);
        lyt.assign_cell_type({18, 11, 1}, sidb_technology::cell_type::NORMAL);
        lyt.assign_cell_type({18, 9, 0}, sidb_technology::cell_type::NORMAL);
        lyt.assign_cell_type({19, 8, 0}, sidb_technology::cell_type::NORMAL);

        lyt.assign_cell_type({20, 14, 0}, sidb_technology::cell_type::NORMAL);
        lyt.assign_cell_type({19, 13, 0}, sidb_technology::cell_type::NORMAL);
        lyt.assign_cell_type({26, 16, 0}, sidb_technology::cell_type::NORMAL);
        lyt.assign_cell_type({24, 15, 0}, sidb_technology::cell_type::NORMAL);
        lyt.assign_cell_type({32, 2, 0}, sidb_technology::cell_type::NORMAL);
        lyt.assign_cell_type({30, 3, 0}, sidb_technology::cell_type::NORMAL);
        lyt.assign_cell_type({26, 4, 0}, sidb_technology::cell_type::NORMAL);
        lyt.assign_cell_type({24, 5, 0}, sidb_technology::cell_type::NORMAL);
        lyt.assign_cell_type({12, 4, 0}, sidb_technology::cell_type::NORMAL);
        lyt.assign_cell_type({14, 5, 0}, sidb_technology::cell_type::NORMAL);
        lyt.assign_cell_type({6, 2, 0}, sidb_technology::cell_type::NORMAL);
        lyt.assign_cell_type({8, 3, 0}, sidb_technology::cell_type::NORMAL);

        lyt.assign_cell_type({32, 18, 0}, sidb_technology::cell_type::OUTPUT);
        lyt.assign_cell_type({30, 17, 0}, sidb_technology::cell_type::OUTPUT);

        lyt.assign_cell_type({36, 19, 0}, sidb_technology::cell_type::NORMAL);

<<<<<<< HEAD
        params.simulation_parameters = sim_params;
        params.engine                = sidb_simulation_engine::QUICKEXACT;
        params.confidence_level      = 0.99;
        params.max_temperature       = 350;
        params.iteration_steps       = 80;
        params.alpha                 = 0.7;

        const auto ct_qe =
            critical_temperature_gate_based(lyt, std::vector<tt>{create_and_tt()}, params, &critical_stats);

        CHECK_THAT(std::abs(critical_stats.energy_between_ground_state_and_first_erroneous),
                   Catch::Matchers::WithinAbs(26.02, 0.01));
        CHECK_THAT(std::abs(ct_qe - 59.19), Catch::Matchers::WithinAbs(0.00, 0.01));

#if (FICTION_ALGLIB_ENABLED)

        params.engine = sidb_simulation_engine::CLUSTERCOMPLETE;

        const auto ct_cc =
            critical_temperature_gate_based(lyt, std::vector<tt>{create_and_tt()}, params, &critical_stats);

        CHECK_THAT(std::abs(critical_stats.energy_between_ground_state_and_first_erroneous),
                   Catch::Matchers::WithinAbs(26.02, 0.01));
        CHECK_THAT(std::abs(ct_cc - 59.19), Catch::Matchers::WithinAbs(0.00, 0.01));

#endif  // FICTION_ALGLIB_ENABLED
=======
        params.operational_params.simulation_parameters = sim_params;
        params.operational_params.sim_engine            = sidb_simulation_engine::QUICKEXACT;
        params.confidence_level                         = 0.99;
        params.max_temperature                          = 350;
        params.iteration_steps                          = 80;
        params.alpha                                    = 0.7;

        SECTION("Kinks are allowed")
        {
            const auto ct =
                critical_temperature_gate_based(lyt, std::vector<tt>{create_and_tt()}, params, &critical_stats);
            CHECK_THAT(std::abs(critical_stats.energy_between_ground_state_and_first_erroneous),
                       Catch::Matchers::WithinAbs(26.02, 0.01));
            CHECK_THAT(std::abs(ct - 59.19), Catch::Matchers::WithinAbs(0.00, 0.01));
        }
        SECTION("Kinks are not allowed")
        {
            params.operational_params.op_condition = operational_condition::REJECT_KINKS;
            const auto ct =
                critical_temperature_gate_based(lyt, std::vector<tt>{create_and_tt()}, params, &critical_stats);
            CHECK_THAT(std::abs(critical_stats.energy_between_ground_state_and_first_erroneous),
                       Catch::Matchers::WithinAbs(5.1153718076, 0.01));
            CHECK_THAT(std::abs(ct - 13.36), Catch::Matchers::WithinAbs(0.00, 0.01));
        }
>>>>>>> f2264fdc
    }

    SECTION("Bestagon AND gate, QuickSim")
    {
        lyt.assign_cell_type({36, 1, 0}, sidb_technology::cell_type::INPUT);
        lyt.assign_cell_type({2, 1, 0}, sidb_technology::cell_type::INPUT);

        lyt.assign_cell_type({38, 0, 0}, sidb_technology::cell_type::INPUT);
        lyt.assign_cell_type({0, 0, 0}, sidb_technology::cell_type::INPUT);

        lyt.assign_cell_type({23, 9, 0}, sidb_technology::cell_type::NORMAL);
        lyt.assign_cell_type({18, 11, 1}, sidb_technology::cell_type::NORMAL);
        lyt.assign_cell_type({18, 9, 0}, sidb_technology::cell_type::NORMAL);
        lyt.assign_cell_type({19, 8, 0}, sidb_technology::cell_type::NORMAL);

        lyt.assign_cell_type({20, 14, 0}, sidb_technology::cell_type::NORMAL);
        lyt.assign_cell_type({19, 13, 0}, sidb_technology::cell_type::NORMAL);
        lyt.assign_cell_type({26, 16, 0}, sidb_technology::cell_type::NORMAL);
        lyt.assign_cell_type({24, 15, 0}, sidb_technology::cell_type::NORMAL);
        lyt.assign_cell_type({32, 2, 0}, sidb_technology::cell_type::NORMAL);
        lyt.assign_cell_type({30, 3, 0}, sidb_technology::cell_type::NORMAL);
        lyt.assign_cell_type({26, 4, 0}, sidb_technology::cell_type::NORMAL);
        lyt.assign_cell_type({24, 5, 0}, sidb_technology::cell_type::NORMAL);
        lyt.assign_cell_type({12, 4, 0}, sidb_technology::cell_type::NORMAL);
        lyt.assign_cell_type({14, 5, 0}, sidb_technology::cell_type::NORMAL);
        lyt.assign_cell_type({6, 2, 0}, sidb_technology::cell_type::NORMAL);
        lyt.assign_cell_type({8, 3, 0}, sidb_technology::cell_type::NORMAL);

        lyt.assign_cell_type({32, 18, 0}, sidb_technology::cell_type::OUTPUT);
        lyt.assign_cell_type({30, 17, 0}, sidb_technology::cell_type::OUTPUT);

        lyt.assign_cell_type({36, 19, 0}, sidb_technology::cell_type::NORMAL);

<<<<<<< HEAD
        params.simulation_parameters = sim_params;
        params.engine                = sidb_simulation_engine::QUICKSIM;
        params.confidence_level      = 0.99;
        params.max_temperature       = 350;
        params.iteration_steps       = 500;
        params.alpha                 = 0.6;
=======
        params.operational_params.simulation_parameters = sim_params;
        params.operational_params.sim_engine            = sidb_simulation_engine::QUICKSIM;
        params.confidence_level                         = 0.99;
        params.max_temperature                          = 350;
        params.iteration_steps                          = 500;
        params.alpha                                    = 0.6;
>>>>>>> f2264fdc

        const auto ct_qs =
            critical_temperature_gate_based(lyt, std::vector<tt>{create_and_tt()}, params, &critical_stats);

        CHECK(ct_qs > 0);

#if (FICTION_ALGLIB_ENABLED)

        params.engine = sidb_simulation_engine::CLUSTERCOMPLETE;

        const auto ct_cc =
            critical_temperature_gate_based(lyt, std::vector<tt>{create_and_tt()}, params, &critical_stats);

        CHECK(ct_cc > 0);

#endif  // FICTION_ALGLIB_ENABLED
    }

    SECTION("Bestagon FO2 gate")
    {
        lyt.assign_cell_type({0, 0, 0}, sidb_technology::cell_type::INPUT);
        lyt.assign_cell_type({2, 1, 0}, sidb_technology::cell_type::INPUT);

        lyt.assign_cell_type({21, 11, 1}, sidb_technology::cell_type::NORMAL);
        lyt.assign_cell_type({17, 11, 0}, sidb_technology::cell_type::NORMAL);
        lyt.assign_cell_type({12, 4, 0}, sidb_technology::cell_type::NORMAL);
        lyt.assign_cell_type({18, 13, 0}, sidb_technology::cell_type::NORMAL);
        lyt.assign_cell_type({6, 2, 0}, sidb_technology::cell_type::NORMAL);
        lyt.assign_cell_type({8, 3, 0}, sidb_technology::cell_type::NORMAL);
        lyt.assign_cell_type({19, 7, 0}, sidb_technology::cell_type::NORMAL);
        lyt.assign_cell_type({14, 5, 0}, sidb_technology::cell_type::NORMAL);

        lyt.assign_cell_type({18, 6, 0}, sidb_technology::cell_type::NORMAL);
        lyt.assign_cell_type({24, 15, 0}, sidb_technology::cell_type::NORMAL);
        lyt.assign_cell_type({26, 16, 0}, sidb_technology::cell_type::NORMAL);

        lyt.assign_cell_type({12, 16, 0}, sidb_technology::cell_type::NORMAL);
        lyt.assign_cell_type({14, 15, 0}, sidb_technology::cell_type::NORMAL);

        lyt.assign_cell_type({8, 17, 0}, sidb_technology::cell_type::OUTPUT);
        lyt.assign_cell_type({6, 18, 0}, sidb_technology::cell_type::OUTPUT);

        lyt.assign_cell_type({30, 17, 0}, sidb_technology::cell_type::OUTPUT);
        lyt.assign_cell_type({32, 18, 0}, sidb_technology::cell_type::OUTPUT);

        lyt.assign_cell_type({36, 19, 0}, sidb_technology::cell_type::NORMAL);
        lyt.assign_cell_type({2, 19, 0}, sidb_technology::cell_type::NORMAL);

<<<<<<< HEAD
        params.simulation_parameters = sim_params;
        params.engine                = sidb_simulation_engine::QUICKEXACT;
        params.confidence_level      = 0.99;
        params.max_temperature       = 350;
        params.iteration_steps       = 80;
        params.alpha                 = 0.7;

        const auto ct_qe =
            critical_temperature_gate_based(lyt, std::vector<tt>{create_fan_out_tt()}, params, &critical_stats);

        CHECK_THAT(std::abs(critical_stats.energy_between_ground_state_and_first_erroneous - 0.56),
                   Catch::Matchers::WithinAbs(0.00, 0.01));
        CHECK_THAT(std::abs(ct_qe - 1.46), Catch::Matchers::WithinAbs(0.00, 0.01));

#if (FICTION_ALGLIB_ENABLED)

        params.engine = sidb_simulation_engine::CLUSTERCOMPLETE;

        const auto ct_cc =
            critical_temperature_gate_based(lyt, std::vector<tt>{create_fan_out_tt()}, params, &critical_stats);

        CHECK_THAT(std::abs(critical_stats.energy_between_ground_state_and_first_erroneous - 0.56),
                   Catch::Matchers::WithinAbs(0.00, 0.01));
        CHECK_THAT(std::abs(ct_cc - 1.46), Catch::Matchers::WithinAbs(0.00, 0.01));

#endif  // FICTION_ALGLIB_ENABLED
=======
        params.operational_params.simulation_parameters = sim_params;
        params.operational_params.sim_engine            = sidb_simulation_engine::QUICKEXACT;
        params.confidence_level                         = 0.99;
        params.max_temperature                          = 350;
        params.iteration_steps                          = 80;
        params.alpha                                    = 0.7;

        SECTION("Kinks are allowed")
        {
            const auto ct =
                critical_temperature_gate_based(lyt, std::vector<tt>{create_fan_out_tt()}, params, &critical_stats);

            CHECK_THAT(std::abs(critical_stats.energy_between_ground_state_and_first_erroneous - 0.56),
                       Catch::Matchers::WithinAbs(0.00, 0.01));
            CHECK_THAT(std::abs(ct - 1.46), Catch::Matchers::WithinAbs(0.00, 0.01));
        }
        SECTION("Kinks are not allowed")
        {
            params.operational_params.op_condition = operational_condition::REJECT_KINKS;
            const auto ct =
                critical_temperature_gate_based(lyt, std::vector<tt>{create_fan_out_tt()}, params, &critical_stats);

            CHECK_THAT(std::abs(critical_stats.energy_between_ground_state_and_first_erroneous - 0.56),
                       Catch::Matchers::WithinAbs(0.00, 0.01));
            CHECK_THAT(std::abs(ct - 1.46), Catch::Matchers::WithinAbs(0.00, 0.01));
        }
>>>>>>> f2264fdc
    }

    SECTION("OR gate")
    {
        lyt.assign_cell_type({0, 0, 0}, sidb_technology::cell_type::INPUT);
        lyt.assign_cell_type({26, 0, 0}, sidb_technology::cell_type::INPUT);

        lyt.assign_cell_type({2, 1, 0}, sidb_technology::cell_type::INPUT);
        lyt.assign_cell_type({24, 1, 0}, sidb_technology::cell_type::INPUT);

        lyt.assign_cell_type({6, 2, 0}, sidb_technology::cell_type::NORMAL);
        lyt.assign_cell_type({20, 2, 0}, sidb_technology::cell_type::NORMAL);

        lyt.assign_cell_type({8, 3, 0}, sidb_technology::cell_type::NORMAL);
        lyt.assign_cell_type({18, 3, 0}, sidb_technology::cell_type::NORMAL);

        // three canvas SiDBs
        lyt.assign_cell_type({12, 6, 0}, sidb_technology::cell_type::NORMAL);
        lyt.assign_cell_type({12, 7, 1}, sidb_technology::cell_type::NORMAL);
        lyt.assign_cell_type({15, 11, 0}, sidb_technology::cell_type::NORMAL);

        lyt.assign_cell_type({18, 13, 0}, sidb_technology::cell_type::OUTPUT);
        lyt.assign_cell_type({20, 14, 0}, sidb_technology::cell_type::OUTPUT);

        lyt.assign_cell_type({24, 15, 0}, sidb_technology::cell_type::NORMAL);

        sim_params.mu_minus = -0.25;

<<<<<<< HEAD
        params.simulation_parameters = sim_params;
        params.engine                = sidb_simulation_engine::QUICKEXACT;
        params.confidence_level      = 0.99;
        params.max_temperature       = 350;
        params.iteration_steps       = 80;
        params.alpha                 = 0.7;

        const auto ct_qe =
            critical_temperature_gate_based(lyt, std::vector<tt>{create_or_tt()}, params, &critical_stats);

        CHECK(ct_qe < 350);

#if (FICTION_ALGLIB_ENABLED)

        params.engine = sidb_simulation_engine::CLUSTERCOMPLETE;

        const auto ct_cc =
            critical_temperature_gate_based(lyt, std::vector<tt>{create_or_tt()}, params, &critical_stats);

        CHECK(ct_cc < 350);

#endif  // FICTION_ALGLIB_ENABLED
=======
        params.operational_params.simulation_parameters = sim_params;
        params.operational_params.sim_engine            = sidb_simulation_engine::QUICKEXACT;
        params.confidence_level                         = 0.99;
        params.max_temperature                          = 350;
        params.iteration_steps                          = 80;
        params.alpha                                    = 0.7;

        SECTION("Kinks are allowed")
        {
            const auto ct =
                critical_temperature_gate_based(lyt, std::vector<tt>{create_or_tt()}, params, &critical_stats);

            CHECK_THAT(std::abs(ct - 6.96), Catch::Matchers::WithinAbs(0.00, 0.01));
        }
        SECTION("Kinks are not allowed")
        {
            params.operational_params.op_condition = operational_condition::REJECT_KINKS;
            const auto ct =
                critical_temperature_gate_based(lyt, std::vector<tt>{create_or_tt()}, params, &critical_stats);

            CHECK_THAT(std::abs(ct - 6.96), Catch::Matchers::WithinAbs(0.00, 0.01));
        }
>>>>>>> f2264fdc
    }

    SECTION("Not working diagonal Wire")
    {
        lyt.assign_cell_type({0, 0, 0}, sidb_technology::cell_type::INPUT);
        lyt.assign_cell_type({2, 1, 0}, sidb_technology::cell_type::INPUT);

        lyt.assign_cell_type({6, 2, 0}, sidb_technology::cell_type::NORMAL);
        lyt.assign_cell_type({8, 3, 0}, sidb_technology::cell_type::NORMAL);
        lyt.assign_cell_type({12, 4, 0}, sidb_technology::cell_type::NORMAL);
        lyt.assign_cell_type({14, 5, 0}, sidb_technology::cell_type::NORMAL);

        // canvas SiDB
        lyt.assign_cell_type({14, 6, 0}, sidb_technology::cell_type::NORMAL);

        lyt.assign_cell_type({24, 15, 0}, sidb_technology::cell_type::NORMAL);
        lyt.assign_cell_type({26, 16, 0}, sidb_technology::cell_type::NORMAL);

        lyt.assign_cell_type({30, 17, 0}, sidb_technology::cell_type::OUTPUT);
        lyt.assign_cell_type({32, 18, 0}, sidb_technology::cell_type::OUTPUT);

        lyt.assign_cell_type({36, 19, 0}, sidb_technology::cell_type::NORMAL);

<<<<<<< HEAD
        params.simulation_parameters = sim_params;
        params.engine                = sidb_simulation_engine::QUICKEXACT;
        params.confidence_level      = 0.99;
        params.max_temperature       = 350;
        params.iteration_steps       = 80;
        params.alpha                 = 0.7;
=======
        params.operational_params.simulation_parameters = sim_params;
        params.operational_params.sim_engine            = sidb_simulation_engine::QUICKEXACT;
        params.confidence_level                         = 0.99;
        params.max_temperature                          = 350;
        params.iteration_steps                          = 80;
        params.alpha                                    = 0.7;
>>>>>>> f2264fdc

        const auto ct_qe =
            critical_temperature_gate_based(lyt, std::vector<tt>{create_id_tt()}, params, &critical_stats);

        CHECK(critical_stats.algorithm_name == "QuickExact");

        CHECK_THAT(std::abs(critical_stats.energy_between_ground_state_and_first_erroneous),
                   Catch::Matchers::WithinAbs(305.95, 0.01));
        CHECK_THAT(std::abs(ct_qe), Catch::Matchers::WithinAbs(0.00, 0.01));

#if (FICTION_ALGLIB_ENABLED)

        params.engine = sidb_simulation_engine::CLUSTERCOMPLETE;

        const auto ct_cc =
            critical_temperature_gate_based(lyt, std::vector<tt>{create_id_tt()}, params, &critical_stats);

        CHECK(critical_stats.algorithm_name == "ClusterComplete");

        CHECK_THAT(std::abs(critical_stats.energy_between_ground_state_and_first_erroneous),
                   Catch::Matchers::WithinAbs(305.95, 0.01));
        CHECK_THAT(std::abs(ct_cc), Catch::Matchers::WithinAbs(0.00, 0.01));

#endif  // FICTION_ALGLIB_ENABLED
    }

    SECTION("nine SiDBs, QuickSim, non-gate-based")
    {
        lyt.assign_cell_type({0, 0, 0}, sidb_technology::cell_type::NORMAL);
        lyt.assign_cell_type({3, 0, 0}, sidb_technology::cell_type::NORMAL);
        lyt.assign_cell_type({6, 0, 0}, sidb_technology::cell_type::NORMAL);
        lyt.assign_cell_type({9, 0, 0}, sidb_technology::cell_type::NORMAL);
        lyt.assign_cell_type({12, 0, 0}, sidb_technology::cell_type::NORMAL);

        lyt.assign_cell_type({3, 1, 1}, sidb_technology::cell_type::NORMAL);
        lyt.assign_cell_type({6, 1, 1}, sidb_technology::cell_type::NORMAL);
        lyt.assign_cell_type({9, 1, 1}, sidb_technology::cell_type::NORMAL);
        lyt.assign_cell_type({12, 1, 1}, sidb_technology::cell_type::NORMAL);

<<<<<<< HEAD
        params.simulation_parameters = sim_params;
        params.engine                = sidb_simulation_engine::QUICKSIM;
        params.confidence_level      = 0.99;
        params.max_temperature       = 750;
        params.iteration_steps       = 500;
        params.alpha                 = 0.6;
=======
        params.operational_params.simulation_parameters = sim_params;
        params.operational_params.sim_engine            = sidb_simulation_engine::QUICKSIM;
        params.confidence_level                         = 0.99;
        params.max_temperature                          = 750;
        params.iteration_steps                          = 500;
        params.alpha                                    = 0.6;
>>>>>>> f2264fdc

        const auto ct_qe = critical_temperature_non_gate_based(lyt, params, &critical_stats);

        CHECK(critical_stats.algorithm_name == "QuickSim");

        CHECK_THAT(std::abs(ct_qe), Catch::Matchers::WithinAbs(11.55, 0.01));

#if (FICTION_ALGLIB_ENABLED)

        params.engine = sidb_simulation_engine::CLUSTERCOMPLETE;

        const auto ct_cc = critical_temperature_non_gate_based(lyt, params, &critical_stats);

        CHECK(critical_stats.algorithm_name == "ClusterComplete");

        CHECK_THAT(std::abs(ct_cc), Catch::Matchers::WithinAbs(11.55, 0.01));

#endif  // FICTION_ALGLIB_ENABLED
    }
}

TEMPLATE_TEST_CASE("Test critical_temperature function, using offset coordinates", "[critical-temperature]",
                   sidb_100_cell_clk_lyt)
{
    TestType lyt{};

    critical_temperature_params params{};
    sidb_simulation_parameters  sim_params{2, -0.32, 5.6, 5.0};

    critical_temperature_stats critical_stats{};

    SECTION("No physically valid charge distribution could be found")
    {
        lyt.assign_cell_type({0, 0}, sidb_technology::cell_type::INPUT);
        lyt.assign_cell_type({2, 2}, sidb_technology::cell_type::INPUT);
        lyt.assign_cell_type({6, 2}, sidb_technology::cell_type::OUTPUT);
        lyt.assign_cell_type({8, 2}, sidb_technology::cell_type::OUTPUT);

<<<<<<< HEAD
        params.simulation_parameters = sim_params;
        params.engine                = sidb_simulation_engine::QUICKSIM;
        params.confidence_level      = 0.99;
        params.max_temperature       = 350;
        params.iteration_steps       = 0;
        params.alpha                 = 0.0;
=======
        params.operational_params.simulation_parameters = sim_params;
        params.operational_params.sim_engine            = sidb_simulation_engine::QUICKSIM;
        params.confidence_level                         = 0.99;
        params.max_temperature                          = 350;
        params.iteration_steps                          = 0;
        params.alpha                                    = 0.0;
>>>>>>> f2264fdc

        const auto ct_qs =
            critical_temperature_gate_based<TestType>(lyt, std::vector<tt>{create_id_tt()}, params, &critical_stats);

        CHECK(critical_stats.algorithm_name == "QuickSim");

        CHECK(critical_stats.num_valid_lyt == 0);
        CHECK(ct_qs == 0.0);

#if (FICTION_ALGLIB_ENABLED)

        // TODO: ClusterComplete finds one valid layout, is that expected?
        // params.engine                = sidb_simulation_engine::CLUSTERCOMPLETE;
        //
        // const auto ct_cc =
        //     critical_temperature_gate_based<TestType>(lyt, std::vector<tt>{create_id_tt()}, params, &critical_stats);
        //
        // CHECK(critical_stats.algorithm_name == "ClusterComplete");
        //
        // CHECK(critical_stats.num_valid_lyt == 0);
        // CHECK(ct_cc == 0.0);

#endif  // FICTION_ALGLIB_ENABLED
    }

    SECTION("One SiDB")
    {
<<<<<<< HEAD
        params.simulation_parameters = sim_params;
        params.engine                = sidb_simulation_engine::QUICKEXACT;
        params.confidence_level      = 0.99;
        params.max_temperature       = 350;
        params.iteration_steps       = 80;
        params.alpha                 = 0.7;
=======
        params.operational_params.simulation_parameters = sim_params;
        params.operational_params.sim_engine            = sidb_simulation_engine::QUICKEXACT;
        params.confidence_level                         = 0.99;
        params.max_temperature                          = 350;
>>>>>>> f2264fdc

        const auto ct = critical_temperature_gate_based<TestType>(lyt, std::vector<tt>{tt{}}, params, &critical_stats);

        CHECK(critical_stats.algorithm_name == "QuickExact");

        CHECK(critical_stats.num_valid_lyt == 0);
        CHECK(ct == 0.0);
    }

    SECTION("Not working diagonal Wire where positively charged SiDBs can occur")
    {
        lyt.assign_cell_type({0, 0, 0}, sidb_technology::cell_type::INPUT);
        lyt.assign_cell_type({2, 2, 0}, sidb_technology::cell_type::INPUT);

        lyt.assign_cell_type({6, 4, 0}, sidb_technology::cell_type::NORMAL);
        lyt.assign_cell_type({8, 6, 0}, sidb_technology::cell_type::NORMAL);
        lyt.assign_cell_type({12, 8, 0}, sidb_technology::cell_type::NORMAL);
        lyt.assign_cell_type({14, 10, 0}, sidb_technology::cell_type::NORMAL);

        // canvas SiDB
        lyt.assign_cell_type({14, 12, 0}, sidb_technology::cell_type::NORMAL);
        lyt.assign_cell_type({14, 13, 1}, sidb_technology::cell_type::NORMAL);
        lyt.assign_cell_type({15, 12, 0}, sidb_technology::cell_type::NORMAL);

        lyt.assign_cell_type({24, 30, 0}, sidb_technology::cell_type::NORMAL);
        lyt.assign_cell_type({26, 32, 0}, sidb_technology::cell_type::NORMAL);

        lyt.assign_cell_type({30, 34, 0}, sidb_technology::cell_type::OUTPUT);
        lyt.assign_cell_type({32, 36, 0}, sidb_technology::cell_type::OUTPUT);

        lyt.assign_cell_type({36, 38, 0}, sidb_technology::cell_type::NORMAL);

<<<<<<< HEAD
        params.simulation_parameters = sim_params;
        params.engine                = sidb_simulation_engine::QUICKEXACT;
        params.confidence_level      = 0.99;
        params.max_temperature       = 350;
        params.iteration_steps       = 80;
        params.alpha                 = 0.7;
=======
        params.operational_params.simulation_parameters = sim_params;
        params.operational_params.sim_engine            = sidb_simulation_engine::QUICKEXACT;
        params.confidence_level                         = 0.99;
        params.max_temperature                          = 350;
>>>>>>> f2264fdc

        const auto ct_qe =
            critical_temperature_gate_based(lyt, std::vector<tt>{create_id_tt()}, params, &critical_stats);

        CHECK(ct_qe == 0.0);

#if (FICTION_ALGLIB_ENABLED)

        params.engine = sidb_simulation_engine::CLUSTERCOMPLETE;

        const auto ct_cc =
            critical_temperature_gate_based(lyt, std::vector<tt>{create_id_tt()}, params, &critical_stats);

        CHECK(ct_cc == 0.0);

#endif  // FICTION_ALGLIB_ENABLED
    }

    SECTION("four SiDBs with two valid charge distributions, QuickExact")
    {
        lyt.assign_cell_type({0, 2}, TestType::cell_type::NORMAL);
        lyt.assign_cell_type({2, 2}, TestType::cell_type::NORMAL);
        lyt.assign_cell_type({4, 2}, TestType::cell_type::NORMAL);
        lyt.assign_cell_type({2, 0}, TestType::cell_type::NORMAL);
        lyt.assign_cell_type({2, 4}, TestType::cell_type::NORMAL);

<<<<<<< HEAD
        params.simulation_parameters = sim_params;
        params.engine                = sidb_simulation_engine::QUICKEXACT;
        params.confidence_level      = 0.99;
        params.max_temperature       = 350;
        params.iteration_steps       = 80;
        params.alpha                 = 0.7;
=======
        params.operational_params.simulation_parameters = sim_params;
        params.operational_params.sim_engine            = sidb_simulation_engine::QUICKEXACT;
        params.confidence_level                         = 0.99;
        params.max_temperature                          = 350;
        params.iteration_steps                          = 80;
        params.alpha                                    = 0.7;
>>>>>>> f2264fdc

        const auto ct_qe = critical_temperature_non_gate_based(lyt, params, &critical_stats);

        CHECK(critical_stats.algorithm_name == "QuickExact");

        CHECK(critical_stats.num_valid_lyt == 2);
        CHECK_THAT(std::abs(critical_stats.energy_between_ground_state_and_first_erroneous),
                   Catch::Matchers::WithinAbs(std::numeric_limits<double>::infinity(), 0.01));
        CHECK(ct_qe == 350);

#if (FICTION_ALGLIB_ENABLED)

        params.engine = sidb_simulation_engine::CLUSTERCOMPLETE;

        const auto ct_cc = critical_temperature_non_gate_based(lyt, params, &critical_stats);

        CHECK(critical_stats.algorithm_name == "ClusterComplete");

        CHECK(critical_stats.num_valid_lyt == 2);
        CHECK_THAT(std::abs(critical_stats.energy_between_ground_state_and_first_erroneous),
                   Catch::Matchers::WithinAbs(std::numeric_limits<double>::infinity(), 0.01));
        CHECK(ct_cc == 350);

#endif  // FICTION_ALGLIB_ENABLED
    }

    SECTION("Y-shape SiDB AND gate")
    {
        lyt.assign_cell_type({0, 1}, sidb_technology::cell_type::INPUT);
        lyt.assign_cell_type({2, 3}, sidb_technology::cell_type::INPUT);

        lyt.assign_cell_type({20, 1}, sidb_technology::cell_type::INPUT);
        lyt.assign_cell_type({18, 3}, sidb_technology::cell_type::INPUT);

        lyt.assign_cell_type({4, 5}, sidb_technology::cell_type::NORMAL);
        lyt.assign_cell_type({6, 7}, sidb_technology::cell_type::NORMAL);

        lyt.assign_cell_type({14, 7}, sidb_technology::cell_type::NORMAL);
        lyt.assign_cell_type({16, 5}, sidb_technology::cell_type::NORMAL);

        lyt.assign_cell_type({10, 12}, sidb_technology::cell_type::OUTPUT);
        lyt.assign_cell_type({10, 14}, sidb_technology::cell_type::OUTPUT);

        lyt.assign_cell_type({10, 19}, sidb_technology::cell_type::NORMAL);

<<<<<<< HEAD
        sim_params.mu_minus          = -0.28;
        params.simulation_parameters = sim_params;
        params.engine                = sidb_simulation_engine::QUICKEXACT;
        params.confidence_level      = 0.99;
        params.max_temperature       = 350;
        params.iteration_steps       = 80;
        params.alpha                 = 0.7;
=======
        sim_params.mu_minus                             = -0.28;
        params.operational_params.simulation_parameters = sim_params;
        params.operational_params.sim_engine            = sidb_simulation_engine::QUICKEXACT;
        params.confidence_level                         = 0.99;
        params.max_temperature                          = 350;
>>>>>>> f2264fdc

        const auto ct_qe =
            critical_temperature_gate_based(lyt, std::vector<tt>{create_and_tt()}, params, &critical_stats);

        CHECK(critical_stats.algorithm_name == "QuickExact");

        CHECK_THAT(std::abs(critical_stats.energy_between_ground_state_and_first_erroneous),
                   Catch::Matchers::WithinAbs(std::numeric_limits<double>::infinity(), 0.01));
        CHECK(ct_qe == 350);

#if (FICTION_ALGLIB_ENABLED)

        params.engine = sidb_simulation_engine::CLUSTERCOMPLETE;

        const auto ct_cc =
            critical_temperature_gate_based(lyt, std::vector<tt>{create_and_tt()}, params, &critical_stats);

        CHECK(critical_stats.algorithm_name == "ClusterComplete");

        CHECK_THAT(std::abs(critical_stats.energy_between_ground_state_and_first_erroneous),
                   Catch::Matchers::WithinAbs(std::numeric_limits<double>::infinity(), 0.01));
        CHECK(ct_cc == 350);

#endif  // FICTION_ALGLIB_ENABLED
    }
}

// to save runtime in the CI, this test is only run in RELEASE mode
#ifdef NDEBUG
TEMPLATE_TEST_CASE("Critical temperature of Bestagon CX, QuickExact", "[critical-temperature], [quality]",
                   sidb_100_cell_clk_lyt_siqad, cds_sidb_100_cell_clk_lyt_siqad)
{
    TestType lyt{};

    lyt.assign_cell_type({36, 1, 0}, sidb_technology::cell_type::INPUT);
    lyt.assign_cell_type({2, 1, 0}, sidb_technology::cell_type::INPUT);

    lyt.assign_cell_type({0, 0, 0}, sidb_technology::cell_type::INPUT);
    lyt.assign_cell_type({38, 0, 0}, sidb_technology::cell_type::INPUT);

    lyt.assign_cell_type({6, 2, 0}, sidb_technology::cell_type::NORMAL);
    lyt.assign_cell_type({20, 12, 0}, sidb_technology::cell_type::NORMAL);
    lyt.assign_cell_type({8, 3, 0}, sidb_technology::cell_type::NORMAL);
    lyt.assign_cell_type({14, 5, 0}, sidb_technology::cell_type::NORMAL);
    lyt.assign_cell_type({14, 11, 1}, sidb_technology::cell_type::NORMAL);

    lyt.assign_cell_type({12, 4, 0}, sidb_technology::cell_type::NORMAL);
    lyt.assign_cell_type({14, 15, 0}, sidb_technology::cell_type::NORMAL);
    lyt.assign_cell_type({26, 4, 0}, sidb_technology::cell_type::NORMAL);

    lyt.assign_cell_type({14, 9, 0}, sidb_technology::cell_type::NORMAL);
    lyt.assign_cell_type({24, 15, 0}, sidb_technology::cell_type::NORMAL);
    lyt.assign_cell_type({12, 16, 0}, sidb_technology::cell_type::NORMAL);

    lyt.assign_cell_type({18, 9, 0}, sidb_technology::cell_type::NORMAL);
    lyt.assign_cell_type({26, 16, 0}, sidb_technology::cell_type::NORMAL);
    lyt.assign_cell_type({24, 13, 1}, sidb_technology::cell_type::NORMAL);

    lyt.assign_cell_type({24, 5, 0}, sidb_technology::cell_type::NORMAL);
    lyt.assign_cell_type({30, 3, 0}, sidb_technology::cell_type::NORMAL);
    lyt.assign_cell_type({16, 13, 1}, sidb_technology::cell_type::NORMAL);

    lyt.assign_cell_type({32, 2, 0}, sidb_technology::cell_type::NORMAL);
    lyt.assign_cell_type({20, 8, 0}, sidb_technology::cell_type::NORMAL);

    lyt.assign_cell_type({30, 17, 0}, sidb_technology::cell_type::OUTPUT);
    lyt.assign_cell_type({6, 18, 0}, sidb_technology::cell_type::OUTPUT);

    lyt.assign_cell_type({32, 18, 0}, sidb_technology::cell_type::OUTPUT);
    lyt.assign_cell_type({8, 17, 0}, sidb_technology::cell_type::OUTPUT);

    lyt.assign_cell_type({2, 19, 0}, sidb_technology::cell_type::NORMAL);
    lyt.assign_cell_type({36, 19, 0}, sidb_technology::cell_type::NORMAL);

    critical_temperature_params      params{};
    const sidb_simulation_parameters sim_params{2, -0.32, 5.6, 5.0};

    critical_temperature_stats critical_stats{};

<<<<<<< HEAD
    params.simulation_parameters = sim_params;
    params.engine                = sidb_simulation_engine::QUICKEXACT;
    params.confidence_level      = 0.99;
    params.max_temperature       = 350;
=======
    params.operational_params.simulation_parameters = sim_params;
    params.operational_params.sim_engine            = sidb_simulation_engine::QUICKEXACT;
    params.confidence_level                         = 0.99;
    params.max_temperature                          = 350;
>>>>>>> f2264fdc

    const auto ct_qe = critical_temperature_gate_based(lyt, create_crossing_wire_tt(), params, &critical_stats);

    CHECK_THAT(std::fabs(critical_stats.energy_between_ground_state_and_first_erroneous - 0.32),
               Catch::Matchers::WithinAbs(0.00, 0.01));
    CHECK_THAT(std::abs(ct_qe - 0.85), Catch::Matchers::WithinAbs(0.00, 0.01));

#if (FICTION_ALGLIB_ENABLED)

    params.engine = sidb_simulation_engine::CLUSTERCOMPLETE;

    const auto ct_cc = critical_temperature_gate_based(lyt, create_crossing_wire_tt(), params, &critical_stats);

    CHECK_THAT(std::fabs(critical_stats.energy_between_ground_state_and_first_erroneous - 0.32),
               Catch::Matchers::WithinAbs(0.00, 0.01));
    CHECK_THAT(std::abs(ct_cc - 0.85), Catch::Matchers::WithinAbs(0.00, 0.01));

#endif  // FICTION_ALGLIB_ENABLED
}

TEMPLATE_TEST_CASE("Critical temperature of Bestagon double wire, QuickExact", "[critical-temperature], [quality]",
                   sidb_100_cell_clk_lyt_siqad, cds_sidb_100_cell_clk_lyt_siqad)
{
    const auto lyt_double_wire_gate = blueprints::bestagon_double_wire<TestType>();

    critical_temperature_params      params{};
    const sidb_simulation_parameters sim_params{2, -0.32, 5.6, 5.0};

    critical_temperature_stats critical_stats{};

<<<<<<< HEAD
    params.simulation_parameters = sim_params;
    params.engine                = sidb_simulation_engine::QUICKEXACT;
    params.confidence_level      = 0.99;
    params.max_temperature       = 350;

    const auto ct_qe =
        critical_temperature_gate_based(lyt_double_wire_gate, create_double_wire_tt(), params, &critical_stats);

    CHECK_THAT(std::fabs(critical_stats.energy_between_ground_state_and_first_erroneous - 10.717),
               Catch::Matchers::WithinAbs(0.00, 0.01));
    CHECK_THAT(std::abs(ct_qe - 24.18), Catch::Matchers::WithinAbs(0.00, 0.01));

#if (FICTION_ALGLIB_ENABLED)

    params.engine = sidb_simulation_engine::CLUSTERCOMPLETE;

    const auto ct_cc =
        critical_temperature_gate_based(lyt_double_wire_gate, create_double_wire_tt(), params, &critical_stats);

    CHECK_THAT(std::fabs(critical_stats.energy_between_ground_state_and_first_erroneous - 10.717),
               Catch::Matchers::WithinAbs(0.00, 0.01));
    CHECK_THAT(std::abs(ct_cc - 24.18), Catch::Matchers::WithinAbs(0.00, 0.01));

#endif  // FICTION_ALGLIB_ENABLED
=======
    params.operational_params.simulation_parameters = sim_params;
    params.operational_params.sim_engine            = sidb_simulation_engine::QUICKEXACT;
    params.confidence_level                         = 0.99;
    params.max_temperature                          = 350;

    SECTION("Kinks are allowed")
    {
        const auto ct =
            critical_temperature_gate_based(lyt_double_wire_gate, create_double_wire_tt(), params, &critical_stats);

        CHECK_THAT(std::fabs(critical_stats.energy_between_ground_state_and_first_erroneous - 10.717),
                   Catch::Matchers::WithinAbs(0.00, 0.01));
        CHECK_THAT(std::abs(ct - 24.18), Catch::Matchers::WithinAbs(0.00, 0.01));
    }
    SECTION("Kinks are not allowed")
    {
        params.operational_params.op_condition = operational_condition::REJECT_KINKS;
        const auto ct =
            critical_temperature_gate_based(lyt_double_wire_gate, create_double_wire_tt(), params, &critical_stats);

        CHECK_THAT(std::fabs(critical_stats.energy_between_ground_state_and_first_erroneous - 10.717),
                   Catch::Matchers::WithinAbs(0.00, 0.01));
        CHECK_THAT(std::abs(ct - 23.77), Catch::Matchers::WithinAbs(0.00, 0.01));
    }
>>>>>>> f2264fdc
}

TEMPLATE_TEST_CASE("Critical temperature of Bestagon half adder gate, QuickExact", "[critical-temperature], [quality]",
                   sidb_100_cell_clk_lyt_siqad, cds_sidb_100_cell_clk_lyt_siqad)
{
    const auto lyt_half_adder_gate = blueprints::bestagon_ha<TestType>();

    critical_temperature_params      params{};
    const sidb_simulation_parameters sim_params{2, -0.32, 5.6, 5.0};

    critical_temperature_stats critical_stats{};

<<<<<<< HEAD
    params.simulation_parameters = sim_params;
    params.engine                = sidb_simulation_engine::QUICKEXACT;
    params.confidence_level      = 0.99;
    params.max_temperature       = 350;

    const auto ct_qe =
        critical_temperature_gate_based(lyt_half_adder_gate, create_half_adder_tt(), params, &critical_stats);

    CHECK_THAT(std::fabs(critical_stats.energy_between_ground_state_and_first_erroneous - 0.15),
               Catch::Matchers::WithinAbs(0.00, 0.01));
    CHECK_THAT(std::abs(ct_qe - 0.40), Catch::Matchers::WithinAbs(0.00, 0.01));

#if (FICTION_ALGLIB_ENABLED)

    params.engine = sidb_simulation_engine::CLUSTERCOMPLETE;

    const auto ct_cc =
        critical_temperature_gate_based(lyt_half_adder_gate, create_half_adder_tt(), params, &critical_stats);

    CHECK_THAT(std::fabs(critical_stats.energy_between_ground_state_and_first_erroneous - 0.15),
               Catch::Matchers::WithinAbs(0.00, 0.01));
    CHECK_THAT(std::abs(ct_cc - 0.40), Catch::Matchers::WithinAbs(0.00, 0.01));

#endif  // FICTION_ALGLIB_ENABLED
}
=======
    params.operational_params.simulation_parameters = sim_params;
    params.operational_params.sim_engine            = sidb_simulation_engine::QUICKEXACT;
    params.confidence_level                         = 0.99;
    params.max_temperature                          = 350;

    SECTION("Kinks are allowed")
    {
        const auto ct =
            critical_temperature_gate_based(lyt_half_adder_gate, create_half_adder_tt(), params, &critical_stats);

        CHECK_THAT(std::fabs(critical_stats.energy_between_ground_state_and_first_erroneous - 0.15),
                   Catch::Matchers::WithinAbs(0.00, 0.01));
        CHECK_THAT(std::abs(ct - 0.40), Catch::Matchers::WithinAbs(0.00, 0.01));
    }
    SECTION("Kinks are not allowed")
    {
        params.operational_params.op_condition = operational_condition::REJECT_KINKS;

        const auto ct =
            critical_temperature_gate_based(lyt_half_adder_gate, create_half_adder_tt(), params, &critical_stats);

        CHECK_THAT(std::fabs(critical_stats.energy_between_ground_state_and_first_erroneous - 0.15),
                   Catch::Matchers::WithinAbs(0.00, 0.01));
        CHECK_THAT(std::abs(ct - 0.40), Catch::Matchers::WithinAbs(0.00, 0.01));
    }
}
#endif
>>>>>>> f2264fdc
<|MERGE_RESOLUTION|>--- conflicted
+++ resolved
@@ -8,10 +8,8 @@
 #include "utils/blueprints/layout_blueprints.hpp"
 
 #include <fiction/algorithms/simulation/sidb/critical_temperature.hpp>
-<<<<<<< HEAD
-=======
+#include <fiction/algorithms/simulation/sidb/sidb_simulation_engine.hpp>
 #include <fiction/algorithms/simulation/sidb/is_operational.hpp>
->>>>>>> f2264fdc
 #include <fiction/algorithms/simulation/sidb/sidb_simulation_engine.hpp>
 #include <fiction/algorithms/simulation/sidb/sidb_simulation_parameters.hpp>
 #include <fiction/technology/cell_technologies.hpp>
@@ -41,21 +39,12 @@
         lyt.assign_cell_type({6, 1, 0}, sidb_technology::cell_type::OUTPUT);
         lyt.assign_cell_type({8, 1, 0}, sidb_technology::cell_type::OUTPUT);
 
-<<<<<<< HEAD
         params.simulation_parameters = sim_params;
         params.engine                = sidb_simulation_engine::QUICKSIM;
         params.confidence_level      = 0.99;
         params.max_temperature       = 350;
         params.iteration_steps       = 0;
         params.alpha                 = 0.0;
-=======
-        params.operational_params.simulation_parameters = sim_params;
-        params.operational_params.sim_engine            = sidb_simulation_engine::QUICKSIM;
-        params.confidence_level                         = 0.99;
-        params.max_temperature                          = 350;
-        params.iteration_steps                          = 0;
-        params.alpha                                    = 0.0;
->>>>>>> f2264fdc
 
         const auto ct =
             critical_temperature_gate_based<TestType>(lyt, std::vector<tt>{create_id_tt()}, params, &critical_stats);
@@ -66,21 +55,12 @@
 
     SECTION("No SiDB")
     {
-<<<<<<< HEAD
-        params.simulation_parameters = sim_params;
-        params.engine                = sidb_simulation_engine::QUICKEXACT;
-        params.confidence_level      = 0.99;
-        params.max_temperature       = 350;
-        params.iteration_steps       = 80;
-        params.alpha                 = 0.7;
-=======
-        params.operational_params.simulation_parameters = sim_params;
-        params.operational_params.sim_engine            = sidb_simulation_engine::QUICKEXACT;
-        params.confidence_level                         = 0.99;
-        params.max_temperature                          = 350;
-        params.iteration_steps                          = 80;
-        params.alpha                                    = 0.7;
->>>>>>> f2264fdc
+        params.simulation_parameters = sim_params;
+        params.engine                = sidb_simulation_engine::QUICKEXACT;
+        params.confidence_level      = 0.99;
+        params.max_temperature       = 350;
+        params.iteration_steps       = 80;
+        params.alpha                 = 0.7;
 
         const auto ct_qe =
             critical_temperature_gate_based<TestType>(lyt, std::vector<tt>{tt{}}, params, &critical_stats);
@@ -124,21 +104,12 @@
 
         lyt.assign_cell_type({36, 19, 0}, sidb_technology::cell_type::NORMAL);
 
-<<<<<<< HEAD
-        params.simulation_parameters = sim_params;
-        params.engine                = sidb_simulation_engine::QUICKEXACT;
-        params.confidence_level      = 0.99;
-        params.max_temperature       = 350;
-        params.iteration_steps       = 80;
-        params.alpha                 = 0.7;
-=======
-        params.operational_params.simulation_parameters = sim_params;
-        params.operational_params.sim_engine            = sidb_simulation_engine::QUICKEXACT;
-        params.confidence_level                         = 0.99;
-        params.max_temperature                          = 350;
-        params.iteration_steps                          = 80;
-        params.alpha                                    = 0.7;
->>>>>>> f2264fdc
+        params.simulation_parameters = sim_params;
+        params.engine                = sidb_simulation_engine::QUICKEXACT;
+        params.confidence_level      = 0.99;
+        params.max_temperature       = 350;
+        params.iteration_steps       = 80;
+        params.alpha                 = 0.7;
 
         const auto ct = critical_temperature_gate_based(lyt, std::vector<tt>{create_id_tt()}, params, &critical_stats);
 
@@ -164,21 +135,12 @@
         lyt.assign_cell_type({2, 0}, TestType::cell_type::NORMAL);
         lyt.assign_cell_type({2, 2}, TestType::cell_type::NORMAL);
 
-<<<<<<< HEAD
-        params.simulation_parameters = sim_params;
-        params.engine                = sidb_simulation_engine::QUICKEXACT;
-        params.confidence_level      = 0.99;
-        params.max_temperature       = 350;
-        params.iteration_steps       = 80;
-        params.alpha                 = 0.7;
-=======
-        params.operational_params.simulation_parameters = sim_params;
-        params.operational_params.sim_engine            = sidb_simulation_engine::QUICKEXACT;
-        params.confidence_level                         = 0.99;
-        params.max_temperature                          = 350;
-        params.iteration_steps                          = 80;
-        params.alpha                                    = 0.7;
->>>>>>> f2264fdc
+        params.simulation_parameters = sim_params;
+        params.engine                = sidb_simulation_engine::QUICKEXACT;
+        params.confidence_level      = 0.99;
+        params.max_temperature       = 350;
+        params.iteration_steps       = 80;
+        params.alpha                 = 0.7;
 
         const auto ct_qe = critical_temperature_non_gate_based(lyt, params, &critical_stats);
 
@@ -222,21 +184,12 @@
 
         sim_params.mu_minus = -0.28;
 
-<<<<<<< HEAD
-        params.simulation_parameters = sim_params;
-        params.engine                = sidb_simulation_engine::QUICKEXACT;
-        params.confidence_level      = 0.99;
-        params.max_temperature       = 350;
-        params.iteration_steps       = 80;
-        params.alpha                 = 0.7;
-=======
-        params.operational_params.simulation_parameters = sim_params;
-        params.operational_params.sim_engine            = sidb_simulation_engine::QUICKEXACT;
-        params.confidence_level                         = 0.99;
-        params.max_temperature                          = 350;
-        params.iteration_steps                          = 80;
-        params.alpha                                    = 0.7;
->>>>>>> f2264fdc
+        params.simulation_parameters = sim_params;
+        params.engine                = sidb_simulation_engine::QUICKEXACT;
+        params.confidence_level      = 0.99;
+        params.max_temperature       = 350;
+        params.iteration_steps       = 80;
+        params.alpha                 = 0.7;
 
         const auto ct_qe =
             critical_temperature_gate_based(lyt, std::vector<tt>{create_and_tt()}, params, &critical_stats);
@@ -265,15 +218,9 @@
 
         sim_params.mu_minus = -0.28;
 
-<<<<<<< HEAD
         params.simulation_parameters = sim_params;
         params.engine                = sidb_simulation_engine::QUICKEXACT;
         params.input_bdl_iterator_params.input_bdl_config =
-=======
-        params.operational_params.simulation_parameters = sim_params;
-        params.operational_params.sim_engine            = sidb_simulation_engine::QUICKEXACT;
-        params.operational_params.input_bdl_iterator_params.input_bdl_config =
->>>>>>> f2264fdc
             bdl_input_iterator_params::input_bdl_configuration::PERTURBER_ABSENCE_ENCODED;
         params.operational_params.input_bdl_iterator_params.bdl_wire_params.threshold_bdl_interdistance = 1.5;
 
@@ -329,59 +276,58 @@
 
         lyt.assign_cell_type({36, 19, 0}, sidb_technology::cell_type::NORMAL);
 
-<<<<<<< HEAD
-        params.simulation_parameters = sim_params;
-        params.engine                = sidb_simulation_engine::QUICKEXACT;
-        params.confidence_level      = 0.99;
-        params.max_temperature       = 350;
-        params.iteration_steps       = 80;
-        params.alpha                 = 0.7;
-
-        const auto ct_qe =
-            critical_temperature_gate_based(lyt, std::vector<tt>{create_and_tt()}, params, &critical_stats);
-
-        CHECK_THAT(std::abs(critical_stats.energy_between_ground_state_and_first_erroneous),
-                   Catch::Matchers::WithinAbs(26.02, 0.01));
-        CHECK_THAT(std::abs(ct_qe - 59.19), Catch::Matchers::WithinAbs(0.00, 0.01));
-
-#if (FICTION_ALGLIB_ENABLED)
-
-        params.engine = sidb_simulation_engine::CLUSTERCOMPLETE;
-
-        const auto ct_cc =
-            critical_temperature_gate_based(lyt, std::vector<tt>{create_and_tt()}, params, &critical_stats);
-
-        CHECK_THAT(std::abs(critical_stats.energy_between_ground_state_and_first_erroneous),
-                   Catch::Matchers::WithinAbs(26.02, 0.01));
-        CHECK_THAT(std::abs(ct_cc - 59.19), Catch::Matchers::WithinAbs(0.00, 0.01));
-
-#endif  // FICTION_ALGLIB_ENABLED
-=======
-        params.operational_params.simulation_parameters = sim_params;
-        params.operational_params.sim_engine            = sidb_simulation_engine::QUICKEXACT;
-        params.confidence_level                         = 0.99;
-        params.max_temperature                          = 350;
-        params.iteration_steps                          = 80;
-        params.alpha                                    = 0.7;
+        params.simulation_parameters = sim_params;
+        params.engine                = sidb_simulation_engine::QUICKEXACT;
+        params.confidence_level      = 0.99;
+        params.max_temperature       = 350;
+        params.iteration_steps       = 80;
+        params.alpha                 = 0.7;
 
         SECTION("Kinks are allowed")
         {
-            const auto ct =
+            const auto ct_qe =
                 critical_temperature_gate_based(lyt, std::vector<tt>{create_and_tt()}, params, &critical_stats);
+
             CHECK_THAT(std::abs(critical_stats.energy_between_ground_state_and_first_erroneous),
                        Catch::Matchers::WithinAbs(26.02, 0.01));
-            CHECK_THAT(std::abs(ct - 59.19), Catch::Matchers::WithinAbs(0.00, 0.01));
+            CHECK_THAT(std::abs(ct_qe - 59.19), Catch::Matchers::WithinAbs(0.00, 0.01));
+
+#if (FICTION_ALGLIB_ENABLED)
+
+            params.engine = sidb_simulation_engine::CLUSTERCOMPLETE;
+
+            const auto ct_cc =
+                critical_temperature_gate_based(lyt, std::vector<tt>{create_and_tt()}, params, &critical_stats);
+
+            CHECK_THAT(std::abs(critical_stats.energy_between_ground_state_and_first_erroneous),
+                       Catch::Matchers::WithinAbs(26.02, 0.01));
+            CHECK_THAT(std::abs(ct_cc - 59.19), Catch::Matchers::WithinAbs(0.00, 0.01));
+
+#endif  // FICTION_ALGLIB_ENABLED
         }
         SECTION("Kinks are not allowed")
         {
             params.operational_params.op_condition = operational_condition::REJECT_KINKS;
-            const auto ct =
+            const auto ct_qe =
                 critical_temperature_gate_based(lyt, std::vector<tt>{create_and_tt()}, params, &critical_stats);
+
             CHECK_THAT(std::abs(critical_stats.energy_between_ground_state_and_first_erroneous),
                        Catch::Matchers::WithinAbs(5.1153718076, 0.01));
-            CHECK_THAT(std::abs(ct - 13.36), Catch::Matchers::WithinAbs(0.00, 0.01));
+            CHECK_THAT(std::abs(ct_qe - 13.36), Catch::Matchers::WithinAbs(0.00, 0.01));
+
+#if (FICTION_ALGLIB_ENABLED)
+
+            params.engine = sidb_simulation_engine::CLUSTERCOMPLETE;
+
+            const auto ct_cc =
+                critical_temperature_gate_based(lyt, std::vector<tt>{create_and_tt()}, params, &critical_stats);
+
+            CHECK_THAT(std::abs(critical_stats.energy_between_ground_state_and_first_erroneous),
+                       Catch::Matchers::WithinAbs(5.1153718076, 0.01));
+            CHECK_THAT(std::abs(ct_qe - 13.36), Catch::Matchers::WithinAbs(0.00, 0.01));
+
+#endif  // FICTION_ALGLIB_ENABLED
         }
->>>>>>> f2264fdc
     }
 
     SECTION("Bestagon AND gate, QuickSim")
@@ -415,21 +361,12 @@
 
         lyt.assign_cell_type({36, 19, 0}, sidb_technology::cell_type::NORMAL);
 
-<<<<<<< HEAD
         params.simulation_parameters = sim_params;
         params.engine                = sidb_simulation_engine::QUICKSIM;
         params.confidence_level      = 0.99;
         params.max_temperature       = 350;
         params.iteration_steps       = 500;
         params.alpha                 = 0.6;
-=======
-        params.operational_params.simulation_parameters = sim_params;
-        params.operational_params.sim_engine            = sidb_simulation_engine::QUICKSIM;
-        params.confidence_level                         = 0.99;
-        params.max_temperature                          = 350;
-        params.iteration_steps                          = 500;
-        params.alpha                                    = 0.6;
->>>>>>> f2264fdc
 
         const auto ct_qs =
             critical_temperature_gate_based(lyt, std::vector<tt>{create_and_tt()}, params, &critical_stats);
@@ -478,61 +415,58 @@
         lyt.assign_cell_type({36, 19, 0}, sidb_technology::cell_type::NORMAL);
         lyt.assign_cell_type({2, 19, 0}, sidb_technology::cell_type::NORMAL);
 
-<<<<<<< HEAD
-        params.simulation_parameters = sim_params;
-        params.engine                = sidb_simulation_engine::QUICKEXACT;
-        params.confidence_level      = 0.99;
-        params.max_temperature       = 350;
-        params.iteration_steps       = 80;
-        params.alpha                 = 0.7;
-
-        const auto ct_qe =
-            critical_temperature_gate_based(lyt, std::vector<tt>{create_fan_out_tt()}, params, &critical_stats);
-
-        CHECK_THAT(std::abs(critical_stats.energy_between_ground_state_and_first_erroneous - 0.56),
-                   Catch::Matchers::WithinAbs(0.00, 0.01));
-        CHECK_THAT(std::abs(ct_qe - 1.46), Catch::Matchers::WithinAbs(0.00, 0.01));
-
-#if (FICTION_ALGLIB_ENABLED)
-
-        params.engine = sidb_simulation_engine::CLUSTERCOMPLETE;
-
-        const auto ct_cc =
-            critical_temperature_gate_based(lyt, std::vector<tt>{create_fan_out_tt()}, params, &critical_stats);
-
-        CHECK_THAT(std::abs(critical_stats.energy_between_ground_state_and_first_erroneous - 0.56),
-                   Catch::Matchers::WithinAbs(0.00, 0.01));
-        CHECK_THAT(std::abs(ct_cc - 1.46), Catch::Matchers::WithinAbs(0.00, 0.01));
-
-#endif  // FICTION_ALGLIB_ENABLED
-=======
-        params.operational_params.simulation_parameters = sim_params;
-        params.operational_params.sim_engine            = sidb_simulation_engine::QUICKEXACT;
-        params.confidence_level                         = 0.99;
-        params.max_temperature                          = 350;
-        params.iteration_steps                          = 80;
-        params.alpha                                    = 0.7;
+        params.simulation_parameters = sim_params;
+        params.engine                = sidb_simulation_engine::QUICKEXACT;
+        params.confidence_level      = 0.99;
+        params.max_temperature       = 350;
+        params.iteration_steps       = 80;
+        params.alpha                 = 0.7;
 
         SECTION("Kinks are allowed")
         {
-            const auto ct =
+            const auto ct_qe =
                 critical_temperature_gate_based(lyt, std::vector<tt>{create_fan_out_tt()}, params, &critical_stats);
 
             CHECK_THAT(std::abs(critical_stats.energy_between_ground_state_and_first_erroneous - 0.56),
                        Catch::Matchers::WithinAbs(0.00, 0.01));
-            CHECK_THAT(std::abs(ct - 1.46), Catch::Matchers::WithinAbs(0.00, 0.01));
+            CHECK_THAT(std::abs(ct_qe - 1.46), Catch::Matchers::WithinAbs(0.00, 0.01));
+
+#if (FICTION_ALGLIB_ENABLED)
+
+            params.engine = sidb_simulation_engine::CLUSTERCOMPLETE;
+
+            const auto ct_cc =
+                critical_temperature_gate_based(lyt, std::vector<tt>{create_fan_out_tt()}, params, &critical_stats);
+
+            CHECK_THAT(std::abs(critical_stats.energy_between_ground_state_and_first_erroneous - 0.56),
+                       Catch::Matchers::WithinAbs(0.00, 0.01));
+            CHECK_THAT(std::abs(ct_cc - 1.46), Catch::Matchers::WithinAbs(0.00, 0.01));
+
+#endif  // FICTION_ALGLIB_ENABLED
         }
         SECTION("Kinks are not allowed")
         {
             params.operational_params.op_condition = operational_condition::REJECT_KINKS;
-            const auto ct =
+            const auto ct_qe =
                 critical_temperature_gate_based(lyt, std::vector<tt>{create_fan_out_tt()}, params, &critical_stats);
 
             CHECK_THAT(std::abs(critical_stats.energy_between_ground_state_and_first_erroneous - 0.56),
                        Catch::Matchers::WithinAbs(0.00, 0.01));
-            CHECK_THAT(std::abs(ct - 1.46), Catch::Matchers::WithinAbs(0.00, 0.01));
+            CHECK_THAT(std::abs(ct_qe - 1.46), Catch::Matchers::WithinAbs(0.00, 0.01));
+
+#if (FICTION_ALGLIB_ENABLED)
+
+            params.engine = sidb_simulation_engine::CLUSTERCOMPLETE;
+
+            const auto ct_cc =
+                critical_temperature_gate_based(lyt, std::vector<tt>{create_fan_out_tt()}, params, &critical_stats);
+
+            CHECK_THAT(std::abs(critical_stats.energy_between_ground_state_and_first_erroneous - 0.56),
+                       Catch::Matchers::WithinAbs(0.00, 0.01));
+            CHECK_THAT(std::abs(ct_cc - 1.46), Catch::Matchers::WithinAbs(0.00, 0.01));
+
+#endif  // FICTION_ALGLIB_ENABLED
         }
->>>>>>> f2264fdc
     }
 
     SECTION("OR gate")
@@ -561,53 +495,50 @@
 
         sim_params.mu_minus = -0.25;
 
-<<<<<<< HEAD
-        params.simulation_parameters = sim_params;
-        params.engine                = sidb_simulation_engine::QUICKEXACT;
-        params.confidence_level      = 0.99;
-        params.max_temperature       = 350;
-        params.iteration_steps       = 80;
-        params.alpha                 = 0.7;
-
-        const auto ct_qe =
-            critical_temperature_gate_based(lyt, std::vector<tt>{create_or_tt()}, params, &critical_stats);
-
-        CHECK(ct_qe < 350);
-
-#if (FICTION_ALGLIB_ENABLED)
-
-        params.engine = sidb_simulation_engine::CLUSTERCOMPLETE;
-
-        const auto ct_cc =
-            critical_temperature_gate_based(lyt, std::vector<tt>{create_or_tt()}, params, &critical_stats);
-
-        CHECK(ct_cc < 350);
-
-#endif  // FICTION_ALGLIB_ENABLED
-=======
-        params.operational_params.simulation_parameters = sim_params;
-        params.operational_params.sim_engine            = sidb_simulation_engine::QUICKEXACT;
-        params.confidence_level                         = 0.99;
-        params.max_temperature                          = 350;
-        params.iteration_steps                          = 80;
-        params.alpha                                    = 0.7;
+        params.simulation_parameters = sim_params;
+        params.engine                = sidb_simulation_engine::QUICKEXACT;
+        params.confidence_level      = 0.99;
+        params.max_temperature       = 350;
+        params.iteration_steps       = 80;
+        params.alpha                 = 0.7;
 
         SECTION("Kinks are allowed")
         {
-            const auto ct =
+            const auto ct_qe =
                 critical_temperature_gate_based(lyt, std::vector<tt>{create_or_tt()}, params, &critical_stats);
 
-            CHECK_THAT(std::abs(ct - 6.96), Catch::Matchers::WithinAbs(0.00, 0.01));
+            CHECK(ct_qe < 350);
+
+#if (FICTION_ALGLIB_ENABLED)
+
+            params.engine = sidb_simulation_engine::CLUSTERCOMPLETE;
+
+            const auto ct_cc =
+                critical_temperature_gate_based(lyt, std::vector<tt>{create_or_tt()}, params, &critical_stats);
+
+            CHECK(ct_cc < 350);
+
+#endif  // FICTION_ALGLIB_ENABLED
         }
         SECTION("Kinks are not allowed")
         {
             params.operational_params.op_condition = operational_condition::REJECT_KINKS;
-            const auto ct =
+            const auto ct_qe =
                 critical_temperature_gate_based(lyt, std::vector<tt>{create_or_tt()}, params, &critical_stats);
 
-            CHECK_THAT(std::abs(ct - 6.96), Catch::Matchers::WithinAbs(0.00, 0.01));
+            CHECK(ct_qe < 350);
+
+#if (FICTION_ALGLIB_ENABLED)
+
+            params.engine = sidb_simulation_engine::CLUSTERCOMPLETE;
+
+            const auto ct_cc =
+                critical_temperature_gate_based(lyt, std::vector<tt>{create_or_tt()}, params, &critical_stats);
+
+            CHECK(ct_cc < 350);
+
+#endif  // FICTION_ALGLIB_ENABLED
         }
->>>>>>> f2264fdc
     }
 
     SECTION("Not working diagonal Wire")
@@ -631,21 +562,12 @@
 
         lyt.assign_cell_type({36, 19, 0}, sidb_technology::cell_type::NORMAL);
 
-<<<<<<< HEAD
-        params.simulation_parameters = sim_params;
-        params.engine                = sidb_simulation_engine::QUICKEXACT;
-        params.confidence_level      = 0.99;
-        params.max_temperature       = 350;
-        params.iteration_steps       = 80;
-        params.alpha                 = 0.7;
-=======
-        params.operational_params.simulation_parameters = sim_params;
-        params.operational_params.sim_engine            = sidb_simulation_engine::QUICKEXACT;
-        params.confidence_level                         = 0.99;
-        params.max_temperature                          = 350;
-        params.iteration_steps                          = 80;
-        params.alpha                                    = 0.7;
->>>>>>> f2264fdc
+        params.simulation_parameters = sim_params;
+        params.engine                = sidb_simulation_engine::QUICKEXACT;
+        params.confidence_level      = 0.99;
+        params.max_temperature       = 350;
+        params.iteration_steps       = 80;
+        params.alpha                 = 0.7;
 
         const auto ct_qe =
             critical_temperature_gate_based(lyt, std::vector<tt>{create_id_tt()}, params, &critical_stats);
@@ -685,21 +607,12 @@
         lyt.assign_cell_type({9, 1, 1}, sidb_technology::cell_type::NORMAL);
         lyt.assign_cell_type({12, 1, 1}, sidb_technology::cell_type::NORMAL);
 
-<<<<<<< HEAD
         params.simulation_parameters = sim_params;
         params.engine                = sidb_simulation_engine::QUICKSIM;
         params.confidence_level      = 0.99;
         params.max_temperature       = 750;
         params.iteration_steps       = 500;
         params.alpha                 = 0.6;
-=======
-        params.operational_params.simulation_parameters = sim_params;
-        params.operational_params.sim_engine            = sidb_simulation_engine::QUICKSIM;
-        params.confidence_level                         = 0.99;
-        params.max_temperature                          = 750;
-        params.iteration_steps                          = 500;
-        params.alpha                                    = 0.6;
->>>>>>> f2264fdc
 
         const auto ct_qe = critical_temperature_non_gate_based(lyt, params, &critical_stats);
 
@@ -738,21 +651,12 @@
         lyt.assign_cell_type({6, 2}, sidb_technology::cell_type::OUTPUT);
         lyt.assign_cell_type({8, 2}, sidb_technology::cell_type::OUTPUT);
 
-<<<<<<< HEAD
         params.simulation_parameters = sim_params;
         params.engine                = sidb_simulation_engine::QUICKSIM;
         params.confidence_level      = 0.99;
         params.max_temperature       = 350;
         params.iteration_steps       = 0;
         params.alpha                 = 0.0;
-=======
-        params.operational_params.simulation_parameters = sim_params;
-        params.operational_params.sim_engine            = sidb_simulation_engine::QUICKSIM;
-        params.confidence_level                         = 0.99;
-        params.max_temperature                          = 350;
-        params.iteration_steps                          = 0;
-        params.alpha                                    = 0.0;
->>>>>>> f2264fdc
 
         const auto ct_qs =
             critical_temperature_gate_based<TestType>(lyt, std::vector<tt>{create_id_tt()}, params, &critical_stats);
@@ -780,19 +684,12 @@
 
     SECTION("One SiDB")
     {
-<<<<<<< HEAD
-        params.simulation_parameters = sim_params;
-        params.engine                = sidb_simulation_engine::QUICKEXACT;
-        params.confidence_level      = 0.99;
-        params.max_temperature       = 350;
-        params.iteration_steps       = 80;
-        params.alpha                 = 0.7;
-=======
-        params.operational_params.simulation_parameters = sim_params;
-        params.operational_params.sim_engine            = sidb_simulation_engine::QUICKEXACT;
-        params.confidence_level                         = 0.99;
-        params.max_temperature                          = 350;
->>>>>>> f2264fdc
+        params.simulation_parameters = sim_params;
+        params.engine                = sidb_simulation_engine::QUICKEXACT;
+        params.confidence_level      = 0.99;
+        params.max_temperature       = 350;
+        params.iteration_steps       = 80;
+        params.alpha                 = 0.7;
 
         const auto ct = critical_temperature_gate_based<TestType>(lyt, std::vector<tt>{tt{}}, params, &critical_stats);
 
@@ -825,19 +722,12 @@
 
         lyt.assign_cell_type({36, 38, 0}, sidb_technology::cell_type::NORMAL);
 
-<<<<<<< HEAD
-        params.simulation_parameters = sim_params;
-        params.engine                = sidb_simulation_engine::QUICKEXACT;
-        params.confidence_level      = 0.99;
-        params.max_temperature       = 350;
-        params.iteration_steps       = 80;
-        params.alpha                 = 0.7;
-=======
-        params.operational_params.simulation_parameters = sim_params;
-        params.operational_params.sim_engine            = sidb_simulation_engine::QUICKEXACT;
-        params.confidence_level                         = 0.99;
-        params.max_temperature                          = 350;
->>>>>>> f2264fdc
+        params.simulation_parameters = sim_params;
+        params.engine                = sidb_simulation_engine::QUICKEXACT;
+        params.confidence_level      = 0.99;
+        params.max_temperature       = 350;
+        params.iteration_steps       = 80;
+        params.alpha                 = 0.7;
 
         const auto ct_qe =
             critical_temperature_gate_based(lyt, std::vector<tt>{create_id_tt()}, params, &critical_stats);
@@ -864,21 +754,12 @@
         lyt.assign_cell_type({2, 0}, TestType::cell_type::NORMAL);
         lyt.assign_cell_type({2, 4}, TestType::cell_type::NORMAL);
 
-<<<<<<< HEAD
-        params.simulation_parameters = sim_params;
-        params.engine                = sidb_simulation_engine::QUICKEXACT;
-        params.confidence_level      = 0.99;
-        params.max_temperature       = 350;
-        params.iteration_steps       = 80;
-        params.alpha                 = 0.7;
-=======
-        params.operational_params.simulation_parameters = sim_params;
-        params.operational_params.sim_engine            = sidb_simulation_engine::QUICKEXACT;
-        params.confidence_level                         = 0.99;
-        params.max_temperature                          = 350;
-        params.iteration_steps                          = 80;
-        params.alpha                                    = 0.7;
->>>>>>> f2264fdc
+        params.simulation_parameters = sim_params;
+        params.engine                = sidb_simulation_engine::QUICKEXACT;
+        params.confidence_level      = 0.99;
+        params.max_temperature       = 350;
+        params.iteration_steps       = 80;
+        params.alpha                 = 0.7;
 
         const auto ct_qe = critical_temperature_non_gate_based(lyt, params, &critical_stats);
 
@@ -924,7 +805,6 @@
 
         lyt.assign_cell_type({10, 19}, sidb_technology::cell_type::NORMAL);
 
-<<<<<<< HEAD
         sim_params.mu_minus          = -0.28;
         params.simulation_parameters = sim_params;
         params.engine                = sidb_simulation_engine::QUICKEXACT;
@@ -932,13 +812,6 @@
         params.max_temperature       = 350;
         params.iteration_steps       = 80;
         params.alpha                 = 0.7;
-=======
-        sim_params.mu_minus                             = -0.28;
-        params.operational_params.simulation_parameters = sim_params;
-        params.operational_params.sim_engine            = sidb_simulation_engine::QUICKEXACT;
-        params.confidence_level                         = 0.99;
-        params.max_temperature                          = 350;
->>>>>>> f2264fdc
 
         const auto ct_qe =
             critical_temperature_gate_based(lyt, std::vector<tt>{create_and_tt()}, params, &critical_stats);
@@ -1018,17 +891,10 @@
 
     critical_temperature_stats critical_stats{};
 
-<<<<<<< HEAD
     params.simulation_parameters = sim_params;
     params.engine                = sidb_simulation_engine::QUICKEXACT;
     params.confidence_level      = 0.99;
     params.max_temperature       = 350;
-=======
-    params.operational_params.simulation_parameters = sim_params;
-    params.operational_params.sim_engine            = sidb_simulation_engine::QUICKEXACT;
-    params.confidence_level                         = 0.99;
-    params.max_temperature                          = 350;
->>>>>>> f2264fdc
 
     const auto ct_qe = critical_temperature_gate_based(lyt, create_crossing_wire_tt(), params, &critical_stats);
 
@@ -1059,57 +925,56 @@
 
     critical_temperature_stats critical_stats{};
 
-<<<<<<< HEAD
     params.simulation_parameters = sim_params;
     params.engine                = sidb_simulation_engine::QUICKEXACT;
     params.confidence_level      = 0.99;
     params.max_temperature       = 350;
 
-    const auto ct_qe =
-        critical_temperature_gate_based(lyt_double_wire_gate, create_double_wire_tt(), params, &critical_stats);
-
-    CHECK_THAT(std::fabs(critical_stats.energy_between_ground_state_and_first_erroneous - 10.717),
-               Catch::Matchers::WithinAbs(0.00, 0.01));
-    CHECK_THAT(std::abs(ct_qe - 24.18), Catch::Matchers::WithinAbs(0.00, 0.01));
-
-#if (FICTION_ALGLIB_ENABLED)
-
-    params.engine = sidb_simulation_engine::CLUSTERCOMPLETE;
-
-    const auto ct_cc =
-        critical_temperature_gate_based(lyt_double_wire_gate, create_double_wire_tt(), params, &critical_stats);
-
-    CHECK_THAT(std::fabs(critical_stats.energy_between_ground_state_and_first_erroneous - 10.717),
-               Catch::Matchers::WithinAbs(0.00, 0.01));
-    CHECK_THAT(std::abs(ct_cc - 24.18), Catch::Matchers::WithinAbs(0.00, 0.01));
-
-#endif  // FICTION_ALGLIB_ENABLED
-=======
-    params.operational_params.simulation_parameters = sim_params;
-    params.operational_params.sim_engine            = sidb_simulation_engine::QUICKEXACT;
-    params.confidence_level                         = 0.99;
-    params.max_temperature                          = 350;
-
     SECTION("Kinks are allowed")
     {
-        const auto ct =
+        const auto ct_qe =
             critical_temperature_gate_based(lyt_double_wire_gate, create_double_wire_tt(), params, &critical_stats);
 
         CHECK_THAT(std::fabs(critical_stats.energy_between_ground_state_and_first_erroneous - 10.717),
                    Catch::Matchers::WithinAbs(0.00, 0.01));
-        CHECK_THAT(std::abs(ct - 24.18), Catch::Matchers::WithinAbs(0.00, 0.01));
-    }
-    SECTION("Kinks are not allowed")
-    {
-        params.operational_params.op_condition = operational_condition::REJECT_KINKS;
-        const auto ct =
+        CHECK_THAT(std::abs(ct_qe - 24.18), Catch::Matchers::WithinAbs(0.00, 0.01));
+
+#if (FICTION_ALGLIB_ENABLED)
+
+        params.engine = sidb_simulation_engine::CLUSTERCOMPLETE;
+
+        const auto ct_cc =
             critical_temperature_gate_based(lyt_double_wire_gate, create_double_wire_tt(), params, &critical_stats);
 
         CHECK_THAT(std::fabs(critical_stats.energy_between_ground_state_and_first_erroneous - 10.717),
                    Catch::Matchers::WithinAbs(0.00, 0.01));
-        CHECK_THAT(std::abs(ct - 23.77), Catch::Matchers::WithinAbs(0.00, 0.01));
-    }
->>>>>>> f2264fdc
+        CHECK_THAT(std::abs(ct_cc - 24.18), Catch::Matchers::WithinAbs(0.00, 0.01));
+
+#endif  // FICTION_ALGLIB_ENABLED
+    }
+    SECTION("Kinks are not allowed")
+    {
+        params.operational_params.op_condition = operational_condition::REJECT_KINKS;
+        const auto ct_qe =
+            critical_temperature_gate_based(lyt_double_wire_gate, create_double_wire_tt(), params, &critical_stats);
+
+        CHECK_THAT(std::fabs(critical_stats.energy_between_ground_state_and_first_erroneous - 10.717),
+                   Catch::Matchers::WithinAbs(0.00, 0.01));
+        CHECK_THAT(std::abs(ct_qe - 23.77), Catch::Matchers::WithinAbs(0.00, 0.01));
+
+#if (FICTION_ALGLIB_ENABLED)
+
+        params.engine = sidb_simulation_engine::CLUSTERCOMPLETE;
+
+        const auto ct_cc =
+            critical_temperature_gate_based(lyt_double_wire_gate, create_double_wire_tt(), params, &critical_stats);
+
+        CHECK_THAT(std::fabs(critical_stats.energy_between_ground_state_and_first_erroneous - 10.717),
+                   Catch::Matchers::WithinAbs(0.00, 0.01));
+        CHECK_THAT(std::abs(ct_cc - 23.77), Catch::Matchers::WithinAbs(0.00, 0.01));
+
+#endif  // FICTION_ALGLIB_ENABLED
+    }
 }
 
 TEMPLATE_TEST_CASE("Critical temperature of Bestagon half adder gate, QuickExact", "[critical-temperature], [quality]",
@@ -1122,58 +987,55 @@
 
     critical_temperature_stats critical_stats{};
 
-<<<<<<< HEAD
     params.simulation_parameters = sim_params;
     params.engine                = sidb_simulation_engine::QUICKEXACT;
     params.confidence_level      = 0.99;
     params.max_temperature       = 350;
 
-    const auto ct_qe =
-        critical_temperature_gate_based(lyt_half_adder_gate, create_half_adder_tt(), params, &critical_stats);
-
-    CHECK_THAT(std::fabs(critical_stats.energy_between_ground_state_and_first_erroneous - 0.15),
-               Catch::Matchers::WithinAbs(0.00, 0.01));
-    CHECK_THAT(std::abs(ct_qe - 0.40), Catch::Matchers::WithinAbs(0.00, 0.01));
-
-#if (FICTION_ALGLIB_ENABLED)
-
-    params.engine = sidb_simulation_engine::CLUSTERCOMPLETE;
-
-    const auto ct_cc =
-        critical_temperature_gate_based(lyt_half_adder_gate, create_half_adder_tt(), params, &critical_stats);
-
-    CHECK_THAT(std::fabs(critical_stats.energy_between_ground_state_and_first_erroneous - 0.15),
-               Catch::Matchers::WithinAbs(0.00, 0.01));
-    CHECK_THAT(std::abs(ct_cc - 0.40), Catch::Matchers::WithinAbs(0.00, 0.01));
-
-#endif  // FICTION_ALGLIB_ENABLED
-}
-=======
-    params.operational_params.simulation_parameters = sim_params;
-    params.operational_params.sim_engine            = sidb_simulation_engine::QUICKEXACT;
-    params.confidence_level                         = 0.99;
-    params.max_temperature                          = 350;
-
     SECTION("Kinks are allowed")
     {
-        const auto ct =
+        const auto ct_qe =
             critical_temperature_gate_based(lyt_half_adder_gate, create_half_adder_tt(), params, &critical_stats);
 
         CHECK_THAT(std::fabs(critical_stats.energy_between_ground_state_and_first_erroneous - 0.15),
                    Catch::Matchers::WithinAbs(0.00, 0.01));
-        CHECK_THAT(std::abs(ct - 0.40), Catch::Matchers::WithinAbs(0.00, 0.01));
-    }
-    SECTION("Kinks are not allowed")
-    {
-        params.operational_params.op_condition = operational_condition::REJECT_KINKS;
-
-        const auto ct =
+        CHECK_THAT(std::abs(ct_qe - 0.40), Catch::Matchers::WithinAbs(0.00, 0.01));
+
+#if (FICTION_ALGLIB_ENABLED)
+
+        params.engine = sidb_simulation_engine::CLUSTERCOMPLETE;
+
+        const auto ct_cc =
             critical_temperature_gate_based(lyt_half_adder_gate, create_half_adder_tt(), params, &critical_stats);
 
         CHECK_THAT(std::fabs(critical_stats.energy_between_ground_state_and_first_erroneous - 0.15),
                    Catch::Matchers::WithinAbs(0.00, 0.01));
-        CHECK_THAT(std::abs(ct - 0.40), Catch::Matchers::WithinAbs(0.00, 0.01));
+        CHECK_THAT(std::abs(ct_cc - 0.40), Catch::Matchers::WithinAbs(0.00, 0.01));
+
+#endif  // FICTION_ALGLIB_ENABLED
+    }
+    SECTION("Kinks are not allowed")
+    {
+        params.operational_params.op_condition = operational_condition::REJECT_KINKS;
+        const auto ct_qe =
+            critical_temperature_gate_based(lyt_half_adder_gate, create_half_adder_tt(), params, &critical_stats);
+
+        CHECK_THAT(std::fabs(critical_stats.energy_between_ground_state_and_first_erroneous - 0.15),
+                   Catch::Matchers::WithinAbs(0.00, 0.01));
+        CHECK_THAT(std::abs(ct_qe - 0.40), Catch::Matchers::WithinAbs(0.00, 0.01));
+
+#if (FICTION_ALGLIB_ENABLED)
+
+        params.engine = sidb_simulation_engine::CLUSTERCOMPLETE;
+
+        const auto ct_cc =
+            critical_temperature_gate_based(lyt_half_adder_gate, create_half_adder_tt(), params, &critical_stats);
+
+        CHECK_THAT(std::fabs(critical_stats.energy_between_ground_state_and_first_erroneous - 0.15),
+                   Catch::Matchers::WithinAbs(0.00, 0.01));
+        CHECK_THAT(std::abs(ct_cc - 0.40), Catch::Matchers::WithinAbs(0.00, 0.01));
+
+#endif  // FICTION_ALGLIB_ENABLED
     }
 }
-#endif
->>>>>>> f2264fdc
+#endif