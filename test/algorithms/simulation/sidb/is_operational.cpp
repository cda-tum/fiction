--- conflicted
+++ resolved
@@ -31,65 +31,33 @@
 
     const sidb_100_cell_clk_lyt_siqad lat{or_gate};
 
-<<<<<<< HEAD
-    SECTION("Reject kinks and keep simulation results")
-    {
-
-        const auto p_no = is_operational(
-            lat, std::vector<tt>{create_or_tt()},
-            is_operational_params{sidb_simulation_parameters{2, -0.28}, sidb_simulation_engine::QUICKEXACT,
-                                  bdl_input_iterator_params{
-                                      detect_bdl_wires_params{1.5},
-                                      bdl_input_iterator_params::input_bdl_configuration::PERTURBER_ABSENCE_ENCODED},
-                                  operational_condition::REJECT_KINKS,
-                                  is_operational_params::simulation_results_mode::KEEP_SIMULATION_RESULTS});
-        CHECK(p_no.first == operational_status::NON_OPERATIONAL);
-        CHECK(!p_no.second.simulation_results.has_value());
-    }
-
-    SECTION("Tolerate kinks and keep simulation results")
-    {
-        const auto p_o = is_operational(
-            lat, std::vector<tt>{create_or_tt()},
-            is_operational_params{sidb_simulation_parameters{2, -0.28}, sidb_simulation_engine::QUICKEXACT,
-                                  bdl_input_iterator_params{
-                                      detect_bdl_wires_params{1.5},
-                                      bdl_input_iterator_params::input_bdl_configuration::PERTURBER_ABSENCE_ENCODED},
-                                  operational_condition::TOLERATE_KINKS,
-                                  is_operational_params::simulation_results_mode::KEEP_SIMULATION_RESULTS});
-        CHECK(p_o.first == operational_status::OPERATIONAL);
-        REQUIRE(p_o.second.simulation_results.has_value());
-        CHECK(p_o.second.simulation_results.value().size() == 4);
-    }
-
-    SECTION("Tolerate kinks and discard simulation results")
-    {
-        const auto p_o2 = is_operational(
-            lat, std::vector<tt>{create_or_tt()},
-            is_operational_params{sidb_simulation_parameters{2, -0.28}, sidb_simulation_engine::QUICKEXACT,
-                                  bdl_input_iterator_params{
-                                      detect_bdl_wires_params{1.5},
-                                      bdl_input_iterator_params::input_bdl_configuration::PERTURBER_ABSENCE_ENCODED},
-                                  operational_condition::TOLERATE_KINKS,
-                                  is_operational_params::simulation_results_mode::DISCARD_SIMULATION_RESULTS});
-        CHECK(p_o2.first == operational_status::OPERATIONAL);
-        CHECK(!p_o2.second.simulation_results.has_value());
-=======
     auto op_params = is_operational_params{
         sidb_simulation_parameters{2, -0.32}, sidb_simulation_engine::QUICKEXACT,
         bdl_input_iterator_params{detect_bdl_wires_params{1.5},
                                   bdl_input_iterator_params::input_bdl_configuration::PERTURBER_ABSENCE_ENCODED},
-        is_operational_params::operational_condition::TOLERATE_KINKS};
-
-    SECTION("determine if layout is operational, tolerate kinks")
-    {
-        CHECK(is_operational(lat, std::vector<tt>{create_or_tt()}, op_params).first == operational_status::OPERATIONAL);
+        is_operational_params::operational_condition::TOLERATE_KINKS, {}, is_operational_params::simulation_results_mode::KEEP_SIMULATION_RESULTS};
+
+    SECTION("determine if layout is operational, tolerate kinks and keep simulation results")
+    {
+        const auto [op_status, aux_stats] = is_operational(lat, std::vector<tt>{create_or_tt()}, op_params);
+        CHECK(op_status == operational_status::OPERATIONAL);
+        CHECK(aux_stats.simulation_results.has_value());
+    }
+
+    // from now on, we will discard simulation results
+    op_params.simulation_results_retention = is_operational_params::simulation_results_mode::DISCARD_SIMULATION_RESULTS;
+
+    SECTION("determine if layout is operational, tolerate kinks and discard simulation results")
+    {
+        const auto [op_status, aux_stats] = is_operational(lat, std::vector<tt>{create_or_tt()}, op_params);
+        CHECK(op_status == operational_status::OPERATIONAL);
+        CHECK(!aux_stats.simulation_results.has_value());
     }
 
     // from now on, we will reject kinks
     op_params.op_condition = is_operational_params::operational_condition::REJECT_KINKS;
 
-    SECTION("determine if layout is operational, accept kinks")
+    SECTION("determine if layout is operational, reject kinks")
     {
         CHECK(is_operational(lat, std::vector<tt>{create_and_tt()}, op_params).first ==
               operational_status::NON_OPERATIONAL);
@@ -174,7 +142,6 @@
         CHECK(is_operational(lat, std::vector<tt>{create_nand_tt()}, op_params, input_wires, output_wires,
                              std::optional{canvas_lyt})
                   .first == operational_status::OPERATIONAL);
->>>>>>> 08c69147
     }
 }
 
