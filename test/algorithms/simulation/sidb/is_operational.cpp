//
// Created by Jan Drewniok on 11.09.23.
//

#include <catch2/catch_template_test_macros.hpp>

#include "utils/blueprints/layout_blueprints.hpp"

#include <fiction/algorithms/iter/bdl_input_iterator.hpp>
#include <fiction/algorithms/simulation/sidb/detect_bdl_wires.hpp>
#include <fiction/algorithms/simulation/sidb/is_operational.hpp>
#include <fiction/algorithms/simulation/sidb/sidb_simulation_engine.hpp>
#include <fiction/algorithms/simulation/sidb/sidb_simulation_parameters.hpp>
#include <fiction/layouts/cell_level_layout.hpp>
#include <fiction/technology/cell_technologies.hpp>
#include <fiction/technology/sidb_defects.hpp>
#include <fiction/traits.hpp>
#include <fiction/types.hpp>
#include <fiction/utils/truth_table_utils.hpp>

#include <cstdint>
#include <optional>
#include <set>
#include <vector>

using namespace fiction;

TEST_CASE("SiQAD OR gate", "[is-operational]")
{
    const auto or_gate = blueprints::siqad_or_gate<sidb_cell_clk_lyt_siqad>();

    const sidb_100_cell_clk_lyt_siqad lat{or_gate};

    auto op_params = is_operational_params{
        sidb_simulation_parameters{2, -0.32}, sidb_simulation_engine::QUICKEXACT,
        bdl_input_iterator_params{detect_bdl_wires_params{1.5},
                                  bdl_input_iterator_params::input_bdl_configuration::PERTURBER_ABSENCE_ENCODED},
        is_operational_params::operational_condition::TOLERATE_KINKS};

    SECTION("determine if layout is operational, tolerate kinks")
    {
        CHECK(is_operational(lat, std::vector<tt>{create_or_tt()}, op_params).first == operational_status::OPERATIONAL);
    }

    // from now on, we will reject kinks
    op_params.op_condition = is_operational_params::operational_condition::REJECT_KINKS;

    SECTION("determine if layout is operational, accept kinks")
    {
        CHECK(is_operational(lat, std::vector<tt>{create_and_tt()}, op_params).first ==
              operational_status::NON_OPERATIONAL);
    }

    SECTION("determine if kinks induce layout to become non-operational")
    {
        const auto kink_induced_non_operational =
            is_kink_induced_non_operational(lat, std::vector<tt>{create_or_tt()}, op_params);
        CHECK(kink_induced_non_operational);
    }

    const auto input_wires  = detect_bdl_wires(lat, detect_bdl_wires_params{1.5}, bdl_wire_selection::INPUT);
    const auto output_wires = detect_bdl_wires(lat, detect_bdl_wires_params{1.5}, bdl_wire_selection::OUTPUT);

    REQUIRE(input_wires.size() == 2);

    CHECK(input_wires[0].pairs.size() == 2);
    CHECK(input_wires[1].pairs.size() == 2);

    CHECK(output_wires.size() == 1);

    SECTION("use pre-determined I/O pins")
    {
        CHECK(is_operational(lat, std::vector<tt>{create_and_tt()}, op_params, input_wires, output_wires).first ==
              operational_status::NON_OPERATIONAL);
    }

    SECTION("determine if kinks induce layout to become non-operational")
    {
        CHECK(is_kink_induced_non_operational(lat, std::vector<tt>{create_or_tt()}, op_params, input_wires,
                                              output_wires));
    }

    SECTION("determine input patterns for which kinks induce layout to become non-operational")
    {
        const auto kink_induced_non_operational_input_pattern =
            kink_induced_non_operational_input_patterns(lat, std::vector<tt>{create_or_tt()}, op_params);

        CHECK(kink_induced_non_operational_input_pattern.size() == 1);

        op_params.op_condition = is_operational_params::operational_condition::TOLERATE_KINKS;
        CHECK(is_operational(lat, std::vector<tt>{create_or_tt()}, op_params).first == operational_status::OPERATIONAL);
    }
}

TEST_CASE("SiQAD NAND gate", "[is-operational]")
{
    const auto nand_gate = blueprints::siqad_nand_gate<sidb_cell_clk_lyt_siqad>();

    const sidb_100_cell_clk_lyt_siqad lat{nand_gate};

    auto op_params = is_operational_params{
        sidb_simulation_parameters{2, -0.28}, sidb_simulation_engine::QUICKEXACT,
        bdl_input_iterator_params{detect_bdl_wires_params{1.5},
                                  bdl_input_iterator_params::input_bdl_configuration::PERTURBER_ABSENCE_ENCODED},
        is_operational_params::operational_condition::REJECT_KINKS,
        is_operational_params::operational_analysis_strategy::FILTER_THEN_SIMULATION};

    SECTION("Pruning and simulation")
    {
        CHECK(is_operational(lat, std::vector<tt>{create_nand_tt()}, op_params).first ==
              operational_status::OPERATIONAL);
    }
    SECTION("only pruning")
    {
        op_params.strategy_to_analyze_operational_status =
            is_operational_params::operational_analysis_strategy::FILTER_ONLY;
        CHECK(is_operational(lat, std::vector<tt>{create_nand_tt()}, op_params).first ==
              operational_status::OPERATIONAL);
    }

    const auto input_wires  = detect_bdl_wires(lat, detect_bdl_wires_params{2.0}, bdl_wire_selection::INPUT);
    const auto output_wires = detect_bdl_wires(lat, detect_bdl_wires_params{2.0}, bdl_wire_selection::OUTPUT);

    sidb_100_cell_clk_lyt_siqad canvas_lyt{};
    canvas_lyt.assign_cell_type({10, 4, 1}, sidb_technology::cell_type::NORMAL);
    canvas_lyt.assign_cell_type({10, 5, 1}, sidb_technology::cell_type::NORMAL);

    SECTION("use pre-determined I/O pins")
    {
        CHECK(is_operational(lat, std::vector<tt>{create_nand_tt()}, op_params, input_wires, output_wires,
                             std::optional{canvas_lyt})
                  .first == operational_status::OPERATIONAL);
    }
}

TEST_CASE("Bestagon AND gate", "[is-operational]")
{
    const auto and_gate = blueprints::bestagon_and_gate<sidb_cell_clk_lyt_siqad>();

    const sidb_100_cell_clk_lyt_siqad lat{and_gate};

    auto op_params = is_operational_params{
        sidb_simulation_parameters{2, -0.32}, sidb_simulation_engine::QUICKEXACT,
        bdl_input_iterator_params{detect_bdl_wires_params{2.5},
                                  bdl_input_iterator_params::input_bdl_configuration::PERTURBER_DISTANCE_ENCODED},
        is_operational_params::operational_condition::TOLERATE_KINKS};

    CHECK(and_gate.num_cells() == 23);

    SECTION("check operation for different values of mu")
    {
        CHECK(is_operational(
                  and_gate, std::vector<tt>{create_and_tt()},
                  is_operational_params{sidb_simulation_parameters{2, -0.32}, sidb_simulation_engine::QUICKEXACT})
                  .first == operational_status::OPERATIONAL);
        CHECK(is_operational(
                  and_gate, std::vector<tt>{create_and_tt()},
                  is_operational_params{sidb_simulation_parameters{2, -0.30}, sidb_simulation_engine::QUICKEXACT})
                  .first == operational_status::NON_OPERATIONAL);
    }
    SECTION("count the number of non-operational input combinations, accepting kinks")
    {
        const auto op_inputs = operational_input_patterns(
            and_gate, std::vector<tt>{create_and_tt()},
            is_operational_params{sidb_simulation_parameters{2, -0.30}, sidb_simulation_engine::QUICKEXACT});
        CHECK(op_inputs.size() == 1);
        CHECK(op_inputs == std::set<uint64_t>{3});
    }

    SECTION("determine if layout is operational, accept kinks")
    {
        CHECK(is_operational(lat, std::vector<tt>{create_and_tt()}, op_params).first ==
              operational_status::OPERATIONAL);
    }

    // from now on, we will reject kinks
    op_params.op_condition = is_operational_params::operational_condition::REJECT_KINKS;

    SECTION("determine if layout is operational, reject kinks")
    {
        CHECK(is_operational(lat, std::vector<tt>{create_and_tt()}, op_params).first ==
              operational_status::OPERATIONAL);
    }

    SECTION("determine if kinks induce layout to become non-operational")
    {
        const auto kink_induced_non_operational =
            is_kink_induced_non_operational(lat, std::vector<tt>{create_and_tt()}, op_params);
        CHECK(!kink_induced_non_operational);
    }

    const auto input_wires  = detect_bdl_wires(lat, detect_bdl_wires_params{2.0}, bdl_wire_selection::INPUT);
    const auto output_wires = detect_bdl_wires(lat, detect_bdl_wires_params{2.0}, bdl_wire_selection::OUTPUT);

    SECTION("without pre-determined wires or canvas")
    {
        op_params.strategy_to_analyze_operational_status =
            is_operational_params::operational_analysis_strategy::FILTER_THEN_SIMULATION;
        CHECK(is_operational(lat, std::vector<tt>{create_and_tt()}, op_params).first ==
              operational_status::OPERATIONAL);
    }

    SECTION("without pre-determined wires or canvas, non-operational")
    {
        op_params.simulation_parameters.mu_minus = -0.2;
        op_params.strategy_to_analyze_operational_status =
            is_operational_params::operational_analysis_strategy::FILTER_THEN_SIMULATION;
        CHECK(is_operational(lat, std::vector<tt>{create_and_tt()}, op_params).first ==
              operational_status::NON_OPERATIONAL);
    }

    SECTION("use pre-determined I/O pins")
    {
        CHECK(is_operational(lat, std::vector<tt>{create_and_tt()}, op_params, input_wires, output_wires).first ==
              operational_status::OPERATIONAL);
    }

    SECTION("pre-determined I/O pins, but no canvas layout")
    {
        op_params.strategy_to_analyze_operational_status =
            is_operational_params::operational_analysis_strategy::FILTER_THEN_SIMULATION;
        CHECK(is_operational(lat, std::vector<tt>{create_and_tt()}, op_params, input_wires, output_wires).first ==
              operational_status::OPERATIONAL);
    }

    SECTION("pre-determined I/O pins and canvas layout")
    {
        op_params.strategy_to_analyze_operational_status =
            is_operational_params::operational_analysis_strategy::FILTER_THEN_SIMULATION;
        sidb_100_cell_clk_lyt_siqad canvas_lyt{};
        const auto                  logic_cells = lat.get_cells_by_type(sidb_technology::cell_type::LOGIC);
        for (const auto& c : logic_cells)
        {
            canvas_lyt.assign_cell_type(c, sidb_technology::cell_type::NORMAL);
            CHECK(canvas_lyt.get_cell_type(c) == sidb_technology::cell_type::NORMAL);
        }
        CHECK(is_operational(lat, std::vector<tt>{create_and_tt()}, op_params, input_wires, output_wires,
                             std::optional{canvas_lyt})
                  .first == operational_status::OPERATIONAL);

        op_params.simulation_parameters.mu_minus = -0.2;
        CHECK(is_operational(lat, std::vector<tt>{create_and_tt()}, op_params, input_wires, output_wires,
                             std::optional{canvas_lyt})
                  .first == operational_status::NON_OPERATIONAL);
    }

    SECTION("pre-determined I/O pins, but no canvas layout and no logic cells provided")
    {
        auto lat_copy = lat.clone();

        lat.foreach_cell(
            [&lat, &lat_copy](const auto& c)
            {
                if (lat.get_cell_type(c) == sidb_technology::LOGIC)
                {
                    lat_copy.assign_cell_type(c, sidb_technology::cell_type::NORMAL);
                    CHECK(lat_copy.get_cell_type(c) == sidb_technology::cell_type::NORMAL);
                }
            });

        CHECK(lat_copy.get_cells_by_type(sidb_technology::cell_type::LOGIC).empty());

        CHECK(is_operational(lat_copy, std::vector<tt>{create_and_tt()}, op_params, input_wires, output_wires).first ==
              operational_status::OPERATIONAL);
    }

    SECTION("determine if kinks induce layout to become non-operational")
    {
        const auto kink_induced_non_operational_predefined_wires = is_kink_induced_non_operational(
            lat, std::vector<tt>{create_and_tt()}, op_params, input_wires, output_wires);
        CHECK(!kink_induced_non_operational_predefined_wires);
    }

    SECTION("determine input patterns for which kinks induce layout to become non-operational")
    {
        const auto kink_induced_non_operational_input_pattern =
            kink_induced_non_operational_input_patterns(lat, std::vector<tt>{create_and_tt()}, op_params);

        CHECK(kink_induced_non_operational_input_pattern.empty());

        op_params.op_condition = is_operational_params::operational_condition::TOLERATE_KINKS;
        CHECK(is_operational(lat, std::vector<tt>{create_and_tt()}, op_params).first ==
              operational_status::OPERATIONAL);
    }
}

TEST_CASE("SiQAD's AND gate with input BDL pairs of different size", "[is-operational]")
{
    using layout = sidb_cell_clk_lyt_siqad;

    layout lyt{};

    lyt.assign_cell_type({0, 0, 1}, sidb_technology::cell_type::INPUT);
    lyt.assign_cell_type({2, 1, 1}, sidb_technology::cell_type::INPUT);

    lyt.assign_cell_type({20, 0, 1}, sidb_technology::cell_type::INPUT);
    lyt.assign_cell_type({19, 1, 1}, sidb_technology::cell_type::INPUT);

    lyt.assign_cell_type({4, 2, 1}, sidb_technology::cell_type::NORMAL);
    lyt.assign_cell_type({6, 3, 1}, sidb_technology::cell_type::NORMAL);

    lyt.assign_cell_type({14, 3, 1}, sidb_technology::cell_type::NORMAL);
    lyt.assign_cell_type({16, 2, 1}, sidb_technology::cell_type::NORMAL);

    lyt.assign_cell_type({10, 6, 0}, sidb_technology::cell_type::OUTPUT);
    lyt.assign_cell_type({10, 7, 0}, sidb_technology::cell_type::OUTPUT);

    lyt.assign_cell_type({10, 9, 1}, sidb_technology::cell_type::NORMAL);

    const sidb_100_cell_clk_lyt_siqad lat{lyt};

    CHECK(is_operational(lat, std::vector<tt>{create_and_tt()},
                         is_operational_params{sidb_simulation_parameters{2, -0.28}})
              .first == operational_status::OPERATIONAL);
    CHECK(is_operational(lat, std::vector<tt>{create_and_tt()},
                         is_operational_params{sidb_simulation_parameters{2, -0.1}})
              .first == operational_status::NON_OPERATIONAL);
}

TEST_CASE("Bestagon FO2 gate", "[is-operational]")
{
    const auto lyt = blueprints::bestagon_fo2<sidb_cell_clk_lyt_siqad>();

    SECTION("using QuickExact")
    {
        CHECK(is_operational(
                  lyt, std::vector<tt>{create_fan_out_tt()},
                  is_operational_params{sidb_simulation_parameters{2, -0.32}, sidb_simulation_engine::QUICKEXACT})
                  .first == operational_status::OPERATIONAL);
        CHECK(is_operational(
                  lyt, std::vector<tt>{create_fan_out_tt()},
                  is_operational_params{sidb_simulation_parameters{2, -0.30}, sidb_simulation_engine::QUICKEXACT})
                  .first == operational_status::NON_OPERATIONAL);
    }

    SECTION("using QuickSim")
    {
        CHECK(is_operational(
                  lyt, std::vector<tt>{create_fan_out_tt()},
                  is_operational_params{sidb_simulation_parameters{2, -0.32}, sidb_simulation_engine::QUICKSIM})
                  .first == operational_status::OPERATIONAL);
        CHECK(is_operational(
                  lyt, std::vector<tt>{create_fan_out_tt()},
                  is_operational_params{sidb_simulation_parameters{2, -0.30}, sidb_simulation_engine::QUICKSIM})
                  .first == operational_status::NON_OPERATIONAL);
    }
}

TEST_CASE("Bestagon CROSSING gate", "[is-operational]")
{
    const auto lyt = blueprints::bestagon_crossing<sidb_cell_clk_lyt_siqad>();

    CHECK(lyt.num_cells() == 29);

    const sidb_100_cell_clk_lyt_siqad lat{lyt};

    CHECK(
        is_operational(lat, create_crossing_wire_tt(),
                       is_operational_params{sidb_simulation_parameters{2, -0.32}, sidb_simulation_engine::QUICKEXACT})
            .first == operational_status::OPERATIONAL);
    CHECK(
        is_operational(lat, create_crossing_wire_tt(),
                       is_operational_params{sidb_simulation_parameters{2, -0.30}, sidb_simulation_engine::QUICKEXACT})
            .first == operational_status::NON_OPERATIONAL);
}

<<<<<<< HEAD
=======
TEST_CASE("Bestagon AND gate", "[is-operational]")
{
    auto lyt = blueprints::bestagon_and<sidb_defect_cell_clk_lyt_siqad>();

    const sidb_simulation_parameters params{2, -0.32};

    SECTION("Without defects")
    {
        CHECK(lyt.num_cells() == 23);

        CHECK(is_operational(
                  lyt, std::vector<tt>{create_and_tt()},
                  is_operational_params{sidb_simulation_parameters{2, -0.32}, sidb_simulation_engine::QUICKEXACT})
                  .first == operational_status::OPERATIONAL);
        CHECK(is_operational(
                  lyt, std::vector<tt>{create_and_tt()},
                  is_operational_params{sidb_simulation_parameters{2, -0.30}, sidb_simulation_engine::QUICKEXACT})
                  .first == operational_status::NON_OPERATIONAL);
    }
    SECTION("With defects")
    {
        lyt.assign_sidb_defect({3, 16, 1},
                               sidb_defect{sidb_defect_type::UNKNOWN, -1, params.epsilon_r, params.lambda_tf});
        CHECK(is_operational(lyt, std::vector<tt>{create_and_tt()},
                             is_operational_params{params, sidb_simulation_engine::QUICKEXACT})
                  .first == operational_status::OPERATIONAL);

        // move defect one to the right
        lyt.move_sidb_defect({3, 16, 1}, {4, 16, 1});
        CHECK(is_operational(lyt, std::vector<tt>{create_and_tt()},
                             is_operational_params{params, sidb_simulation_engine::QUICKEXACT})
                  .first == operational_status::OPERATIONAL);

        // move defect one to the right
        lyt.move_sidb_defect({4, 16, 1}, {5, 16, 1});
        CHECK(is_operational(lyt, std::vector<tt>{create_and_tt()},
                             is_operational_params{params, sidb_simulation_engine::QUICKEXACT})
                  .first == operational_status::NON_OPERATIONAL);
    }
    SECTION("Check operation for different values of mu")
    {
        CHECK(is_operational(
                  lyt, std::vector<tt>{create_and_tt()},
                  is_operational_params{sidb_simulation_parameters{2, -0.32}, sidb_simulation_engine::QUICKEXACT})
                  .first == operational_status::OPERATIONAL);
        CHECK(is_operational(
                  lyt, std::vector<tt>{create_and_tt()},
                  is_operational_params{sidb_simulation_parameters{2, -0.30}, sidb_simulation_engine::QUICKEXACT})
                  .first == operational_status::NON_OPERATIONAL);
    }
    SECTION("Count the number of non-operational input combinations, accepting kinks")
    {
        const auto op_inputs = operational_input_patterns(
            lyt, std::vector<tt>{create_and_tt()},
            is_operational_params{sidb_simulation_parameters{2, -0.30}, sidb_simulation_engine::QUICKEXACT});
        CHECK(op_inputs.size() == 1);
        CHECK(op_inputs == std::set<uint64_t>{3});
    }
}

>>>>>>> 9d45592c
TEST_CASE("Not working diagonal Wire", "[is-operational]")
{
    using layout = sidb_cell_clk_lyt_siqad;

    layout lyt{};

    lyt.assign_cell_type({0, 0, 0}, sidb_technology::cell_type::INPUT);
    lyt.assign_cell_type({2, 1, 0}, sidb_technology::cell_type::INPUT);

    lyt.assign_cell_type({6, 2, 0}, sidb_technology::cell_type::NORMAL);
    lyt.assign_cell_type({8, 3, 0}, sidb_technology::cell_type::NORMAL);
    lyt.assign_cell_type({12, 4, 0}, sidb_technology::cell_type::NORMAL);
    lyt.assign_cell_type({14, 5, 0}, sidb_technology::cell_type::NORMAL);

    // canvas SiDB
    lyt.assign_cell_type({14, 6, 0}, sidb_technology::cell_type::NORMAL);

    lyt.assign_cell_type({24, 15, 0}, sidb_technology::cell_type::NORMAL);
    lyt.assign_cell_type({26, 16, 0}, sidb_technology::cell_type::NORMAL);

    lyt.assign_cell_type({30, 17, 0}, sidb_technology::cell_type::OUTPUT);
    lyt.assign_cell_type({32, 18, 0}, sidb_technology::cell_type::OUTPUT);

    lyt.assign_cell_type({36, 19, 0}, sidb_technology::cell_type::NORMAL);

    const sidb_100_cell_clk_lyt_siqad lat{lyt};

    CHECK(
        is_operational(lat, std::vector<tt>{create_id_tt()},
                       is_operational_params{sidb_simulation_parameters{2, -0.32}, sidb_simulation_engine::QUICKEXACT})
            .first == operational_status::NON_OPERATIONAL);
}

TEMPLATE_TEST_CASE("AND gate on the H-Si(111)-1x1 surface", "[is-operational]", sidb_111_cell_clk_lyt_siqad,
                   cds_sidb_111_cell_clk_lyt_siqad)
{
    const auto lyt = blueprints::and_gate_111<TestType>();

    SECTION("check operation for different values of mu")
    {
        const auto op_inputs = operational_input_patterns(
            lyt, std::vector<tt>{create_and_tt()},
            is_operational_params{sidb_simulation_parameters{2, -0.32}, sidb_simulation_engine::QUICKEXACT});
        CHECK(op_inputs.size() == 4);
        CHECK(op_inputs == std::set<uint64_t>{0, 1, 2, 3});
    }
    SECTION("count the number of non-operational input combinations")
    {
        const auto op_inputs = operational_input_patterns(
            lyt, std::vector<tt>{create_and_tt()},
            is_operational_params{sidb_simulation_parameters{2, -0.30}, sidb_simulation_engine::QUICKEXACT});
        CHECK(op_inputs.size() == 2);
        CHECK(op_inputs == std::set<uint64_t>{0, 3});
    }

    SECTION("verify the operational status of the AND gate, which is mirrored on the x-axis. Note that the input BDL "
            "pairs are located at the bottom, while the output BDL pairs are at the top.")
    {
        const auto lyt_mirrored_x = blueprints::and_gate_111_mirrored_on_the_x_axis<TestType>();
        const auto op_inputs      = operational_input_patterns(
            lyt_mirrored_x, std::vector<tt>{create_and_tt()},
            is_operational_params{sidb_simulation_parameters{2, -0.32}, sidb_simulation_engine::QUICKEXACT});
        CHECK(op_inputs.size() == 4);
        CHECK(op_inputs == std::set<uint64_t>{0, 1, 2, 3});
    }
}

TEST_CASE(
    "AND gate with Bestagon structure and kink state on right input wire for input 01 and left input wire for input 10",
    "[is-operational]")
{
    const auto lyt = blueprints::and_gate_with_kink_states<sidb_cell_clk_lyt_siqad>();

    SECTION("allow kink states")
    {
        CHECK(is_operational(lyt, std::vector<tt>{create_and_tt()},
                             is_operational_params{sidb_simulation_parameters{2, -0.32}})
                  .first == operational_status::OPERATIONAL);
    }
    SECTION("reject kink states")
    {
        CHECK(is_operational(lyt, std::vector<tt>{create_and_tt()},
                             is_operational_params{sidb_simulation_parameters{2, -0.32},
                                                   sidb_simulation_engine::QUICKEXACT, bdl_input_iterator_params{},
                                                   is_operational_params::operational_condition::REJECT_KINKS})
                  .first == operational_status::NON_OPERATIONAL);
    }
    SECTION("check if is_kink_induced_non_operational returns true")
    {
        // check if the function works correctly even if the parameter is wrong (kinks are accepted).
        CHECK(is_kink_induced_non_operational(
            lyt, std::vector<tt>{create_and_tt()},
            is_operational_params{sidb_simulation_parameters{2, -0.32}, sidb_simulation_engine::QUICKEXACT,
                                  bdl_input_iterator_params{},
                                  is_operational_params::operational_condition::TOLERATE_KINKS}));
    }

    SECTION("check input patterns for which kinks induce the layout to become non-operational")
    {
        CHECK(kink_induced_non_operational_input_patterns(
                  lyt, std::vector<tt>{create_and_tt()},
                  is_operational_params{sidb_simulation_parameters{2, -0.32}, sidb_simulation_engine::QUICKEXACT,
                                        bdl_input_iterator_params{},
                                        is_operational_params::operational_condition::TOLERATE_KINKS}) ==
              std::set<uint64_t>{1, 2});
    }
}

TEST_CASE("BDL wire", "[is-operational]")
{
    using layout = sidb_cell_clk_lyt_siqad;

    layout lyt{{24, 0}, "BDL wire"};

    lyt.assign_cell_type({0, 0, 0}, sidb_technology::cell_type::INPUT);
    lyt.assign_cell_type({3, 0, 0}, sidb_technology::cell_type::INPUT);

    lyt.assign_cell_type({6, 0, 0}, sidb_technology::cell_type::NORMAL);
    lyt.assign_cell_type({8, 0, 0}, sidb_technology::cell_type::NORMAL);

    lyt.assign_cell_type({12, 0, 0}, sidb_technology::cell_type::NORMAL);
    lyt.assign_cell_type({14, 0, 0}, sidb_technology::cell_type::NORMAL);

    lyt.assign_cell_type({18, 0, 0}, sidb_technology::cell_type::OUTPUT);
    lyt.assign_cell_type({20, 0, 0}, sidb_technology::cell_type::OUTPUT);

    // output perturber
    lyt.assign_cell_type({24, 0, 0}, sidb_technology::cell_type::NORMAL);

    const sidb_100_cell_clk_lyt_siqad lat{lyt};

    sidb_simulation_parameters sim_params{};

    sim_params.base = 2;

    const is_operational_params params{sim_params};

    CHECK(is_operational(lyt, std::vector<tt>{create_id_tt()}, params).first == operational_status::OPERATIONAL);
}

TEST_CASE("Special wire that cannot be pruned, but is non-operational when kinks are rejected", "[is-operational]")
{
    sidb_cell_clk_lyt_siqad lyt{};

    // input wires
    lyt.assign_cell_type({0, 0, 0}, sidb_cell_clk_lyt_siqad::cell_type::INPUT);
    lyt.assign_cell_type({2, 1, 0}, sidb_cell_clk_lyt_siqad::cell_type::INPUT);

    lyt.assign_cell_type({6, 2, 0}, sidb_cell_clk_lyt_siqad::cell_type::NORMAL);
    lyt.assign_cell_type({8, 3, 0}, sidb_cell_clk_lyt_siqad::cell_type::NORMAL);

    lyt.assign_cell_type({14, 5, 0}, sidb_cell_clk_lyt_siqad::cell_type::NORMAL);
    lyt.assign_cell_type({12, 4, 0}, sidb_cell_clk_lyt_siqad::cell_type::NORMAL);

    // canvas SiDBs
    lyt.assign_cell_type({11, 7, 0}, sidb_cell_clk_lyt_siqad::cell_type::LOGIC);
    lyt.assign_cell_type({13, 13, 0}, sidb_cell_clk_lyt_siqad::cell_type::LOGIC);

    // output wires
    lyt.assign_cell_type({14, 15, 0}, sidb_cell_clk_lyt_siqad::cell_type::NORMAL);
    lyt.assign_cell_type({12, 16, 0}, sidb_cell_clk_lyt_siqad::cell_type::NORMAL);

    lyt.assign_cell_type({8, 17, 0}, sidb_cell_clk_lyt_siqad::cell_type::OUTPUT);
    lyt.assign_cell_type({6, 18, 0}, sidb_cell_clk_lyt_siqad::cell_type::OUTPUT);

    lyt.assign_cell_type({2, 19, 0}, sidb_cell_clk_lyt_siqad::cell_type::NORMAL);

    sidb_simulation_parameters sim_params{};

    sim_params.base = 2;

    is_operational_params params{sim_params};

    SECTION("Rejecting Kinks")
    {
        params.op_condition = is_operational_params::operational_condition::REJECT_KINKS;
        params.strategy_to_analyze_operational_status =
            is_operational_params::operational_analysis_strategy::FILTER_THEN_SIMULATION;

        CHECK(is_operational(lyt, std::vector<tt>{create_id_tt()}, params).first ==
              operational_status::NON_OPERATIONAL);
    }

    SECTION("Only conducting pruning and tolerating kinks")
    {
        params.op_condition = is_operational_params::operational_condition::TOLERATE_KINKS;
        params.strategy_to_analyze_operational_status =
            is_operational_params::operational_analysis_strategy::FILTER_ONLY;

        CHECK(is_operational(lyt, std::vector<tt>{create_id_tt()}, params).first ==
              operational_status::NON_OPERATIONAL);
    }
}

// to save runtime in the CI, this test is only run in RELEASE mode
#ifdef NDEBUG
TEST_CASE("flipped CX bestagon gate", "[is-operational]")
{
    const auto lyt = blueprints::crossing_bestagon_shape_input_down_output_up<sidb_cell_clk_lyt_siqad>();

    CHECK(is_operational(lyt, create_crossing_wire_tt(),
                         is_operational_params{sidb_simulation_parameters{2, -0.32}, sidb_simulation_engine::QUICKEXACT,
                                               bdl_input_iterator_params{},
                                               is_operational_params::operational_condition::REJECT_KINKS})
              .first == operational_status::OPERATIONAL);

    const auto kink_induced_non_operational_input_pattern = kink_induced_non_operational_input_patterns(
        lyt, create_crossing_wire_tt(),
        is_operational_params{sidb_simulation_parameters{2, -0.32}, sidb_simulation_engine::QUICKEXACT,
                              bdl_input_iterator_params{}, is_operational_params::operational_condition::REJECT_KINKS});

    CHECK(kink_induced_non_operational_input_pattern.empty());

    const auto kink_induced_non_operational = is_kink_induced_non_operational(
        lyt, create_crossing_wire_tt(),
        is_operational_params{sidb_simulation_parameters{2, -0.32}, sidb_simulation_engine::QUICKEXACT,
                              bdl_input_iterator_params{}, is_operational_params::operational_condition::REJECT_KINKS});

    CHECK(!kink_induced_non_operational);
}

TEST_CASE("is operational check for Bestagon CX gate", "[is-operational], [quality]")
{
    const auto lyt = blueprints::bestagon_crossing<sidb_cell_clk_lyt_siqad>();

    CHECK(lyt.num_cells() == 29);

    const sidb_100_cell_clk_lyt_siqad lat{lyt};

    SECTION("without predetermined wires")
    {
        CHECK(is_operational(
                  lat, create_crossing_wire_tt(),
                  is_operational_params{sidb_simulation_parameters{2, -0.32}, sidb_simulation_engine::QUICKEXACT})
                  .first == operational_status::OPERATIONAL);
        CHECK(is_operational(
                  lat, create_crossing_wire_tt(),
                  is_operational_params{sidb_simulation_parameters{2, -0.30}, sidb_simulation_engine::QUICKEXACT})
                  .first == operational_status::NON_OPERATIONAL);
    }

    SECTION("using predetermined wires")
    {
        const auto input_bdl_wires  = detect_bdl_wires(lat, detect_bdl_wires_params{}, bdl_wire_selection::INPUT);
        const auto output_bdl_wires = detect_bdl_wires(lat, detect_bdl_wires_params{}, bdl_wire_selection::OUTPUT);

        CHECK(is_operational(
                  lat, create_crossing_wire_tt(),
                  is_operational_params{sidb_simulation_parameters{2, -0.32}, sidb_simulation_engine::QUICKEXACT},
                  input_bdl_wires, output_bdl_wires)
                  .first == operational_status::OPERATIONAL);
        CHECK(is_operational(
                  lat, create_crossing_wire_tt(),
                  is_operational_params{sidb_simulation_parameters{2, -0.30}, sidb_simulation_engine::QUICKEXACT},
                  input_bdl_wires, output_bdl_wires)
                  .first == operational_status::NON_OPERATIONAL);
        CHECK(!is_kink_induced_non_operational(
            lat, create_crossing_wire_tt(),
            is_operational_params{sidb_simulation_parameters{2, -0.30}, sidb_simulation_engine::QUICKEXACT},
            input_bdl_wires, output_bdl_wires));
    }

    SECTION("using predetermined wires and only applying pruning without simulation")
    {
        const auto input_bdl_wires  = detect_bdl_wires(lat, detect_bdl_wires_params{}, bdl_wire_selection::INPUT);
        const auto output_bdl_wires = detect_bdl_wires(lat, detect_bdl_wires_params{}, bdl_wire_selection::OUTPUT);

        auto op_params = is_operational_params{sidb_simulation_parameters{2, -0.32}};
        op_params.strategy_to_analyze_operational_status =
            is_operational_params::operational_analysis_strategy::FILTER_ONLY;

        CHECK(is_operational(lat, create_crossing_wire_tt(), op_params, input_bdl_wires, output_bdl_wires).first ==
              operational_status::OPERATIONAL);
    }
}

TEST_CASE("is operational check for Bestagon double wire", "[is-operational], [quality]")
{
    const auto lyt = blueprints::bestagon_double_wire<sidb_cell_clk_lyt_siqad>();

    CHECK(lyt.num_cells() == 30);

    const sidb_100_cell_clk_lyt_siqad lat{lyt};

    CHECK(
        is_operational(lat, create_double_wire_tt(),
                       is_operational_params{sidb_simulation_parameters{2, -0.32}, sidb_simulation_engine::QUICKEXACT})
            .first == operational_status::OPERATIONAL);
    CHECK(
        is_operational(lat, create_double_wire_tt(),
                       is_operational_params{sidb_simulation_parameters{2, -0.30}, sidb_simulation_engine::QUICKEXACT})
            .first == operational_status::NON_OPERATIONAL);
}

TEST_CASE("is operational check for Bestagon half adder", "[is-operational], [quality]")
{
    const auto lyt = blueprints::bestagon_ha<sidb_cell_clk_lyt_siqad>();

    CHECK(lyt.num_cells() == 26);

    const sidb_100_cell_clk_lyt_siqad lat{lyt};

    CHECK(
        is_operational(lat, create_half_adder_tt(),
                       is_operational_params{sidb_simulation_parameters{2, -0.32}, sidb_simulation_engine::QUICKEXACT})
            .first == operational_status::OPERATIONAL);
    CHECK(
        is_operational(lat, create_half_adder_tt(),
                       is_operational_params{sidb_simulation_parameters{2, -0.25}, sidb_simulation_engine::QUICKEXACT})
            .first == operational_status::NON_OPERATIONAL);
}
#endif<|MERGE_RESOLUTION|>--- conflicted
+++ resolved
@@ -364,8 +364,6 @@
             .first == operational_status::NON_OPERATIONAL);
 }
 
-<<<<<<< HEAD
-=======
 TEST_CASE("Bestagon AND gate", "[is-operational]")
 {
     auto lyt = blueprints::bestagon_and<sidb_defect_cell_clk_lyt_siqad>();
@@ -426,7 +424,6 @@
     }
 }
 
->>>>>>> 9d45592c
 TEST_CASE("Not working diagonal Wire", "[is-operational]")
 {
     using layout = sidb_cell_clk_lyt_siqad;
