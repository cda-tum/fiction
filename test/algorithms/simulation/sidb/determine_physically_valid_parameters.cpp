//
// Created by Jan Drewniok on 03.05.24.
//

#include <catch2/catch_test_macros.hpp>

#include "utils/blueprints/layout_blueprints.hpp"

#include <fiction/algorithms/simulation/sidb/determine_physically_valid_parameters.hpp>
#include <fiction/algorithms/simulation/sidb/operational_domain.hpp>
#include <fiction/algorithms/simulation/sidb/sidb_simulation_engine.hpp>
#include <fiction/algorithms/simulation/sidb/sidb_simulation_parameters.hpp>
#include <fiction/technology/cell_technologies.hpp>
#include <fiction/technology/charge_distribution_surface.hpp>
#include <fiction/technology/sidb_charge_state.hpp>
#include <fiction/types.hpp>

using namespace fiction;

TEST_CASE("Determine physical parameters for CDS of SiQAD Y-shaped AND gate, 10 input combination",
          "[determine-physically-valid-parameters]")
{
    using layout = sidb_cell_clk_lyt_siqad;

    layout lyt{{20, 10}, "AND gate"};

    lyt.assign_cell_type({-2, -1, 1}, sidb_technology::cell_type::NORMAL);
    lyt.assign_cell_type({0, 0, 1}, sidb_technology::cell_type::NORMAL);
    lyt.assign_cell_type({12, 0, 1}, sidb_technology::cell_type::NORMAL);
    lyt.assign_cell_type({2, 1, 1}, sidb_technology::cell_type::NORMAL);
    lyt.assign_cell_type({10, 1, 1}, sidb_technology::cell_type::NORMAL);
    lyt.assign_cell_type({6, 4, 0}, sidb_technology::cell_type::NORMAL);
    lyt.assign_cell_type({6, 5, 0}, sidb_technology::cell_type::NORMAL);
    lyt.assign_cell_type({6, 7, 1}, sidb_technology::cell_type::NORMAL);

    sidb_simulation_parameters sim_params{};
    sim_params.base = 2;

    charge_distribution_surface cds{lyt, sim_params};

    operational_domain_params op_domain_params{};
<<<<<<< HEAD
    op_domain_params.operational_params.simulation_parameters = sim_params;
    op_domain_params.x_dimension                              = sweep_parameter::EPSILON_R;
    op_domain_params.x_min                                    = 4.1;
    op_domain_params.x_max                                    = 6.0;
    op_domain_params.x_step                                   = 0.1;
    op_domain_params.y_dimension                              = sweep_parameter::LAMBDA_TF;
    op_domain_params.y_min                                    = 4.1;
    op_domain_params.y_max                                    = 6.0;
    op_domain_params.y_step                                   = 0.1;
=======
    op_domain_params.simulation_parameters = sim_params;

    op_domain_params.sweep_dimensions = {operational_domain_value_range{sweep_parameter::EPSILON_R, 4.1, 6.0, 0.1},
                                         operational_domain_value_range{sweep_parameter::LAMBDA_TF, 4.1, 6.0, 0.1}};
>>>>>>> e57edd4f

    SECTION("Using the typical ground state as given CDS")
    {
        op_domain_params.sweep_dimensions[0].step = 0.3;
        op_domain_params.sweep_dimensions[1].step = 0.3;

        cds.assign_charge_state({-2, -1, 1}, sidb_charge_state::NEGATIVE);
        cds.assign_charge_state({0, 0, 1}, sidb_charge_state::NEUTRAL);
        cds.assign_charge_state({12, 0, 1}, sidb_charge_state::NEGATIVE);
        cds.assign_charge_state({2, 1, 1}, sidb_charge_state::NEGATIVE);
        cds.assign_charge_state({10, 1, 1}, sidb_charge_state::NEUTRAL);
        cds.assign_charge_state({6, 4, 0}, sidb_charge_state::NEGATIVE);
        cds.assign_charge_state({6, 5, 0}, sidb_charge_state::NEUTRAL);
        cds.assign_charge_state({6, 7, 1}, sidb_charge_state::NEGATIVE);
        cds.update_after_charge_change();

        const auto valid_parameters = determine_physically_valid_parameters(cds, op_domain_params);
        CHECK(valid_parameters.operational_values.size() == 43);

        op_domain_params.operational_params.sim_engine = sidb_simulation_engine::EXGS;
        const auto valid_parameters_exgs               = determine_physically_valid_parameters(cds, op_domain_params);
        CHECK(valid_parameters_exgs.operational_values.size() == 43);

        op_domain_params.operational_params.sim_engine = sidb_simulation_engine::QUICKSIM;
        const auto valid_parameters_quicksim           = determine_physically_valid_parameters(cds, op_domain_params);
        CHECK(valid_parameters_quicksim.operational_values.size() == 43);
    }

    SECTION("Using the 2nd excited charge distribution for default physical parameters as given CDS")
    {
        cds.assign_charge_state({-2, -1, 1}, sidb_charge_state::NEGATIVE);
        cds.assign_charge_state({0, 0, 1}, sidb_charge_state::NEUTRAL);
        cds.assign_charge_state({12, 0, 1}, sidb_charge_state::NEGATIVE);
        cds.assign_charge_state({2, 1, 1}, sidb_charge_state::NEGATIVE);
        cds.assign_charge_state({10, 1, 1}, sidb_charge_state::NEGATIVE);
        cds.assign_charge_state({6, 4, 0}, sidb_charge_state::NEUTRAL);
        cds.assign_charge_state({6, 5, 0}, sidb_charge_state::NEGATIVE);
        cds.assign_charge_state({6, 7, 1}, sidb_charge_state::NEGATIVE);
        cds.update_after_charge_change();

        const auto valid_parameters = determine_physically_valid_parameters(cds, op_domain_params);
        CHECK(valid_parameters.operational_values.size() == 98);

        const auto p1 =
            detail::contains_parameter_point(valid_parameters.operational_values, parameter_point{{5.9, 5.5}});
        REQUIRE(p1.has_value());
        CHECK(p1->second == 1);

        const auto p2 =
            detail::contains_parameter_point(valid_parameters.operational_values, parameter_point{{5.8, 4.4}});
        REQUIRE(p2.has_value());
        CHECK(p2->second == 0);

        const auto p3 =
            detail::contains_parameter_point(valid_parameters.operational_values, parameter_point{{5.8, 4.4}});
        REQUIRE(p3.has_value());
        CHECK(p3->second == 0);

        const auto p4 =
            detail::contains_parameter_point(valid_parameters.operational_values, parameter_point{{6.0, 6.0}});
        REQUIRE(p4.has_value());
        CHECK(p4->second == 1);
    }
}

TEST_CASE(
    "Determine physical parameters for CDS (default physical parameters) of Bestagon AND gate, 10 input combination",
    "[determine-physically-valid-parameters], [quality]")
{
    auto bestagon_and = blueprints::bestagon_and_gate<sidb_cell_clk_lyt_siqad>();

    bestagon_and.assign_cell_type({36, 1, 0}, sidb_cell_clk_lyt_siqad::cell_type::EMPTY);
    bestagon_and.assign_cell_type({0, 0, 0}, sidb_cell_clk_lyt_siqad::cell_type::EMPTY);

    sidb_simulation_parameters sim_params{};
    sim_params.base = 2;

    charge_distribution_surface cds{bestagon_and, sim_params};

    operational_domain_params op_domain_params{};
<<<<<<< HEAD
    op_domain_params.operational_params.simulation_parameters = sim_params;
    op_domain_params.x_dimension                              = sweep_parameter::EPSILON_R;
    op_domain_params.x_min                                    = 5.0;
    op_domain_params.x_max                                    = 5.9;
    op_domain_params.x_step                                   = 0.1;
    op_domain_params.y_dimension                              = sweep_parameter::LAMBDA_TF;
    op_domain_params.y_min                                    = 5.0;
    op_domain_params.y_max                                    = 5.9;
    op_domain_params.y_step                                   = 0.1;

    SECTION("Using the ground state of default physical parameters as given CDS")
=======
    op_domain_params.simulation_parameters = sim_params;

    SECTION("Using the ground state of default physical parameters as given CDS, two dimensional sweep")
>>>>>>> e57edd4f
    {
        op_domain_params.sweep_dimensions = {operational_domain_value_range{sweep_parameter::EPSILON_R, 5.0, 5.9, 0.1},
                                             operational_domain_value_range{sweep_parameter::LAMBDA_TF, 5.0, 5.9, 0.1}};

        cds.assign_charge_state({38, 0, 0}, sidb_charge_state::NEGATIVE);
        cds.assign_charge_state({2, 1, 0}, sidb_charge_state::NEGATIVE);

        cds.assign_charge_state({6, 2, 0}, sidb_charge_state::NEUTRAL);
        cds.assign_charge_state({32, 2, 0}, sidb_charge_state::NEGATIVE);
        cds.assign_charge_state({8, 3, 0}, sidb_charge_state::NEGATIVE);
        cds.assign_charge_state({30, 3, 0}, sidb_charge_state::NEUTRAL);

        cds.assign_charge_state({12, 4, 0}, sidb_charge_state::NEUTRAL);
        cds.assign_charge_state({26, 4, 0}, sidb_charge_state::NEGATIVE);
        cds.assign_charge_state({14, 5, 0}, sidb_charge_state::NEGATIVE);
        cds.assign_charge_state({24, 5, 0}, sidb_charge_state::NEUTRAL);

        cds.assign_charge_state({19, 8, 0}, sidb_charge_state::NEUTRAL);
        cds.assign_charge_state({18, 9, 0}, sidb_charge_state::NEGATIVE);
        cds.assign_charge_state({23, 9, 0}, sidb_charge_state::NEGATIVE);
        cds.assign_charge_state({18, 11, 1}, sidb_charge_state::NEUTRAL);

        cds.assign_charge_state({19, 13, 0}, sidb_charge_state::NEGATIVE);
        cds.assign_charge_state({20, 14, 0}, sidb_charge_state::NEUTRAL);

        cds.assign_charge_state({24, 15, 0}, sidb_charge_state::NEGATIVE);
        cds.assign_charge_state({26, 16, 0}, sidb_charge_state::NEUTRAL);

        cds.assign_charge_state({30, 17, 0}, sidb_charge_state::NEGATIVE);
        cds.assign_charge_state({32, 18, 0}, sidb_charge_state::NEUTRAL);

        cds.assign_charge_state({36, 19, 0}, sidb_charge_state::NEGATIVE);

        cds.update_after_charge_change();

        const auto valid_parameters = determine_physically_valid_parameters(cds, op_domain_params);
        REQUIRE(valid_parameters.operational_values.size() == 100);

        const auto p1 =
            detail::contains_parameter_point(valid_parameters.operational_values, parameter_point{{5.6, 5.0}});
        REQUIRE(p1.has_value());
        CHECK(p1->second == 0);

        const auto p2 =
            detail::contains_parameter_point(valid_parameters.operational_values, parameter_point{{5.0, 5.9}});
        REQUIRE(p2.has_value());
        CHECK(p2->second == 2);

        const auto p3 =
            detail::contains_parameter_point(valid_parameters.operational_values, parameter_point{{5.4, 5.3}});
        REQUIRE(p3.has_value());
        CHECK(p3->second == 1);

        const auto p4 =
            detail::contains_parameter_point(valid_parameters.operational_values, parameter_point{{5.8, 5.3}});
        REQUIRE(p4.has_value());
        CHECK(p4->second == 0);
    }

    SECTION("Using the ground state of default physical parameters as given CDS, three dimensional sweep")
    {
        op_domain_params.sweep_dimensions = {
            operational_domain_value_range{sweep_parameter::EPSILON_R, 5.5, 5.7, 0.1},
            operational_domain_value_range{sweep_parameter::LAMBDA_TF, 5.0, 5.2, 0.1},
            operational_domain_value_range{sweep_parameter::MU_MINUS, -0.33, -0.31, 0.01}};

        cds.assign_charge_state({38, 0, 0}, sidb_charge_state::NEGATIVE);
        cds.assign_charge_state({2, 1, 0}, sidb_charge_state::NEGATIVE);

        cds.assign_charge_state({6, 2, 0}, sidb_charge_state::NEUTRAL);
        cds.assign_charge_state({32, 2, 0}, sidb_charge_state::NEGATIVE);
        cds.assign_charge_state({8, 3, 0}, sidb_charge_state::NEGATIVE);
        cds.assign_charge_state({30, 3, 0}, sidb_charge_state::NEUTRAL);

        cds.assign_charge_state({12, 4, 0}, sidb_charge_state::NEUTRAL);
        cds.assign_charge_state({26, 4, 0}, sidb_charge_state::NEGATIVE);
        cds.assign_charge_state({14, 5, 0}, sidb_charge_state::NEGATIVE);
        cds.assign_charge_state({24, 5, 0}, sidb_charge_state::NEUTRAL);

        cds.assign_charge_state({19, 8, 0}, sidb_charge_state::NEUTRAL);
        cds.assign_charge_state({18, 9, 0}, sidb_charge_state::NEGATIVE);
        cds.assign_charge_state({23, 9, 0}, sidb_charge_state::NEGATIVE);
        cds.assign_charge_state({18, 11, 1}, sidb_charge_state::NEUTRAL);

        cds.assign_charge_state({19, 13, 0}, sidb_charge_state::NEGATIVE);
        cds.assign_charge_state({20, 14, 0}, sidb_charge_state::NEUTRAL);

        cds.assign_charge_state({24, 15, 0}, sidb_charge_state::NEGATIVE);
        cds.assign_charge_state({26, 16, 0}, sidb_charge_state::NEUTRAL);

        cds.assign_charge_state({30, 17, 0}, sidb_charge_state::NEGATIVE);
        cds.assign_charge_state({32, 18, 0}, sidb_charge_state::NEUTRAL);

        cds.assign_charge_state({36, 19, 0}, sidb_charge_state::NEGATIVE);

        cds.update_after_charge_change();

        const auto valid_parameters = determine_physically_valid_parameters(cds, op_domain_params);
        REQUIRE(valid_parameters.operational_values.size() == 27);
        const auto p1 =
            detail::contains_parameter_point(valid_parameters.operational_values, parameter_point{{5.6, 5.0, -0.32}});
        REQUIRE(p1.has_value());
        CHECK(p1->second == 0);

        const auto p2 =
            detail::contains_parameter_point(valid_parameters.operational_values, parameter_point{{5.6, 5.0, -0.33}});
        REQUIRE(p2.has_value());
        CHECK(p2->second == 0);

        const auto p3 =
            detail::contains_parameter_point(valid_parameters.operational_values, parameter_point{{5.6, 5.0, -0.31}});
        REQUIRE(p3.has_value());
        CHECK(p3->second == 1);

        const auto p4 =
            detail::contains_parameter_point(valid_parameters.operational_values, parameter_point{{5.7, 5.2, -0.33}});
        REQUIRE(p4.has_value());
        CHECK(p4->second == 0);
    }
}<|MERGE_RESOLUTION|>--- conflicted
+++ resolved
@@ -39,22 +39,10 @@
     charge_distribution_surface cds{lyt, sim_params};
 
     operational_domain_params op_domain_params{};
-<<<<<<< HEAD
-    op_domain_params.operational_params.simulation_parameters = sim_params;
-    op_domain_params.x_dimension                              = sweep_parameter::EPSILON_R;
-    op_domain_params.x_min                                    = 4.1;
-    op_domain_params.x_max                                    = 6.0;
-    op_domain_params.x_step                                   = 0.1;
-    op_domain_params.y_dimension                              = sweep_parameter::LAMBDA_TF;
-    op_domain_params.y_min                                    = 4.1;
-    op_domain_params.y_max                                    = 6.0;
-    op_domain_params.y_step                                   = 0.1;
-=======
     op_domain_params.simulation_parameters = sim_params;
 
     op_domain_params.sweep_dimensions = {operational_domain_value_range{sweep_parameter::EPSILON_R, 4.1, 6.0, 0.1},
                                          operational_domain_value_range{sweep_parameter::LAMBDA_TF, 4.1, 6.0, 0.1}};
->>>>>>> e57edd4f
 
     SECTION("Using the typical ground state as given CDS")
     {
@@ -135,23 +123,9 @@
     charge_distribution_surface cds{bestagon_and, sim_params};
 
     operational_domain_params op_domain_params{};
-<<<<<<< HEAD
-    op_domain_params.operational_params.simulation_parameters = sim_params;
-    op_domain_params.x_dimension                              = sweep_parameter::EPSILON_R;
-    op_domain_params.x_min                                    = 5.0;
-    op_domain_params.x_max                                    = 5.9;
-    op_domain_params.x_step                                   = 0.1;
-    op_domain_params.y_dimension                              = sweep_parameter::LAMBDA_TF;
-    op_domain_params.y_min                                    = 5.0;
-    op_domain_params.y_max                                    = 5.9;
-    op_domain_params.y_step                                   = 0.1;
-
-    SECTION("Using the ground state of default physical parameters as given CDS")
-=======
     op_domain_params.simulation_parameters = sim_params;
 
     SECTION("Using the ground state of default physical parameters as given CDS, two dimensional sweep")
->>>>>>> e57edd4f
     {
         op_domain_params.sweep_dimensions = {operational_domain_value_range{sweep_parameter::EPSILON_R, 5.0, 5.9, 0.1},
                                              operational_domain_value_range{sweep_parameter::LAMBDA_TF, 5.0, 5.9, 0.1}};
