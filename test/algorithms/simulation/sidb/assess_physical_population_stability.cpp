--- conflicted
+++ resolved
@@ -14,20 +14,9 @@
 
 using namespace fiction;
 
-<<<<<<< HEAD
-using layout = sidb_cell_clk_lyt_siqad;
-
-TEMPLATE_TEST_CASE(
-    "Single SiDB", "[assess-physical-population-stability]",
-    (cell_level_layout<sidb_technology, clocked_layout<cartesian_layout<siqad::coord_t>>>),
-    (charge_distribution_surface<cell_level_layout<sidb_technology, clocked_layout<cartesian_layout<siqad::coord_t>>>>))
-{
-    TestType lyt{};
-=======
 TEST_CASE("Single SiDB", "[assess-physical-population-stability]")
 {
     sidb_cell_clk_lyt_siqad lyt{};
->>>>>>> 1f6a37af
     lyt.assign_cell_type({1, 1, 0}, sidb_technology::cell_type::NORMAL);
 
     const sidb_100_cell_clk_lyt_siqad lat{lyt};
@@ -64,13 +53,8 @@
     (cell_level_layout<sidb_technology, clocked_layout<cartesian_layout<siqad::coord_t>>>),
     (charge_distribution_surface<cell_level_layout<sidb_technology, clocked_layout<cartesian_layout<siqad::coord_t>>>>))
 {
-<<<<<<< HEAD
-    TestType   lyt{};
-    const auto params = assess_physical_population_stability_params{};
-=======
     sidb_cell_clk_lyt_siqad lyt{};
     const auto              params = assess_physical_population_stability_params{};
->>>>>>> 1f6a37af
     lyt.assign_cell_type({1, 1, 0}, sidb_technology::cell_type::NORMAL);
     lyt.assign_cell_type({1, 1, 1}, sidb_technology::cell_type::NORMAL);
     lyt.assign_cell_type({2, 1, 0}, sidb_technology::cell_type::NORMAL);
@@ -121,13 +105,8 @@
     (cell_level_layout<sidb_technology, clocked_layout<cartesian_layout<siqad::coord_t>>>),
     (charge_distribution_surface<cell_level_layout<sidb_technology, clocked_layout<cartesian_layout<siqad::coord_t>>>>))
 {
-<<<<<<< HEAD
-    TestType   lyt{};
-    const auto params = assess_physical_population_stability_params{};
-=======
     sidb_cell_clk_lyt_siqad lyt{};
     const auto              params = assess_physical_population_stability_params{};
->>>>>>> 1f6a37af
     lyt.assign_cell_type({36, 1, 0}, sidb_technology::cell_type::INPUT);
     lyt.assign_cell_type({2, 1, 0}, sidb_technology::cell_type::INPUT);
 
@@ -236,13 +215,8 @@
     (cell_level_layout<sidb_technology, clocked_layout<cartesian_layout<siqad::coord_t>>>),
     (charge_distribution_surface<cell_level_layout<sidb_technology, clocked_layout<cartesian_layout<siqad::coord_t>>>>))
 {
-<<<<<<< HEAD
-    TestType   lyt{};
-    const auto params = assess_physical_population_stability_params{};
-=======
     sidb_cell_clk_lyt_siqad lyt{};
     const auto              params = assess_physical_population_stability_params{};
->>>>>>> 1f6a37af
     lyt.assign_cell_type({36, 1, 0}, sidb_technology::cell_type::INPUT);
     lyt.assign_cell_type({2, 1, 0}, sidb_technology::cell_type::INPUT);
 
