--- conflicted
+++ resolved
@@ -11,18 +11,9 @@
 
 using namespace fiction;
 
-<<<<<<< HEAD
-TEMPLATE_TEST_CASE(
-    "One BDL pair with one perturber", "[can-positive-charges-occur]",
-    (cell_level_layout<sidb_technology, clocked_layout<cartesian_layout<siqad::coord_t>>>),
-    (charge_distribution_surface<cell_level_layout<sidb_technology, clocked_layout<cartesian_layout<siqad::coord_t>>>>))
-{
-    TestType lyt{};
-=======
 TEST_CASE("One BDL pair with one perturber", "[can-positive-charges-occur]")
 {
     sidb_100_cell_clk_lyt_siqad lyt{};
->>>>>>> 1f6a37af
 
     lyt.assign_cell_type({0, 0, 0}, sidb_100_cell_clk_lyt_siqad::cell_type::NORMAL);
     lyt.assign_cell_type({4, 0, 0}, sidb_100_cell_clk_lyt_siqad::cell_type::NORMAL);
@@ -47,18 +38,9 @@
     }
 }
 
-<<<<<<< HEAD
-TEMPLATE_TEST_CASE(
-    "Y-shape SiDB OR gate with input 01, using siqad coordinates", "[can-positive-charges-occur]",
-    (cell_level_layout<sidb_technology, clocked_layout<cartesian_layout<siqad::coord_t>>>),
-    (charge_distribution_surface<cell_level_layout<sidb_technology, clocked_layout<cartesian_layout<siqad::coord_t>>>>))
-{
-    TestType lyt{};
-=======
 TEST_CASE("Y-shaped SiDB OR gate with input 01, using siqad coordinates", "[can-positive-charges-occur]")
 {
     sidb_100_cell_clk_lyt_siqad lyt{};
->>>>>>> 1f6a37af
 
     lyt.assign_cell_type({6, 2, 0}, sidb_100_cell_clk_lyt_siqad::cell_type::NORMAL);
     lyt.assign_cell_type({8, 3, 0}, sidb_100_cell_clk_lyt_siqad::cell_type::NORMAL);
