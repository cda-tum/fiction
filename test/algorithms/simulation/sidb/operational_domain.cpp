//
// Created by marcel on 27.07.23.
//

#include <catch2/catch_template_test_macros.hpp>

#include "utils/blueprints/layout_blueprints.hpp"

#include <fiction/algorithms/simulation/sidb/is_operational.hpp>
#include <fiction/algorithms/simulation/sidb/operational_domain.hpp>
#include <fiction/algorithms/simulation/sidb/sidb_simulation_parameters.hpp>
#include <fiction/technology/cell_technologies.hpp>
#include <fiction/technology/physical_constants.hpp>
#include <fiction/technology/sidb_lattice.hpp>
#include <fiction/technology/sidb_lattice_orientations.hpp>
#include <fiction/types.hpp>
#include <fiction/utils/truth_table_utils.hpp>

#include <optional>
#include <vector>

using namespace fiction;

TEST_CASE("Structured binding support for parameter_points", "[operational-domain]")
{
    auto param_point = operational_domain::parameter_point{1.0, 2.0};

    CHECK(param_point.x == 1.0);
    CHECK(param_point.y == 2.0);

    const auto& [x, y] = param_point;

    CHECK(x == 1.0);
    CHECK(y == 2.0);
}

void check_op_domain_params_and_operational_status(const operational_domain&                op_domain,
                                                   const operational_domain_params&         params,
                                                   const std::optional<operational_status>& status) noexcept
{
    CHECK(op_domain.x_dimension == params.x_dimension);
    CHECK(op_domain.y_dimension == params.y_dimension);

    for (const auto& [coord, op_value] : op_domain.operational_values)
    {
        CHECK(coord.x - params.x_min > -physical_constants::POP_STABILITY_ERR);
        CHECK(params.x_max - coord.x > -physical_constants::POP_STABILITY_ERR);
        CHECK(coord.y - params.y_min > -physical_constants::POP_STABILITY_ERR);
        CHECK(params.y_max - coord.y > -physical_constants::POP_STABILITY_ERR);

        if (status)
        {
            CHECK(op_value == *status);
        }
    }
}

TEST_CASE("BDL wire operational domain computation", "[operational-domain]")
{
    using layout = sidb_cell_clk_lyt_siqad;

    layout lyt{{24, 0}, "BDL wire"};

    lyt.assign_cell_type({0, 0, 0}, sidb_technology::cell_type::INPUT);
    lyt.assign_cell_type({3, 0, 0}, sidb_technology::cell_type::INPUT);

    lyt.assign_cell_type({6, 0, 0}, sidb_technology::cell_type::NORMAL);
    lyt.assign_cell_type({8, 0, 0}, sidb_technology::cell_type::NORMAL);

    lyt.assign_cell_type({12, 0, 0}, sidb_technology::cell_type::NORMAL);
    lyt.assign_cell_type({14, 0, 0}, sidb_technology::cell_type::NORMAL);

    lyt.assign_cell_type({18, 0, 0}, sidb_technology::cell_type::OUTPUT);
    lyt.assign_cell_type({20, 0, 0}, sidb_technology::cell_type::OUTPUT);

    // output perturber
    lyt.assign_cell_type({24, 0, 0}, sidb_technology::cell_type::NORMAL);

    const sidb_lattice<sidb_100_lattice, layout> lat{lyt};

    sidb_simulation_parameters sim_params{};
    sim_params.base = 2;

    operational_domain_params op_domain_params{};
    op_domain_params.simulation_parameters = sim_params;
    op_domain_params.x_dimension           = operational_domain::sweep_parameter::EPSILON_R;
    op_domain_params.y_dimension           = operational_domain::sweep_parameter::LAMBDA_TF;

    operational_domain_stats op_domain_stats{};

    SECTION("operational area, only one parameter point")
    {
        op_domain_params.x_min  = 5.5;
        op_domain_params.x_max  = 5.5;
        op_domain_params.x_step = 0.1;

        op_domain_params.y_min  = 5.0;
        op_domain_params.y_max  = 5.0;
        op_domain_params.y_step = 0.1;

        SECTION("grid_search")
        {
            const auto op_domain = operational_domain_grid_search(lat, std::vector<tt>{create_id_tt()},
                                                                  op_domain_params, &op_domain_stats);

            // check if the operational domain has the correct size
            CHECK(op_domain.operational_values.size() == 1);

            // for the selected range, all samples should be within the parameters and operational
            check_op_domain_params_and_operational_status(op_domain, op_domain_params, operational_status::OPERATIONAL);

            CHECK(mockturtle::to_seconds(op_domain_stats.time_total) > 0.0);
            CHECK(op_domain_stats.num_simulator_invocations == 2);
            CHECK(op_domain_stats.num_evaluated_parameter_combinations == 1);
            CHECK(op_domain_stats.num_operational_parameter_combinations == 1);
            CHECK(op_domain_stats.num_non_operational_parameter_combinations == 0);
        }
        SECTION("random_sampling")
        {
            const auto op_domain = operational_domain_random_sampling(lat, std::vector<tt>{create_id_tt()}, 100,
                                                                      op_domain_params, &op_domain_stats);

            // check if the operational domain has the correct size
            CHECK(op_domain.operational_values.size() == 1);

            // for the selected range, all samples should be within the parameters and operational
            check_op_domain_params_and_operational_status(op_domain, op_domain_params, operational_status::OPERATIONAL);

            CHECK(mockturtle::to_seconds(op_domain_stats.time_total) > 0.0);
            CHECK(op_domain_stats.num_simulator_invocations <= 200);
            CHECK(op_domain_stats.num_evaluated_parameter_combinations <= 100);
            CHECK(op_domain_stats.num_evaluated_parameter_combinations > 0);
            CHECK(op_domain_stats.num_operational_parameter_combinations <= 100);
            CHECK(op_domain_stats.num_non_operational_parameter_combinations == 0);
        }
        SECTION("flood_fill")
        {
            const auto op_domain = operational_domain_flood_fill(lat, std::vector<tt>{create_id_tt()}, 1,
                                                                 op_domain_params, &op_domain_stats);

            // check if the operational domain has the correct size
            CHECK(op_domain.operational_values.size() == 1);

            // for the selected range, all samples should be within the parameters and operational
            check_op_domain_params_and_operational_status(op_domain, op_domain_params, operational_status::OPERATIONAL);

            CHECK(mockturtle::to_seconds(op_domain_stats.time_total) > 0.0);
            CHECK(op_domain_stats.num_simulator_invocations == 2);
            CHECK(op_domain_stats.num_evaluated_parameter_combinations == 1);
            CHECK(op_domain_stats.num_operational_parameter_combinations == 1);
            CHECK(op_domain_stats.num_non_operational_parameter_combinations == 0);
        }
        SECTION("contour_tracing")
        {
            const auto op_domain = operational_domain_contour_tracing(lat, std::vector<tt>{create_id_tt()}, 1,
                                                                      op_domain_params, &op_domain_stats);

            // check if the operational domain has the correct size
            CHECK(op_domain.operational_values.size() == 1);

            // for the selected range, all samples should be within the parameters and operational
            check_op_domain_params_and_operational_status(op_domain, op_domain_params, operational_status::OPERATIONAL);

            CHECK(mockturtle::to_seconds(op_domain_stats.time_total) > 0.0);
            CHECK(op_domain_stats.num_simulator_invocations == 2);
            CHECK(op_domain_stats.num_evaluated_parameter_combinations == 1);
            CHECK(op_domain_stats.num_operational_parameter_combinations == 1);
            CHECK(op_domain_stats.num_non_operational_parameter_combinations == 0);
        }
    }

    SECTION("operational area, same number of steps in x- and y-direction")
    {
        op_domain_params.x_min  = 5.1;
        op_domain_params.x_max  = 6.0;
        op_domain_params.x_step = 0.1;

        op_domain_params.y_min  = 4.5;
        op_domain_params.y_max  = 5.4;
        op_domain_params.y_step = 0.1;

        SECTION("grid_search")
        {
            const auto op_domain = operational_domain_grid_search(lat, std::vector<tt>{create_id_tt()},
                                                                  op_domain_params, &op_domain_stats);

            // check if the operational domain has the correct size
            CHECK(op_domain.operational_values.size() == 100);

            // for the selected range, all samples should be within the parameters and operational
            check_op_domain_params_and_operational_status(op_domain, op_domain_params, operational_status::OPERATIONAL);

            CHECK(mockturtle::to_seconds(op_domain_stats.time_total) > 0.0);
            CHECK(op_domain_stats.num_simulator_invocations == 200);
            CHECK(op_domain_stats.num_evaluated_parameter_combinations == 100);
            CHECK(op_domain_stats.num_operational_parameter_combinations == 100);
            CHECK(op_domain_stats.num_non_operational_parameter_combinations == 0);
        }
        SECTION("random_sampling")
        {
            const auto op_domain = operational_domain_random_sampling(lat, std::vector<tt>{create_id_tt()}, 100,
                                                                      op_domain_params, &op_domain_stats);

            // check if the operational domain has the correct size
            CHECK(op_domain.operational_values.size() <= 100);

            // for the selected range, all samples should be within the parameters and operational
            check_op_domain_params_and_operational_status(op_domain, op_domain_params, operational_status::OPERATIONAL);

            CHECK(mockturtle::to_seconds(op_domain_stats.time_total) > 0.0);
            CHECK(op_domain_stats.num_simulator_invocations <= 200);
            CHECK(op_domain_stats.num_evaluated_parameter_combinations <= 100);
            CHECK(op_domain_stats.num_evaluated_parameter_combinations > 0);
            CHECK(op_domain_stats.num_operational_parameter_combinations <= 100);
            CHECK(op_domain_stats.num_non_operational_parameter_combinations == 0);
        }
        SECTION("flood_fill")
        {
            const auto op_domain = operational_domain_flood_fill(lat, std::vector<tt>{create_id_tt()}, 1,
                                                                 op_domain_params, &op_domain_stats);

            // check if the operational domain has the correct size
            CHECK(op_domain.operational_values.size() == 100);

            // for the selected range, all samples should be within the parameters and operational
            check_op_domain_params_and_operational_status(op_domain, op_domain_params, operational_status::OPERATIONAL);

            CHECK(mockturtle::to_seconds(op_domain_stats.time_total) > 0.0);
            CHECK(op_domain_stats.num_simulator_invocations == 200);
            CHECK(op_domain_stats.num_evaluated_parameter_combinations == 100);
            CHECK(op_domain_stats.num_operational_parameter_combinations == 100);
            CHECK(op_domain_stats.num_non_operational_parameter_combinations == 0);
        }
        SECTION("contour_tracing")
        {
            const auto op_domain = operational_domain_contour_tracing(lat, std::vector<tt>{create_id_tt()}, 1,
                                                                      op_domain_params, &op_domain_stats);

            // check if the operational domain has the correct size
            CHECK(op_domain.operational_values.size() <= 100);

            // for the selected range, all samples should be within the parameters and operational
            check_op_domain_params_and_operational_status(op_domain, op_domain_params, operational_status::OPERATIONAL);

            CHECK(mockturtle::to_seconds(op_domain_stats.time_total) > 0.0);
            CHECK(op_domain_stats.num_simulator_invocations <= 200);
            CHECK(op_domain_stats.num_evaluated_parameter_combinations <= 100);
            CHECK(op_domain_stats.num_operational_parameter_combinations <= 100);
            CHECK(op_domain_stats.num_non_operational_parameter_combinations == 0);
        }
    }

    SECTION("operational area, different number of steps in x- and y-direction")
    {
        op_domain_params.x_min  = 5.1;
        op_domain_params.x_max  = 6.0;
        op_domain_params.x_step = 0.1;

        op_domain_params.y_min  = 4.5;
        op_domain_params.y_max  = 4.9;
        op_domain_params.y_step = 0.1;

        SECTION("grid_search")
        {
            const auto op_domain = operational_domain_grid_search(lat, std::vector<tt>{create_id_tt()},
                                                                  op_domain_params, &op_domain_stats);

            // check if the operational domain has the correct size (10 steps in each dimension)
            CHECK(op_domain.operational_values.size() == 50);

            // for the selected range, all samples should be within the parameters and operational
            check_op_domain_params_and_operational_status(op_domain, op_domain_params, operational_status::OPERATIONAL);

            CHECK(mockturtle::to_seconds(op_domain_stats.time_total) > 0.0);
            CHECK(op_domain_stats.num_simulator_invocations == 100);
            CHECK(op_domain_stats.num_evaluated_parameter_combinations == 50);
            CHECK(op_domain_stats.num_operational_parameter_combinations == 50);
            CHECK(op_domain_stats.num_non_operational_parameter_combinations == 0);
        }
        SECTION("random_sampling")
        {
            const auto op_domain = operational_domain_random_sampling(lat, std::vector<tt>{create_id_tt()}, 100,
                                                                      op_domain_params, &op_domain_stats);

            // check if the operational domain has the correct size
            CHECK(op_domain.operational_values.size() <= 100);

            // for the selected range, all samples should be within the parameters and operational
            check_op_domain_params_and_operational_status(op_domain, op_domain_params, operational_status::OPERATIONAL);

            CHECK(mockturtle::to_seconds(op_domain_stats.time_total) > 0.0);
            CHECK(op_domain_stats.num_simulator_invocations <= 200);
            CHECK(op_domain_stats.num_evaluated_parameter_combinations <= 100);
            CHECK(op_domain_stats.num_evaluated_parameter_combinations > 0);
            CHECK(op_domain_stats.num_operational_parameter_combinations <= 100);
            CHECK(op_domain_stats.num_non_operational_parameter_combinations == 0);
        }

        SECTION("flood_fill")
        {
            const auto op_domain = operational_domain_flood_fill(lat, std::vector<tt>{create_id_tt()}, 1,
                                                                 op_domain_params, &op_domain_stats);

            // check if the operational domain has the correct size
            CHECK(op_domain.operational_values.size() == 50);

            // for the selected range, all samples should be within the parameters and operational
            check_op_domain_params_and_operational_status(op_domain, op_domain_params, operational_status::OPERATIONAL);

            CHECK(mockturtle::to_seconds(op_domain_stats.time_total) > 0.0);
            CHECK(op_domain_stats.num_simulator_invocations == 100);
            CHECK(op_domain_stats.num_evaluated_parameter_combinations == 50);
            CHECK(op_domain_stats.num_operational_parameter_combinations == 50);
            CHECK(op_domain_stats.num_non_operational_parameter_combinations == 0);
        }
        SECTION("contour_tracing")
        {
            const auto op_domain = operational_domain_contour_tracing(lat, std::vector<tt>{create_id_tt()}, 1,
                                                                      op_domain_params, &op_domain_stats);

            // check if the operational domain has the correct size
            CHECK(op_domain.operational_values.size() <= 50);

            // for the selected range, all samples should be within the parameters and operational
            check_op_domain_params_and_operational_status(op_domain, op_domain_params, operational_status::OPERATIONAL);

            CHECK(mockturtle::to_seconds(op_domain_stats.time_total) > 0.0);
            CHECK(op_domain_stats.num_simulator_invocations <= 100);
            CHECK(op_domain_stats.num_evaluated_parameter_combinations <= 50);
            CHECK(op_domain_stats.num_operational_parameter_combinations <= 50);
            CHECK(op_domain_stats.num_non_operational_parameter_combinations == 0);
        }
    }

    SECTION("non-operational area")
    {
        op_domain_params.x_min  = 2.5;
        op_domain_params.x_max  = 3.4;
        op_domain_params.x_step = 0.1;

        op_domain_params.y_min  = 4.5;
        op_domain_params.y_max  = 5.4;
        op_domain_params.y_step = 0.1;

        SECTION("grid_search")
        {
            const auto op_domain = operational_domain_grid_search(lat, std::vector<tt>{create_id_tt()},
                                                                  op_domain_params, &op_domain_stats);

            // check if the operational domain has the correct size (10 steps in each dimension)
            CHECK(op_domain.operational_values.size() == 100);

            // for the selected range, all samples should be within the parameters and non-operational
            check_op_domain_params_and_operational_status(op_domain, op_domain_params,
                                                          operational_status::NON_OPERATIONAL);

            CHECK(mockturtle::to_seconds(op_domain_stats.time_total) > 0.0);
            CHECK(op_domain_stats.num_simulator_invocations <= 200);
            CHECK(op_domain_stats.num_evaluated_parameter_combinations == 100);
            CHECK(op_domain_stats.num_operational_parameter_combinations == 0);
            CHECK(op_domain_stats.num_non_operational_parameter_combinations == 100);
        }
        SECTION("random_sampling")
        {
            const auto op_domain = operational_domain_random_sampling(lat, std::vector<tt>{create_id_tt()}, 5000,
                                                                      op_domain_params, &op_domain_stats);

            // check if the operational domain has the correct maximum size
            CHECK(op_domain.operational_values.size() <= 5000);

            // for the selected range, all samples should be within the parameters and non-operational
            check_op_domain_params_and_operational_status(op_domain, op_domain_params,
                                                          operational_status::NON_OPERATIONAL);

            CHECK(mockturtle::to_seconds(op_domain_stats.time_total) > 0.0);
            CHECK(op_domain_stats.num_simulator_invocations <= 10000);
            CHECK(op_domain_stats.num_evaluated_parameter_combinations <= 5000);
            CHECK(op_domain_stats.num_operational_parameter_combinations == 0);
            CHECK(op_domain_stats.num_non_operational_parameter_combinations <= 5000);
        }
        SECTION("flood_fill")
        {
            const auto op_domain = operational_domain_flood_fill(lat, std::vector<tt>{create_id_tt()}, 25,
                                                                 op_domain_params, &op_domain_stats);

            // check if the operational domain has the correct maximum size
            CHECK(op_domain.operational_values.size() <= 100);

            // for the selected range, all samples should be within the parameters and non-operational
            check_op_domain_params_and_operational_status(op_domain, op_domain_params,
                                                          operational_status::NON_OPERATIONAL);

            CHECK(mockturtle::to_seconds(op_domain_stats.time_total) > 0.0);
            CHECK(op_domain_stats.num_simulator_invocations <= 200);
            CHECK(op_domain_stats.num_evaluated_parameter_combinations <= 100);
            CHECK(op_domain_stats.num_operational_parameter_combinations == 0);
            CHECK(op_domain_stats.num_non_operational_parameter_combinations <= 100);
        }
        SECTION("contour_tracing")
        {
            const auto op_domain = operational_domain_contour_tracing(lat, std::vector<tt>{create_id_tt()}, 25,
                                                                      op_domain_params, &op_domain_stats);

            // check if the operational domain has the correct maximum size
            CHECK(op_domain.operational_values.size() <= 25);

            // for the selected range, all samples should be within the parameters and non-operational
            check_op_domain_params_and_operational_status(op_domain, op_domain_params,
                                                          operational_status::NON_OPERATIONAL);

            CHECK(mockturtle::to_seconds(op_domain_stats.time_total) > 0.0);
            CHECK(op_domain_stats.num_simulator_invocations <= 50);
            CHECK(op_domain_stats.num_evaluated_parameter_combinations <= 25);
            CHECK(op_domain_stats.num_operational_parameter_combinations == 0);
            CHECK(op_domain_stats.num_non_operational_parameter_combinations <= 25);
        }
    }
    SECTION("floating-point error")
    {
        op_domain_params.x_min  = 2.5;
        op_domain_params.x_max  = 4.4;
        op_domain_params.x_step = 0.9;

        op_domain_params.y_min  = 2.5;
        op_domain_params.y_max  = 2.5;
        op_domain_params.y_step = 0.1;

        SECTION("flood_fill")
        {
            const auto op_domain = operational_domain_flood_fill(lat, std::vector<tt>{create_id_tt()}, 10000,
                                                                 op_domain_params, &op_domain_stats);

            // check if the operational domain has the correct size
            CHECK(op_domain.operational_values.size() == 3);

            CHECK(op_domain_stats.num_operational_parameter_combinations == 2);
            CHECK(op_domain_stats.num_non_operational_parameter_combinations == 1);
        }
    }
    SECTION("semi-operational area")
    {
        op_domain_params.x_min  = 0.5;
        op_domain_params.x_max  = 4.25;
        op_domain_params.x_step = 0.25;

        op_domain_params.y_min  = 0.5;
        op_domain_params.y_max  = 4.25;
        op_domain_params.y_step = 0.25;

        SECTION("grid_search")
        {
            const auto op_domain = operational_domain_grid_search(lat, std::vector<tt>{create_id_tt()},
                                                                  op_domain_params, &op_domain_stats);

            // check if the operational domain has the correct size (16 steps in each dimension)
            CHECK(op_domain.operational_values.size() == 256);

            // for the selected range, all samples should be within the parameters
            check_op_domain_params_and_operational_status(op_domain, op_domain_params, std::nullopt);

            CHECK(mockturtle::to_seconds(op_domain_stats.time_total) > 0.0);
            CHECK(op_domain_stats.num_simulator_invocations <= 512);
            CHECK(op_domain_stats.num_evaluated_parameter_combinations == 256);
            CHECK(op_domain_stats.num_operational_parameter_combinations == 80);
            CHECK(op_domain_stats.num_non_operational_parameter_combinations == 176);
        }
        SECTION("random_sampling")
        {
            const auto op_domain = operational_domain_random_sampling(lat, std::vector<tt>{create_id_tt()}, 100,
                                                                      op_domain_params, &op_domain_stats);

            // check if the operational domain has the correct maximum size
            CHECK(op_domain.operational_values.size() <= 100);

            // for the selected range, all samples should be within the parameters
            check_op_domain_params_and_operational_status(op_domain, op_domain_params, std::nullopt);

            CHECK(mockturtle::to_seconds(op_domain_stats.time_total) > 0.0);
            CHECK(op_domain_stats.num_simulator_invocations <= 200);
            CHECK(op_domain_stats.num_evaluated_parameter_combinations <= 100);
            CHECK(op_domain_stats.num_operational_parameter_combinations <= 100);
            CHECK(op_domain_stats.num_non_operational_parameter_combinations <= 100);
        }
        SECTION("flood_fill")
        {
            const auto op_domain = operational_domain_flood_fill(lat, std::vector<tt>{create_id_tt()}, 50,
                                                                 op_domain_params, &op_domain_stats);

            // check if the operational domain has the correct size
            CHECK(op_domain.operational_values.size() >= 80);

            // for the selected range, all samples should be within the parameters
            check_op_domain_params_and_operational_status(op_domain, op_domain_params, std::nullopt);

            CHECK(mockturtle::to_seconds(op_domain_stats.time_total) > 0.0);
            CHECK(op_domain_stats.num_simulator_invocations <= 512);
            CHECK(op_domain_stats.num_evaluated_parameter_combinations <= 512);
            CHECK(op_domain_stats.num_operational_parameter_combinations == 80);
            CHECK(op_domain_stats.num_non_operational_parameter_combinations <= 100);
        }
        SECTION("contour_tracing")
        {
            const auto op_domain = operational_domain_contour_tracing(lat, std::vector<tt>{create_id_tt()}, 50,
                                                                      op_domain_params, &op_domain_stats);

            // check if the operational domain has the correct size (max 10 steps in each dimension)
            CHECK(op_domain.operational_values.size() <= 100);

            // for the selected range, all samples should be within the parameters
            check_op_domain_params_and_operational_status(op_domain, op_domain_params, std::nullopt);

            CHECK(mockturtle::to_seconds(op_domain_stats.time_total) > 0.0);
            CHECK(op_domain_stats.num_simulator_invocations <= 200);
            CHECK(op_domain_stats.num_evaluated_parameter_combinations <= 512);
            CHECK(op_domain_stats.num_operational_parameter_combinations <= 80);
            CHECK(op_domain_stats.num_non_operational_parameter_combinations <= 100);
        }
    }
}

TEST_CASE("SiQAD's AND gate operational domain computation", "[operational-domain]")
{
    using layout = sidb_cell_clk_lyt_siqad;

    layout lyt{{20, 10}, "AND gate"};

    lyt.assign_cell_type({0, 0, 1}, sidb_technology::cell_type::INPUT);
    lyt.assign_cell_type({2, 1, 1}, sidb_technology::cell_type::INPUT);

    lyt.assign_cell_type({20, 0, 1}, sidb_technology::cell_type::INPUT);
    lyt.assign_cell_type({18, 1, 1}, sidb_technology::cell_type::INPUT);

    lyt.assign_cell_type({4, 2, 1}, sidb_technology::cell_type::NORMAL);
    lyt.assign_cell_type({6, 3, 1}, sidb_technology::cell_type::NORMAL);

    lyt.assign_cell_type({14, 3, 1}, sidb_technology::cell_type::NORMAL);
    lyt.assign_cell_type({16, 2, 1}, sidb_technology::cell_type::NORMAL);

    lyt.assign_cell_type({10, 6, 0}, sidb_technology::cell_type::OUTPUT);
    lyt.assign_cell_type({10, 7, 0}, sidb_technology::cell_type::OUTPUT);

    lyt.assign_cell_type({10, 9, 1}, sidb_technology::cell_type::NORMAL);

    const sidb_lattice<sidb_100_lattice, layout> lat{lyt};

    sidb_simulation_parameters sim_params{};
    sim_params.base     = 2;
    sim_params.mu_minus = -0.28;

    operational_domain_params op_domain_params{};
<<<<<<< HEAD
    op_domain_params.simulation_parameters = sim_params;
    op_domain_params.x_dimension           = operational_domain::sweep_parameter::EPSILON_R;
    op_domain_params.x_min                 = 5.1;
    op_domain_params.x_max                 = 6.1;
    op_domain_params.x_step                = 0.1;
    op_domain_params.y_dimension           = operational_domain::sweep_parameter::LAMBDA_TF;
    op_domain_params.y_min                 = 4.5;
    op_domain_params.y_max                 = 5.5;
    op_domain_params.y_step                = 0.1;
=======
    op_domain_params.sim_params  = sim_params;
    op_domain_params.x_dimension = operational_domain::sweep_parameter::EPSILON_R;
    op_domain_params.x_min       = 5.1;
    op_domain_params.x_max       = 6.0;
    op_domain_params.x_step      = 0.1;
    op_domain_params.y_dimension = operational_domain::sweep_parameter::LAMBDA_TF;
    op_domain_params.y_min       = 4.5;
    op_domain_params.y_max       = 5.4;
    op_domain_params.y_step      = 0.1;
>>>>>>> 386120a4

    operational_domain_stats op_domain_stats{};

    SECTION("grid_search")
    {
        const auto op_domain =
            operational_domain_grid_search(lat, std::vector<tt>{create_and_tt()}, op_domain_params, &op_domain_stats);

        // check if the operational domain has the correct size (10 steps in each dimension)
        CHECK(op_domain.operational_values.size() == 100);

        // for the selected range, all samples should be within the parameters and operational
        check_op_domain_params_and_operational_status(op_domain, op_domain_params, operational_status::OPERATIONAL);

        CHECK(mockturtle::to_seconds(op_domain_stats.time_total) > 0.0);
        CHECK(op_domain_stats.num_simulator_invocations == 400);
        CHECK(op_domain_stats.num_evaluated_parameter_combinations == 100);
        CHECK(op_domain_stats.num_operational_parameter_combinations == 100);
        CHECK(op_domain_stats.num_non_operational_parameter_combinations == 0);
    }
    SECTION("random_sampling")
    {
        const auto op_domain = operational_domain_random_sampling(lat, std::vector<tt>{create_and_tt()}, 100,
                                                                  op_domain_params, &op_domain_stats);

        // check if the operational domain has the correct size (max 10 steps in each dimension)
        CHECK(op_domain.operational_values.size() <= 100);

        // for the selected range, all samples should be within the parameters and operational
        check_op_domain_params_and_operational_status(op_domain, op_domain_params, operational_status::OPERATIONAL);

        CHECK(mockturtle::to_seconds(op_domain_stats.time_total) > 0.0);
        CHECK(op_domain_stats.num_simulator_invocations <= 400);
        CHECK(op_domain_stats.num_evaluated_parameter_combinations <= 100);
        CHECK(op_domain_stats.num_operational_parameter_combinations <= 100);
        CHECK(op_domain_stats.num_non_operational_parameter_combinations == 0);
    }
    SECTION("flood_fill")
    {
        const auto op_domain =
            operational_domain_flood_fill(lat, std::vector<tt>{create_and_tt()}, 1, op_domain_params, &op_domain_stats);

        // check if the operational domain has the correct size (10 steps in each dimension)
        CHECK(op_domain.operational_values.size() == 100);

        // for the selected range, all samples should be within the parameters and operational
        check_op_domain_params_and_operational_status(op_domain, op_domain_params, operational_status::OPERATIONAL);

        CHECK(mockturtle::to_seconds(op_domain_stats.time_total) > 0.0);
        CHECK(op_domain_stats.num_simulator_invocations == 400);
        CHECK(op_domain_stats.num_evaluated_parameter_combinations == 100);
        CHECK(op_domain_stats.num_operational_parameter_combinations == 100);
        CHECK(op_domain_stats.num_non_operational_parameter_combinations == 0);
    }
    SECTION("contour_tracing")
    {
        const auto op_domain = operational_domain_contour_tracing(lat, std::vector<tt>{create_and_tt()}, 1,
                                                                  op_domain_params, &op_domain_stats);

        // check if the operational domain has the correct size (max 10 steps in each dimension)
        CHECK(op_domain.operational_values.size() <= 100);

        // for the selected range, all samples should be within the parameters and operational
        check_op_domain_params_and_operational_status(op_domain, op_domain_params, operational_status::OPERATIONAL);

        CHECK(mockturtle::to_seconds(op_domain_stats.time_total) > 0.0);
        CHECK(op_domain_stats.num_simulator_invocations <= 400);
        CHECK(op_domain_stats.num_evaluated_parameter_combinations <= 100);
        CHECK(op_domain_stats.num_operational_parameter_combinations <= 100);
        CHECK(op_domain_stats.num_non_operational_parameter_combinations == 0);
    }
}

TEST_CASE("SiQAD's AND gate operational domain computation, using cube coordinates", "[operational-domain]")
{
    using layout = sidb_cell_clk_lyt_cube;

    layout lyt{{20, 10}, "AND gate"};

    lyt.assign_cell_type(siqad::to_fiction_coord<cube::coord_t>(siqad::coord_t{0, 0, 1}),
                         sidb_technology::cell_type::INPUT);
    lyt.assign_cell_type(siqad::to_fiction_coord<cube::coord_t>(siqad::coord_t{2, 1, 1}),
                         sidb_technology::cell_type::INPUT);

    lyt.assign_cell_type(siqad::to_fiction_coord<cube::coord_t>(siqad::coord_t{20, 0, 1}),
                         sidb_technology::cell_type::INPUT);
    lyt.assign_cell_type(siqad::to_fiction_coord<cube::coord_t>(siqad::coord_t{18, 1, 1}),
                         sidb_technology::cell_type::INPUT);

    lyt.assign_cell_type(siqad::to_fiction_coord<cube::coord_t>(siqad::coord_t{4, 2, 1}),
                         sidb_technology::cell_type::NORMAL);
    lyt.assign_cell_type(siqad::to_fiction_coord<cube::coord_t>(siqad::coord_t{6, 3, 1}),
                         sidb_technology::cell_type::NORMAL);

    lyt.assign_cell_type(siqad::to_fiction_coord<cube::coord_t>(siqad::coord_t{14, 3, 1}),
                         sidb_technology::cell_type::NORMAL);
    lyt.assign_cell_type(siqad::to_fiction_coord<cube::coord_t>(siqad::coord_t{16, 2, 1}),
                         sidb_technology::cell_type::NORMAL);

    lyt.assign_cell_type(siqad::to_fiction_coord<cube::coord_t>(siqad::coord_t{10, 6, 0}),
                         sidb_technology::cell_type::OUTPUT);
    lyt.assign_cell_type(siqad::to_fiction_coord<cube::coord_t>(siqad::coord_t{10, 7, 0}),
                         sidb_technology::cell_type::OUTPUT);

    lyt.assign_cell_type(siqad::to_fiction_coord<cube::coord_t>(siqad::coord_t{10, 9, 1}),
                         sidb_technology::cell_type::NORMAL);

    const sidb_lattice<sidb_100_lattice, layout> lat{lyt};

    sidb_simulation_parameters sim_params{};
    sim_params.base     = 2;
    sim_params.mu_minus = -0.28;

    operational_domain_params op_domain_params{};
<<<<<<< HEAD
    op_domain_params.simulation_parameters = sim_params;
    op_domain_params.x_dimension           = operational_domain::sweep_parameter::EPSILON_R;
    op_domain_params.x_min                 = 5.1;
    op_domain_params.x_max                 = 6.1;
    op_domain_params.x_step                = 0.1;
    op_domain_params.y_dimension           = operational_domain::sweep_parameter::LAMBDA_TF;
    op_domain_params.y_min                 = 4.5;
    op_domain_params.y_max                 = 5.5;
    op_domain_params.y_step                = 0.1;
=======
    op_domain_params.sim_params  = sim_params;
    op_domain_params.x_dimension = operational_domain::sweep_parameter::EPSILON_R;
    op_domain_params.x_min       = 5.1;
    op_domain_params.x_max       = 6.0;
    op_domain_params.x_step      = 0.1;
    op_domain_params.y_dimension = operational_domain::sweep_parameter::LAMBDA_TF;
    op_domain_params.y_min       = 4.5;
    op_domain_params.y_max       = 5.4;
    op_domain_params.y_step      = 0.1;
>>>>>>> 386120a4

    operational_domain_stats op_domain_stats{};

    SECTION("grid_search")
    {
        const auto op_domain =
            operational_domain_grid_search(lat, std::vector<tt>{create_and_tt()}, op_domain_params, &op_domain_stats);

        // check if the operational domain has the correct size (10 steps in each dimension)
        CHECK(op_domain.operational_values.size() == 100);

        // for the selected range, all samples should be within the parameters and operational
        check_op_domain_params_and_operational_status(op_domain, op_domain_params, operational_status::OPERATIONAL);

        CHECK(mockturtle::to_seconds(op_domain_stats.time_total) > 0.0);
        CHECK(op_domain_stats.num_simulator_invocations == 400);
        CHECK(op_domain_stats.num_evaluated_parameter_combinations == 100);
        CHECK(op_domain_stats.num_operational_parameter_combinations == 100);
        CHECK(op_domain_stats.num_non_operational_parameter_combinations == 0);
    }
    SECTION("random_sampling")
    {
        const auto op_domain = operational_domain_random_sampling(lat, std::vector<tt>{create_and_tt()}, 100,
                                                                  op_domain_params, &op_domain_stats);

        // check if the operational domain has the correct size (max 10 steps in each dimension)
        CHECK(op_domain.operational_values.size() <= 100);

        // for the selected range, all samples should be within the parameters and operational
        check_op_domain_params_and_operational_status(op_domain, op_domain_params, operational_status::OPERATIONAL);

        CHECK(mockturtle::to_seconds(op_domain_stats.time_total) > 0.0);
        CHECK(op_domain_stats.num_simulator_invocations <= 400);
        CHECK(op_domain_stats.num_evaluated_parameter_combinations <= 100);
        CHECK(op_domain_stats.num_operational_parameter_combinations <= 100);
        CHECK(op_domain_stats.num_non_operational_parameter_combinations == 0);
    }
    SECTION("flood_fill")
    {
        const auto op_domain =
            operational_domain_flood_fill(lat, std::vector<tt>{create_and_tt()}, 1, op_domain_params, &op_domain_stats);

        // check if the operational domain has the correct size (10 steps in each dimension)
        CHECK(op_domain.operational_values.size() == 100);

        // for the selected range, all samples should be within the parameters and operational
        check_op_domain_params_and_operational_status(op_domain, op_domain_params, operational_status::OPERATIONAL);

        CHECK(mockturtle::to_seconds(op_domain_stats.time_total) > 0.0);
        CHECK(op_domain_stats.num_simulator_invocations == 400);
        CHECK(op_domain_stats.num_evaluated_parameter_combinations == 100);
        CHECK(op_domain_stats.num_operational_parameter_combinations == 100);
        CHECK(op_domain_stats.num_non_operational_parameter_combinations == 0);
    }
    SECTION("contour_tracing")
    {
        const auto op_domain = operational_domain_contour_tracing(lat, std::vector<tt>{create_and_tt()}, 1,
                                                                  op_domain_params, &op_domain_stats);

        // check if the operational domain has the correct size (max 10 steps in each dimension)
        CHECK(op_domain.operational_values.size() <= 100);

        // for the selected range, all samples should be within the parameters and operational
        check_op_domain_params_and_operational_status(op_domain, op_domain_params, operational_status::OPERATIONAL);

        CHECK(mockturtle::to_seconds(op_domain_stats.time_total) > 0.0);
        CHECK(op_domain_stats.num_simulator_invocations <= 400);
        CHECK(op_domain_stats.num_evaluated_parameter_combinations <= 100);
        CHECK(op_domain_stats.num_operational_parameter_combinations <= 100);
        CHECK(op_domain_stats.num_non_operational_parameter_combinations == 0);
    }
}

TEMPLATE_TEST_CASE("AND gate on the H-Si(111)-1x1 surface", "[operational-domain]", sidb_111_cell_clk_lyt_siqad,
                   cds_sidb_111_cell_clk_lyt_siqad)
{
    const auto layout = blueprints::and_gate_111<TestType>();

    sidb_simulation_parameters sim_params{};
    sim_params.base     = 2;
    sim_params.mu_minus = -0.32;

    operational_domain_params op_domain_params{};
    op_domain_params.simulation_parameters = sim_params;
    op_domain_params.x_dimension           = operational_domain::sweep_parameter::EPSILON_R;
    op_domain_params.x_min                 = 5.60;
    op_domain_params.x_max                 = 5.64;
    op_domain_params.x_step                = 0.01;
    op_domain_params.y_dimension           = operational_domain::sweep_parameter::LAMBDA_TF;
    op_domain_params.y_min                 = 5.0;
    op_domain_params.y_max                 = 5.01;
    op_domain_params.y_step                = 0.01;

    operational_domain_stats op_domain_stats{};

    SECTION("grid_search")
    {
        const auto op_domain = operational_domain_grid_search(layout, std::vector<tt>{create_and_tt()},
                                                              op_domain_params, &op_domain_stats);

        // check if the operational domain has the correct size (10 steps in each dimension)
        CHECK(op_domain.operational_values.size() == 4);

        // for the selected range, all samples should be within the parameters and operational
        check_op_domain_params_and_operational_status(op_domain, op_domain_params, operational_status::OPERATIONAL);

        CHECK(mockturtle::to_seconds(op_domain_stats.time_total) > 0.0);
        CHECK(op_domain_stats.num_simulator_invocations == 16);
        CHECK(op_domain_stats.num_evaluated_parameter_combinations == 4);
        CHECK(op_domain_stats.num_operational_parameter_combinations == 4);
        CHECK(op_domain_stats.num_non_operational_parameter_combinations == 0);
    }
    SECTION("random_sampling")
    {
        const auto op_domain = operational_domain_random_sampling(layout, std::vector<tt>{create_and_tt()}, 100,
                                                                  op_domain_params, &op_domain_stats);

        // check if the operational domain has the correct size (max 10 steps in each dimension)
        CHECK(op_domain.operational_values.size() <= 100);

        // for the selected range, all samples should be within the parameters and operational
        check_op_domain_params_and_operational_status(op_domain, op_domain_params, operational_status::OPERATIONAL);

        CHECK(mockturtle::to_seconds(op_domain_stats.time_total) > 0.0);
        CHECK(op_domain_stats.num_simulator_invocations == 16);
        CHECK(op_domain_stats.num_evaluated_parameter_combinations == 4);
        CHECK(op_domain_stats.num_operational_parameter_combinations == 4);
        CHECK(op_domain_stats.num_non_operational_parameter_combinations == 0);
    }
    SECTION("flood_fill")
    {
        const auto op_domain = operational_domain_flood_fill(layout, std::vector<tt>{create_and_tt()}, 1,
                                                             op_domain_params, &op_domain_stats);

        // check if the operational domain has the correct size (10 steps in each dimension)
        CHECK(op_domain.operational_values.size() == 4);

        // for the selected range, all samples should be within the parameters and operational
        check_op_domain_params_and_operational_status(op_domain, op_domain_params, operational_status::OPERATIONAL);

        CHECK(mockturtle::to_seconds(op_domain_stats.time_total) > 0.0);
        CHECK(op_domain_stats.num_simulator_invocations == 16);
        CHECK(op_domain_stats.num_evaluated_parameter_combinations == 4);
        CHECK(op_domain_stats.num_operational_parameter_combinations == 4);
        CHECK(op_domain_stats.num_non_operational_parameter_combinations == 0);
    }
    SECTION("contour_tracing")
    {
        const auto op_domain = operational_domain_contour_tracing(layout, std::vector<tt>{create_and_tt()}, 1,
                                                                  op_domain_params, &op_domain_stats);

        // check if the operational domain has the correct size (max 10 steps in each dimension)
        CHECK(op_domain.operational_values.size() <= 4);

        // for the selected range, all samples should be within the parameters and operational
        check_op_domain_params_and_operational_status(op_domain, op_domain_params, operational_status::OPERATIONAL);

        CHECK(mockturtle::to_seconds(op_domain_stats.time_total) > 0.0);
        CHECK(op_domain_stats.num_simulator_invocations <= 16);
        CHECK(op_domain_stats.num_evaluated_parameter_combinations <= 4);
        CHECK(op_domain_stats.num_operational_parameter_combinations <= 4);
        CHECK(op_domain_stats.num_non_operational_parameter_combinations == 0);
    }
}<|MERGE_RESOLUTION|>--- conflicted
+++ resolved
@@ -548,7 +548,6 @@
     sim_params.mu_minus = -0.28;
 
     operational_domain_params op_domain_params{};
-<<<<<<< HEAD
     op_domain_params.simulation_parameters = sim_params;
     op_domain_params.x_dimension           = operational_domain::sweep_parameter::EPSILON_R;
     op_domain_params.x_min                 = 5.1;
@@ -558,17 +557,6 @@
     op_domain_params.y_min                 = 4.5;
     op_domain_params.y_max                 = 5.5;
     op_domain_params.y_step                = 0.1;
-=======
-    op_domain_params.sim_params  = sim_params;
-    op_domain_params.x_dimension = operational_domain::sweep_parameter::EPSILON_R;
-    op_domain_params.x_min       = 5.1;
-    op_domain_params.x_max       = 6.0;
-    op_domain_params.x_step      = 0.1;
-    op_domain_params.y_dimension = operational_domain::sweep_parameter::LAMBDA_TF;
-    op_domain_params.y_min       = 4.5;
-    op_domain_params.y_max       = 5.4;
-    op_domain_params.y_step      = 0.1;
->>>>>>> 386120a4
 
     operational_domain_stats op_domain_stats{};
 
@@ -683,7 +671,6 @@
     sim_params.mu_minus = -0.28;
 
     operational_domain_params op_domain_params{};
-<<<<<<< HEAD
     op_domain_params.simulation_parameters = sim_params;
     op_domain_params.x_dimension           = operational_domain::sweep_parameter::EPSILON_R;
     op_domain_params.x_min                 = 5.1;
@@ -693,17 +680,6 @@
     op_domain_params.y_min                 = 4.5;
     op_domain_params.y_max                 = 5.5;
     op_domain_params.y_step                = 0.1;
-=======
-    op_domain_params.sim_params  = sim_params;
-    op_domain_params.x_dimension = operational_domain::sweep_parameter::EPSILON_R;
-    op_domain_params.x_min       = 5.1;
-    op_domain_params.x_max       = 6.0;
-    op_domain_params.x_step      = 0.1;
-    op_domain_params.y_dimension = operational_domain::sweep_parameter::LAMBDA_TF;
-    op_domain_params.y_min       = 4.5;
-    op_domain_params.y_max       = 5.4;
-    op_domain_params.y_step      = 0.1;
->>>>>>> 386120a4
 
     operational_domain_stats op_domain_stats{};
 
