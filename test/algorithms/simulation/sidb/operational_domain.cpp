--- conflicted
+++ resolved
@@ -87,15 +87,9 @@
     sim_params.base = 2;
 
     operational_domain_params op_domain_params{};
-<<<<<<< HEAD
     op_domain_params.operational_params.simulation_parameters = sim_params;
-    op_domain_params.x_dimension                              = operational_domain::sweep_parameter::EPSILON_R;
-    op_domain_params.y_dimension                              = operational_domain::sweep_parameter::LAMBDA_TF;
-=======
-    op_domain_params.simulation_parameters = sim_params;
     op_domain_params.x_dimension           = sweep_parameter::EPSILON_R;
     op_domain_params.y_dimension           = sweep_parameter::LAMBDA_TF;
->>>>>>> 308adf9c
 
     operational_domain_stats op_domain_stats{};
 
@@ -559,153 +553,7 @@
     sim_params.mu_minus = -0.28;
 
     operational_domain_params op_domain_params{};
-<<<<<<< HEAD
     op_domain_params.operational_params.simulation_parameters = sim_params;
-    op_domain_params.x_dimension                              = operational_domain::sweep_parameter::EPSILON_R;
-    op_domain_params.x_min                                    = 5.1;
-    op_domain_params.x_max                                    = 6.0;
-    op_domain_params.x_step                                   = 0.1;
-    op_domain_params.y_dimension                              = operational_domain::sweep_parameter::LAMBDA_TF;
-    op_domain_params.y_min                                    = 4.5;
-    op_domain_params.y_max                                    = 5.4;
-    op_domain_params.y_step                                   = 0.1;
-=======
-    op_domain_params.simulation_parameters = sim_params;
-    op_domain_params.x_dimension           = ::sweep_parameter::EPSILON_R;
-    op_domain_params.x_min                 = 5.1;
-    op_domain_params.x_max                 = 6.0;
-    op_domain_params.x_step                = 0.1;
-    op_domain_params.y_dimension           = sweep_parameter::LAMBDA_TF;
-    op_domain_params.y_min                 = 4.5;
-    op_domain_params.y_max                 = 5.4;
-    op_domain_params.y_step                = 0.1;
->>>>>>> 308adf9c
-
-    operational_domain_stats op_domain_stats{};
-
-    SECTION("grid_search")
-    {
-        const auto op_domain =
-            operational_domain_grid_search(lat, std::vector<tt>{create_and_tt()}, op_domain_params, &op_domain_stats);
-
-        // check if the operational domain has the correct size (10 steps in each dimension)
-        CHECK(op_domain.operational_values.size() == 100);
-
-        // for the selected range, all samples should be within the parameters and operational
-        check_op_domain_params_and_operational_status(op_domain, op_domain_params, operational_status::OPERATIONAL);
-
-        CHECK(mockturtle::to_seconds(op_domain_stats.time_total) > 0.0);
-        CHECK(op_domain_stats.num_simulator_invocations == 400);
-        CHECK(op_domain_stats.num_evaluated_parameter_combinations == 100);
-        CHECK(op_domain_stats.num_operational_parameter_combinations == 100);
-        CHECK(op_domain_stats.num_non_operational_parameter_combinations == 0);
-    }
-    SECTION("random_sampling")
-    {
-        const auto op_domain = operational_domain_random_sampling(lat, std::vector<tt>{create_and_tt()}, 100,
-                                                                  op_domain_params, &op_domain_stats);
-
-        // check if the operational domain has the correct size (max 10 steps in each dimension)
-        CHECK(op_domain.operational_values.size() <= 100);
-
-        // for the selected range, all samples should be within the parameters and operational
-        check_op_domain_params_and_operational_status(op_domain, op_domain_params, operational_status::OPERATIONAL);
-
-        CHECK(mockturtle::to_seconds(op_domain_stats.time_total) > 0.0);
-        CHECK(op_domain_stats.num_simulator_invocations <= 400);
-        CHECK(op_domain_stats.num_evaluated_parameter_combinations <= 100);
-        CHECK(op_domain_stats.num_operational_parameter_combinations <= 100);
-        CHECK(op_domain_stats.num_non_operational_parameter_combinations == 0);
-    }
-    SECTION("flood_fill")
-    {
-        const auto op_domain =
-            operational_domain_flood_fill(lat, std::vector<tt>{create_and_tt()}, 1, op_domain_params, &op_domain_stats);
-
-        // check if the operational domain has the correct size (10 steps in each dimension)
-        CHECK(op_domain.operational_values.size() == 100);
-
-        // for the selected range, all samples should be within the parameters and operational
-        check_op_domain_params_and_operational_status(op_domain, op_domain_params, operational_status::OPERATIONAL);
-
-        CHECK(mockturtle::to_seconds(op_domain_stats.time_total) > 0.0);
-        CHECK(op_domain_stats.num_simulator_invocations == 400);
-        CHECK(op_domain_stats.num_evaluated_parameter_combinations == 100);
-        CHECK(op_domain_stats.num_operational_parameter_combinations == 100);
-        CHECK(op_domain_stats.num_non_operational_parameter_combinations == 0);
-    }
-    SECTION("contour_tracing")
-    {
-        const auto op_domain = operational_domain_contour_tracing(lat, std::vector<tt>{create_and_tt()}, 1,
-                                                                  op_domain_params, &op_domain_stats);
-
-        // check if the operational domain has the correct size (max 10 steps in each dimension)
-        CHECK(op_domain.operational_values.size() <= 100);
-
-        // for the selected range, all samples should be within the parameters and operational
-        check_op_domain_params_and_operational_status(op_domain, op_domain_params, operational_status::OPERATIONAL);
-
-        CHECK(mockturtle::to_seconds(op_domain_stats.time_total) > 0.0);
-        CHECK(op_domain_stats.num_simulator_invocations <= 400);
-        CHECK(op_domain_stats.num_evaluated_parameter_combinations <= 100);
-        CHECK(op_domain_stats.num_operational_parameter_combinations <= 100);
-        CHECK(op_domain_stats.num_non_operational_parameter_combinations == 0);
-    }
-}
-
-TEST_CASE("SiQAD's AND gate operational domain computation, using cube coordinates", "[operational-domain]")
-{
-    using layout = sidb_cell_clk_lyt_cube;
-
-    layout lyt{{20, 10}, "AND gate"};
-
-    lyt.assign_cell_type(siqad::to_fiction_coord<cube::coord_t>(siqad::coord_t{0, 0, 1}),
-                         sidb_technology::cell_type::INPUT);
-    lyt.assign_cell_type(siqad::to_fiction_coord<cube::coord_t>(siqad::coord_t{2, 1, 1}),
-                         sidb_technology::cell_type::INPUT);
-
-    lyt.assign_cell_type(siqad::to_fiction_coord<cube::coord_t>(siqad::coord_t{20, 0, 1}),
-                         sidb_technology::cell_type::INPUT);
-    lyt.assign_cell_type(siqad::to_fiction_coord<cube::coord_t>(siqad::coord_t{18, 1, 1}),
-                         sidb_technology::cell_type::INPUT);
-
-    lyt.assign_cell_type(siqad::to_fiction_coord<cube::coord_t>(siqad::coord_t{4, 2, 1}),
-                         sidb_technology::cell_type::NORMAL);
-    lyt.assign_cell_type(siqad::to_fiction_coord<cube::coord_t>(siqad::coord_t{6, 3, 1}),
-                         sidb_technology::cell_type::NORMAL);
-
-    lyt.assign_cell_type(siqad::to_fiction_coord<cube::coord_t>(siqad::coord_t{14, 3, 1}),
-                         sidb_technology::cell_type::NORMAL);
-    lyt.assign_cell_type(siqad::to_fiction_coord<cube::coord_t>(siqad::coord_t{16, 2, 1}),
-                         sidb_technology::cell_type::NORMAL);
-
-    lyt.assign_cell_type(siqad::to_fiction_coord<cube::coord_t>(siqad::coord_t{10, 6, 0}),
-                         sidb_technology::cell_type::OUTPUT);
-    lyt.assign_cell_type(siqad::to_fiction_coord<cube::coord_t>(siqad::coord_t{10, 7, 0}),
-                         sidb_technology::cell_type::OUTPUT);
-
-    lyt.assign_cell_type(siqad::to_fiction_coord<cube::coord_t>(siqad::coord_t{10, 9, 1}),
-                         sidb_technology::cell_type::NORMAL);
-
-    const sidb_100_cell_clk_lyt_cube lat{lyt};
-
-    sidb_simulation_parameters sim_params{};
-    sim_params.base     = 2;
-    sim_params.mu_minus = -0.28;
-
-    operational_domain_params op_domain_params{};
-<<<<<<< HEAD
-    op_domain_params.operational_params.simulation_parameters = sim_params;
-    op_domain_params.x_dimension                              = operational_domain::sweep_parameter::EPSILON_R;
-    op_domain_params.x_min                                    = 5.1;
-    op_domain_params.x_max                                    = 6.0;
-    op_domain_params.x_step                                   = 0.1;
-    op_domain_params.y_dimension                              = operational_domain::sweep_parameter::LAMBDA_TF;
-    op_domain_params.y_min                                    = 4.5;
-    op_domain_params.y_max                                    = 5.4;
-    op_domain_params.y_step                                   = 0.1;
-=======
-    op_domain_params.simulation_parameters = sim_params;
     op_domain_params.x_dimension           = sweep_parameter::EPSILON_R;
     op_domain_params.x_min                 = 5.1;
     op_domain_params.x_max                 = 6.0;
@@ -714,7 +562,129 @@
     op_domain_params.y_min                 = 4.5;
     op_domain_params.y_max                 = 5.4;
     op_domain_params.y_step                = 0.1;
->>>>>>> 308adf9c
+
+    operational_domain_stats op_domain_stats{};
+
+    SECTION("grid_search")
+    {
+        const auto op_domain =
+            operational_domain_grid_search(lat, std::vector<tt>{create_and_tt()}, op_domain_params, &op_domain_stats);
+
+        // check if the operational domain has the correct size (10 steps in each dimension)
+        CHECK(op_domain.operational_values.size() == 100);
+
+        // for the selected range, all samples should be within the parameters and operational
+        check_op_domain_params_and_operational_status(op_domain, op_domain_params, operational_status::OPERATIONAL);
+
+        CHECK(mockturtle::to_seconds(op_domain_stats.time_total) > 0.0);
+        CHECK(op_domain_stats.num_simulator_invocations == 400);
+        CHECK(op_domain_stats.num_evaluated_parameter_combinations == 100);
+        CHECK(op_domain_stats.num_operational_parameter_combinations == 100);
+        CHECK(op_domain_stats.num_non_operational_parameter_combinations == 0);
+    }
+    SECTION("random_sampling")
+    {
+        const auto op_domain = operational_domain_random_sampling(lat, std::vector<tt>{create_and_tt()}, 100,
+                                                                  op_domain_params, &op_domain_stats);
+
+        // check if the operational domain has the correct size (max 10 steps in each dimension)
+        CHECK(op_domain.operational_values.size() <= 100);
+
+        // for the selected range, all samples should be within the parameters and operational
+        check_op_domain_params_and_operational_status(op_domain, op_domain_params, operational_status::OPERATIONAL);
+
+        CHECK(mockturtle::to_seconds(op_domain_stats.time_total) > 0.0);
+        CHECK(op_domain_stats.num_simulator_invocations <= 400);
+        CHECK(op_domain_stats.num_evaluated_parameter_combinations <= 100);
+        CHECK(op_domain_stats.num_operational_parameter_combinations <= 100);
+        CHECK(op_domain_stats.num_non_operational_parameter_combinations == 0);
+    }
+    SECTION("flood_fill")
+    {
+        const auto op_domain =
+            operational_domain_flood_fill(lat, std::vector<tt>{create_and_tt()}, 1, op_domain_params, &op_domain_stats);
+
+        // check if the operational domain has the correct size (10 steps in each dimension)
+        CHECK(op_domain.operational_values.size() == 100);
+
+        // for the selected range, all samples should be within the parameters and operational
+        check_op_domain_params_and_operational_status(op_domain, op_domain_params, operational_status::OPERATIONAL);
+
+        CHECK(mockturtle::to_seconds(op_domain_stats.time_total) > 0.0);
+        CHECK(op_domain_stats.num_simulator_invocations == 400);
+        CHECK(op_domain_stats.num_evaluated_parameter_combinations == 100);
+        CHECK(op_domain_stats.num_operational_parameter_combinations == 100);
+        CHECK(op_domain_stats.num_non_operational_parameter_combinations == 0);
+    }
+    SECTION("contour_tracing")
+    {
+        const auto op_domain = operational_domain_contour_tracing(lat, std::vector<tt>{create_and_tt()}, 1,
+                                                                  op_domain_params, &op_domain_stats);
+
+        // check if the operational domain has the correct size (max 10 steps in each dimension)
+        CHECK(op_domain.operational_values.size() <= 100);
+
+        // for the selected range, all samples should be within the parameters and operational
+        check_op_domain_params_and_operational_status(op_domain, op_domain_params, operational_status::OPERATIONAL);
+
+        CHECK(mockturtle::to_seconds(op_domain_stats.time_total) > 0.0);
+        CHECK(op_domain_stats.num_simulator_invocations <= 400);
+        CHECK(op_domain_stats.num_evaluated_parameter_combinations <= 100);
+        CHECK(op_domain_stats.num_operational_parameter_combinations <= 100);
+        CHECK(op_domain_stats.num_non_operational_parameter_combinations == 0);
+    }
+}
+
+TEST_CASE("SiQAD's AND gate operational domain computation, using cube coordinates", "[operational-domain]")
+{
+    using layout = sidb_cell_clk_lyt_cube;
+
+    layout lyt{{20, 10}, "AND gate"};
+
+    lyt.assign_cell_type(siqad::to_fiction_coord<cube::coord_t>(siqad::coord_t{0, 0, 1}),
+                         sidb_technology::cell_type::INPUT);
+    lyt.assign_cell_type(siqad::to_fiction_coord<cube::coord_t>(siqad::coord_t{2, 1, 1}),
+                         sidb_technology::cell_type::INPUT);
+
+    lyt.assign_cell_type(siqad::to_fiction_coord<cube::coord_t>(siqad::coord_t{20, 0, 1}),
+                         sidb_technology::cell_type::INPUT);
+    lyt.assign_cell_type(siqad::to_fiction_coord<cube::coord_t>(siqad::coord_t{18, 1, 1}),
+                         sidb_technology::cell_type::INPUT);
+
+    lyt.assign_cell_type(siqad::to_fiction_coord<cube::coord_t>(siqad::coord_t{4, 2, 1}),
+                         sidb_technology::cell_type::NORMAL);
+    lyt.assign_cell_type(siqad::to_fiction_coord<cube::coord_t>(siqad::coord_t{6, 3, 1}),
+                         sidb_technology::cell_type::NORMAL);
+
+    lyt.assign_cell_type(siqad::to_fiction_coord<cube::coord_t>(siqad::coord_t{14, 3, 1}),
+                         sidb_technology::cell_type::NORMAL);
+    lyt.assign_cell_type(siqad::to_fiction_coord<cube::coord_t>(siqad::coord_t{16, 2, 1}),
+                         sidb_technology::cell_type::NORMAL);
+
+    lyt.assign_cell_type(siqad::to_fiction_coord<cube::coord_t>(siqad::coord_t{10, 6, 0}),
+                         sidb_technology::cell_type::OUTPUT);
+    lyt.assign_cell_type(siqad::to_fiction_coord<cube::coord_t>(siqad::coord_t{10, 7, 0}),
+                         sidb_technology::cell_type::OUTPUT);
+
+    lyt.assign_cell_type(siqad::to_fiction_coord<cube::coord_t>(siqad::coord_t{10, 9, 1}),
+                         sidb_technology::cell_type::NORMAL);
+
+    const sidb_100_cell_clk_lyt_cube lat{lyt};
+
+    sidb_simulation_parameters sim_params{};
+    sim_params.base     = 2;
+    sim_params.mu_minus = -0.28;
+
+    operational_domain_params op_domain_params{};
+    op_domain_params.operational_params.simulation_parameters = sim_params;
+    op_domain_params.x_dimension           = sweep_parameter::EPSILON_R;
+    op_domain_params.x_min                 = 5.1;
+    op_domain_params.x_max                 = 6.0;
+    op_domain_params.x_step                = 0.1;
+    op_domain_params.y_dimension           = sweep_parameter::LAMBDA_TF;
+    op_domain_params.y_min                 = 4.5;
+    op_domain_params.y_max                 = 5.4;
+    op_domain_params.y_step                = 0.1;
 
     operational_domain_stats op_domain_stats{};
 
@@ -798,18 +768,7 @@
     sim_params.mu_minus = -0.32;
 
     operational_domain_params op_domain_params{};
-<<<<<<< HEAD
     op_domain_params.operational_params.simulation_parameters = sim_params;
-    op_domain_params.x_dimension                              = operational_domain::sweep_parameter::EPSILON_R;
-    op_domain_params.x_min                                    = 5.60;
-    op_domain_params.x_max                                    = 5.61;
-    op_domain_params.x_step                                   = 0.01;
-    op_domain_params.y_dimension                              = operational_domain::sweep_parameter::LAMBDA_TF;
-    op_domain_params.y_min                                    = 5.0;
-    op_domain_params.y_max                                    = 5.01;
-    op_domain_params.y_step                                   = 0.01;
-=======
-    op_domain_params.simulation_parameters = sim_params;
     op_domain_params.x_dimension           = sweep_parameter::EPSILON_R;
     op_domain_params.x_min                 = 5.60;
     op_domain_params.x_max                 = 5.61;
@@ -818,7 +777,6 @@
     op_domain_params.y_min                 = 5.0;
     op_domain_params.y_max                 = 5.01;
     op_domain_params.y_step                = 0.01;
->>>>>>> 308adf9c
 
     operational_domain_stats op_domain_stats{};
 
