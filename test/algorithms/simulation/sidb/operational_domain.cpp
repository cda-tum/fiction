//
// Created by marcel on 27.07.23.
//

#include <catch2/catch_template_test_macros.hpp>

#include "utils/blueprints/layout_blueprints.hpp"

#include <fiction/algorithms/simulation/sidb/is_operational.hpp>
#include <fiction/algorithms/simulation/sidb/operational_domain.hpp>
#include <fiction/algorithms/simulation/sidb/sidb_simulation_parameters.hpp>
#include <fiction/layouts/coordinates.hpp>
#include <fiction/technology/cell_technologies.hpp>
#include <fiction/types.hpp>
#include <fiction/utils/truth_table_utils.hpp>

#include <mockturtle/utils/stopwatch.hpp>

#include <optional>
#include <stdexcept>
#include <vector>

using namespace fiction;

void check_op_domain_params_and_operational_status(
    const operational_domain<parameter_point, operational_status>& op_domain, const operational_domain_params& params,
    const std::optional<operational_status>& status) noexcept
{
    REQUIRE(params.sweep_dimensions.size() == op_domain.dimensions.size());

    for (auto d = 0u; d < params.sweep_dimensions.size(); ++d)
    {
        CHECK(op_domain.dimensions[d] == params.sweep_dimensions[d].dimension);
    }

    for (const auto& [coord, op_value] : op_domain.operational_values)
    {
        for (auto d = 0u; d < params.sweep_dimensions.size(); ++d)
        {
            const auto& sweep_param = params.sweep_dimensions[d];
            const auto& coord_value = coord.parameters[d];

            CHECK(sweep_param.min <= coord_value);
            CHECK(sweep_param.max >= coord_value);
            CHECK(sweep_param.step > 0.0);
        }

        if (status.has_value())
        {
            if (status.value() == operational_status::OPERATIONAL)
            {
                CHECK(op_value == *status);
            }
        }
    }
}

TEST_CASE("Test parameter point", "[operational-domain]")
{
    // Test default constructor
    const parameter_point p_default;
    REQUIRE(p_default.parameters.empty());

    // Test parameterized constructor
    const std::vector<double> values = {1.0, 2.0, 3.0};
    const parameter_point     p_param(values);
    REQUIRE(p_param.parameters == values);

    // Test equality operator
    const parameter_point p1({1.0, 2.0, 3.0});
    const parameter_point p2({1.0, 2.0, 3.0});
    const parameter_point p3({1.0, 2.0, 3.0000001});

    SECTION("Equality operator - exact equality")
    {
        REQUIRE(p1 == p2);
    }

    SECTION("Equality operator - within tolerance")
    {
        REQUIRE(p1 == p3);
    }

    // Test inequality operator
    const parameter_point p4({1.0, 2.0, 3.1});
    REQUIRE(p1 != p4);

    // Test structured bindings (get<I>() method)
    SECTION("Structured bindings - valid index")
    {
        REQUIRE(p1.get<0>() == 1.0);
        REQUIRE(p1.get<1>() == 2.0);
        REQUIRE(p1.get<2>() == 3.0);
    }

    SECTION("Structured bindings - invalid index")
    {
        REQUIRE_THROWS_AS(p1.get<3>(), std::out_of_range);
    }
}

TEST_CASE("Error handling of operational domain algorithms", "[operational-domain]")
{
    const sidb_100_cell_clk_lyt_siqad lat{sidb_cell_clk_lyt_siqad{}};  // empty layout

    SECTION("invalid number of dimensions")
    {
        operational_domain_params zero_dimensional_params{};
        operational_domain_params one_dimensional_params{};
        operational_domain_params three_dimensional_params{};
        operational_domain_params four_dimensional_params{};

        // 0-dimensional
        zero_dimensional_params.sweep_dimensions = {};

        // 1-dimensional
        one_dimensional_params.sweep_dimensions = {{sweep_parameter::EPSILON_R}};

        // 3-dimensional
        three_dimensional_params.sweep_dimensions = {{sweep_parameter::EPSILON_R},
                                                     {sweep_parameter::LAMBDA_TF},
                                                     {sweep_parameter::MU_MINUS}};

        // 4-dimensional
        four_dimensional_params.sweep_dimensions = {{sweep_parameter::EPSILON_R},
                                                    {sweep_parameter::LAMBDA_TF},
                                                    {sweep_parameter::MU_MINUS},
                                                    {sweep_parameter::EPSILON_R}};

        SECTION("flood_fill")
        {
            // flood fill operates on 2-dimensional and 3-dimensional parameter spaces
            for (const auto& params : {zero_dimensional_params, one_dimensional_params, four_dimensional_params})
            {
                CHECK_THROWS_AS(operational_domain_flood_fill(lat, std::vector<tt>{create_id_tt()}, 1, params),
                                std::invalid_argument);
            }
        }
        SECTION("contour_tracing")
        {
            // contour tracing operates only on 2-dimensional parameter spaces
            for (const auto& params :
                 {zero_dimensional_params, one_dimensional_params, three_dimensional_params, four_dimensional_params})
            {
                CHECK_THROWS_AS(operational_domain_contour_tracing(lat, std::vector<tt>{create_id_tt()}, 1, params),
                                std::invalid_argument);
            }
        }
    }

    SECTION("invalid sweep dimensions")
    {
        operational_domain_params invalid_params_1{};
        operational_domain_params invalid_params_2{};
        operational_domain_params invalid_params_3{};

        SECTION("min/max mismatch")
        {
            // 1-dimensional with invalid min/max on 1st dimension
            invalid_params_1.sweep_dimensions         = {{sweep_parameter::EPSILON_R}};
            invalid_params_1.sweep_dimensions[0].min  = 10.0;
            invalid_params_1.sweep_dimensions[0].max  = 1.0;
            invalid_params_1.sweep_dimensions[0].step = 0.1;

            // 2-dimensional with invalid min/max on 2nd dimension
            invalid_params_2.sweep_dimensions         = {{sweep_parameter::EPSILON_R}, {sweep_parameter::LAMBDA_TF}};
            invalid_params_2.sweep_dimensions[1].min  = 5.5;
            invalid_params_2.sweep_dimensions[1].max  = 5.4;
            invalid_params_2.sweep_dimensions[1].step = 0.1;

            // 3-dimensional with invalid min/max on 3rd dimension
            invalid_params_3.sweep_dimensions         = {{sweep_parameter::EPSILON_R},
                                                         {sweep_parameter::LAMBDA_TF},
                                                         {sweep_parameter::MU_MINUS}};
            invalid_params_3.sweep_dimensions[2].min  = -0.4;
            invalid_params_3.sweep_dimensions[2].max  = -0.5;
            invalid_params_3.sweep_dimensions[2].step = 0.01;

            for (const auto& params : {invalid_params_1, invalid_params_2, invalid_params_3})
            {
                SECTION("grid_search")
                {
                    CHECK_THROWS_AS(operational_domain_grid_search(lat, std::vector<tt>{create_id_tt()}, params),
                                    std::invalid_argument);
                }
                SECTION("random_sampling")
                {
                    CHECK_THROWS_AS(
                        operational_domain_random_sampling(lat, std::vector<tt>{create_id_tt()}, 100, params),
                        std::invalid_argument);
                }
                SECTION("flood_fill")
                {
                    CHECK_THROWS_AS(operational_domain_flood_fill(lat, std::vector<tt>{create_id_tt()}, 1, params),
                                    std::invalid_argument);
                }
                SECTION("contour_tracing")
                {
                    CHECK_THROWS_AS(operational_domain_contour_tracing(lat, std::vector<tt>{create_id_tt()}, 1, params),
                                    std::invalid_argument);
                }
            }
        }

        SECTION("negative step size")
        {
            // 1-dimensional with negative step size on 1st dimension
            invalid_params_1.sweep_dimensions         = {{sweep_parameter::EPSILON_R}};
            invalid_params_1.sweep_dimensions[0].min  = 1.0;
            invalid_params_1.sweep_dimensions[0].max  = 10.0;
            invalid_params_1.sweep_dimensions[0].step = -0.5;

            // 2-dimensional with negative step size on 2nd dimension
            invalid_params_2.sweep_dimensions         = {{sweep_parameter::EPSILON_R}, {sweep_parameter::LAMBDA_TF}};
            invalid_params_2.sweep_dimensions[1].min  = 5.5;
            invalid_params_2.sweep_dimensions[1].max  = 5.6;
            invalid_params_2.sweep_dimensions[1].step = -0.1;

            // 3-dimensional with negative step size on 3rd dimension
            invalid_params_3.sweep_dimensions         = {{sweep_parameter::EPSILON_R},
                                                         {sweep_parameter::LAMBDA_TF},
                                                         {sweep_parameter::MU_MINUS}};
            invalid_params_3.sweep_dimensions[2].min  = -0.4;
            invalid_params_3.sweep_dimensions[2].max  = -0.5;
            invalid_params_3.sweep_dimensions[2].step = -0.01;

            for (const auto& params : {invalid_params_1, invalid_params_2, invalid_params_3})
            {
                SECTION("grid_search")
                {
                    CHECK_THROWS_AS(operational_domain_grid_search(lat, std::vector<tt>{create_id_tt()}, params),
                                    std::invalid_argument);
                }
                SECTION("random_sampling")
                {
                    CHECK_THROWS_AS(
                        operational_domain_random_sampling(lat, std::vector<tt>{create_id_tt()}, 100, params),
                        std::invalid_argument);
                }
                SECTION("flood_fill")
                {
                    CHECK_THROWS_AS(operational_domain_flood_fill(lat, std::vector<tt>{create_id_tt()}, 1, params),
                                    std::invalid_argument);
                }
                SECTION("contour_tracing")
                {
                    CHECK_THROWS_AS(operational_domain_contour_tracing(lat, std::vector<tt>{create_id_tt()}, 1, params),
                                    std::invalid_argument);
                }
            }
        }
    }
}

TEST_CASE("BDL wire operational domain computation", "[operational-domain]")
{
    using layout = sidb_cell_clk_lyt_siqad;

    layout lyt{{24, 0}, "BDL wire"};

    lyt.assign_cell_type({0, 0, 0}, sidb_technology::cell_type::INPUT);
    lyt.assign_cell_type({3, 0, 0}, sidb_technology::cell_type::INPUT);

    lyt.assign_cell_type({6, 0, 0}, sidb_technology::cell_type::NORMAL);
    lyt.assign_cell_type({8, 0, 0}, sidb_technology::cell_type::NORMAL);

    lyt.assign_cell_type({12, 0, 0}, sidb_technology::cell_type::NORMAL);
    lyt.assign_cell_type({14, 0, 0}, sidb_technology::cell_type::NORMAL);

    lyt.assign_cell_type({18, 0, 0}, sidb_technology::cell_type::OUTPUT);
    lyt.assign_cell_type({20, 0, 0}, sidb_technology::cell_type::OUTPUT);

    // output perturber
    lyt.assign_cell_type({24, 0, 0}, sidb_technology::cell_type::NORMAL);

    const sidb_100_cell_clk_lyt_siqad lat{lyt};

    sidb_simulation_parameters sim_params{};
    sim_params.base = 2;

    operational_domain_params op_domain_params{};
<<<<<<< HEAD
    op_domain_params.operational_params.simulation_parameters = sim_params;
=======
    op_domain_params.simulation_parameters = sim_params;
>>>>>>> b2132925
    op_domain_params.sweep_dimensions      = {{sweep_parameter::EPSILON_R}, {sweep_parameter::LAMBDA_TF}};

    operational_domain_stats op_domain_stats{};

    SECTION("operational area, only one parameter point")
    {
        // set x-dimension
        op_domain_params.sweep_dimensions[0].min  = 5.5;
        op_domain_params.sweep_dimensions[0].max  = 5.5;
        op_domain_params.sweep_dimensions[0].step = 0.1;

        // set y-dimension
        op_domain_params.sweep_dimensions[1].min  = 5.0;
        op_domain_params.sweep_dimensions[1].max  = 5.0;
        op_domain_params.sweep_dimensions[1].step = 0.1;

        SECTION("grid_search")
        {
            const auto op_domain = operational_domain_grid_search(lat, std::vector<tt>{create_id_tt()},
                                                                  op_domain_params, &op_domain_stats);

            // check if the operational domain has the correct size
            CHECK(op_domain.operational_values.size() == 1);

            // for the selected range, all samples should be within the parameters and operational
            check_op_domain_params_and_operational_status(op_domain, op_domain_params, operational_status::OPERATIONAL);

            CHECK(mockturtle::to_seconds(op_domain_stats.time_total) > 0.0);
            CHECK(op_domain_stats.num_simulator_invocations == 2);
            CHECK(op_domain_stats.num_evaluated_parameter_combinations == 1);
            CHECK(op_domain_stats.num_operational_parameter_combinations == 1);
            CHECK(op_domain_stats.num_non_operational_parameter_combinations == 0);

            SECTION("3-dimensional")
            {
                const auto z_dimension = operational_domain_value_range{sweep_parameter::MU_MINUS, -0.32, -0.32, 0.01};

                op_domain_params.sweep_dimensions.push_back(z_dimension);

                const auto op_domain_3d = operational_domain_grid_search(lat, std::vector<tt>{create_id_tt()},
                                                                         op_domain_params, &op_domain_stats);

                // check if the operational domain has the correct size
                CHECK(op_domain_3d.operational_values.size() == 1);

                // for the selected range, all samples should be within the parameters and operational
                check_op_domain_params_and_operational_status(op_domain_3d, op_domain_params,
                                                              operational_status::OPERATIONAL);

                CHECK(mockturtle::to_seconds(op_domain_stats.time_total) > 0.0);
                CHECK(op_domain_stats.num_simulator_invocations == 2);
                CHECK(op_domain_stats.num_evaluated_parameter_combinations == 1);
                CHECK(op_domain_stats.num_operational_parameter_combinations == 1);
                CHECK(op_domain_stats.num_non_operational_parameter_combinations == 0);
            }
        }
        SECTION("random_sampling")
        {
            const auto op_domain = operational_domain_random_sampling(lat, std::vector<tt>{create_id_tt()}, 100,
                                                                      op_domain_params, &op_domain_stats);

            // check if the operational domain has the correct size
            CHECK(op_domain.operational_values.size() == 1);

            // for the selected range, all samples should be within the parameters and operational
            check_op_domain_params_and_operational_status(op_domain, op_domain_params, operational_status::OPERATIONAL);

            CHECK(mockturtle::to_seconds(op_domain_stats.time_total) > 0.0);
            CHECK(op_domain_stats.num_simulator_invocations <= 200);
            CHECK(op_domain_stats.num_evaluated_parameter_combinations <= 100);
            CHECK(op_domain_stats.num_evaluated_parameter_combinations > 0);
            CHECK(op_domain_stats.num_operational_parameter_combinations <= 100);
            CHECK(op_domain_stats.num_non_operational_parameter_combinations == 0);

            SECTION("3-dimensional")
            {
                const auto z_dimension = operational_domain_value_range{sweep_parameter::MU_MINUS, -0.32, -0.32, 0.01};

                op_domain_params.sweep_dimensions.push_back(z_dimension);

                const auto op_domain_3d = operational_domain_random_sampling(lat, std::vector<tt>{create_id_tt()}, 100,
                                                                             op_domain_params, &op_domain_stats);

                // check if the operational domain has the correct size
                CHECK(op_domain_3d.operational_values.size() == 1);

                // for the selected range, all samples should be within the parameters and operational
                check_op_domain_params_and_operational_status(op_domain_3d, op_domain_params,
                                                              operational_status::OPERATIONAL);

                CHECK(mockturtle::to_seconds(op_domain_stats.time_total) > 0.0);
                CHECK(op_domain_stats.num_simulator_invocations <= 200);
                CHECK(op_domain_stats.num_evaluated_parameter_combinations <= 100);
                CHECK(op_domain_stats.num_evaluated_parameter_combinations > 0);
                CHECK(op_domain_stats.num_operational_parameter_combinations <= 100);
                CHECK(op_domain_stats.num_non_operational_parameter_combinations == 0);
            }
        }
        SECTION("flood_fill")
        {
            const auto op_domain = operational_domain_flood_fill(lat, std::vector<tt>{create_id_tt()}, 1,
                                                                 op_domain_params, &op_domain_stats);

            // check if the operational domain has the correct size
            CHECK(op_domain.operational_values.size() == 1);

            // for the selected range, all samples should be within the parameters and operational
            check_op_domain_params_and_operational_status(op_domain, op_domain_params, operational_status::OPERATIONAL);

            CHECK(mockturtle::to_seconds(op_domain_stats.time_total) > 0.0);
            CHECK(op_domain_stats.num_simulator_invocations == 2);
            CHECK(op_domain_stats.num_evaluated_parameter_combinations == 1);
            CHECK(op_domain_stats.num_operational_parameter_combinations == 1);
            CHECK(op_domain_stats.num_non_operational_parameter_combinations == 0);

            SECTION("3-dimensional")
            {
                const auto z_dimension = operational_domain_value_range{sweep_parameter::MU_MINUS, -0.32, -0.32, 0.01};

                op_domain_params.sweep_dimensions.push_back(z_dimension);

                const auto op_domain_3d = operational_domain_flood_fill(lat, std::vector<tt>{create_id_tt()}, 1,
                                                                        op_domain_params, &op_domain_stats);

                // check if the operational domain has the correct size
                CHECK(op_domain_3d.operational_values.size() == 1);

                // for the selected range, all samples should be within the parameters and operational
                check_op_domain_params_and_operational_status(op_domain_3d, op_domain_params,
                                                              operational_status::OPERATIONAL);

                CHECK(mockturtle::to_seconds(op_domain_stats.time_total) > 0.0);
                CHECK(op_domain_stats.num_simulator_invocations == 2);
                CHECK(op_domain_stats.num_evaluated_parameter_combinations == 1);
                CHECK(op_domain_stats.num_operational_parameter_combinations == 1);
                CHECK(op_domain_stats.num_non_operational_parameter_combinations == 0);
            }
        }
        SECTION("contour_tracing")
        {
            const auto op_domain = operational_domain_contour_tracing(lat, std::vector<tt>{create_id_tt()}, 1,
                                                                      op_domain_params, &op_domain_stats);

            // check if the operational domain has the correct size
            CHECK(op_domain.operational_values.size() == 1);

            // for the selected range, all samples should be within the parameters and operational
            check_op_domain_params_and_operational_status(op_domain, op_domain_params, operational_status::OPERATIONAL);

            CHECK(mockturtle::to_seconds(op_domain_stats.time_total) > 0.0);
            CHECK(op_domain_stats.num_simulator_invocations == 2);
            CHECK(op_domain_stats.num_evaluated_parameter_combinations == 1);
            CHECK(op_domain_stats.num_operational_parameter_combinations == 1);
            CHECK(op_domain_stats.num_non_operational_parameter_combinations == 0);
        }
    }

    SECTION("operational area, same number of steps in x- and y-direction")
    {
        // set x-dimension
        op_domain_params.sweep_dimensions[0].min  = 5.1;
        op_domain_params.sweep_dimensions[0].max  = 6.0;
        op_domain_params.sweep_dimensions[0].step = 0.1;

        // set y-dimension
        op_domain_params.sweep_dimensions[1].min  = 4.5;
        op_domain_params.sweep_dimensions[1].max  = 5.4;
        op_domain_params.sweep_dimensions[1].step = 0.1;

        SECTION("grid_search")
        {
            const auto op_domain = operational_domain_grid_search(lat, std::vector<tt>{create_id_tt()},
                                                                  op_domain_params, &op_domain_stats);

            // check if the operational domain has the correct size
            CHECK(op_domain.operational_values.size() == 100);

            // for the selected range, all samples should be within the parameters and operational
            check_op_domain_params_and_operational_status(op_domain, op_domain_params, operational_status::OPERATIONAL);

            CHECK(mockturtle::to_seconds(op_domain_stats.time_total) > 0.0);
            CHECK(op_domain_stats.num_simulator_invocations == 200);
            CHECK(op_domain_stats.num_evaluated_parameter_combinations == 100);
            CHECK(op_domain_stats.num_operational_parameter_combinations == 100);
            CHECK(op_domain_stats.num_non_operational_parameter_combinations == 0);
        }
        SECTION("random_sampling")
        {
            const auto op_domain = operational_domain_random_sampling(lat, std::vector<tt>{create_id_tt()}, 100,
                                                                      op_domain_params, &op_domain_stats);

            // check if the operational domain has the correct size
            CHECK(op_domain.operational_values.size() <= 100);

            // for the selected range, all samples should be within the parameters and operational
            check_op_domain_params_and_operational_status(op_domain, op_domain_params, operational_status::OPERATIONAL);

            CHECK(mockturtle::to_seconds(op_domain_stats.time_total) > 0.0);
            CHECK(op_domain_stats.num_simulator_invocations <= 200);
            CHECK(op_domain_stats.num_evaluated_parameter_combinations <= 100);
            CHECK(op_domain_stats.num_evaluated_parameter_combinations > 0);
            CHECK(op_domain_stats.num_operational_parameter_combinations <= 100);
            CHECK(op_domain_stats.num_non_operational_parameter_combinations == 0);
        }
        SECTION("flood_fill")
        {
            const auto op_domain = operational_domain_flood_fill(lat, std::vector<tt>{create_id_tt()}, 1,
                                                                 op_domain_params, &op_domain_stats);

            // check if the operational domain has the correct size
            CHECK(op_domain.operational_values.size() == 100);

            // for the selected range, all samples should be within the parameters and operational
            check_op_domain_params_and_operational_status(op_domain, op_domain_params, operational_status::OPERATIONAL);

            CHECK(mockturtle::to_seconds(op_domain_stats.time_total) > 0.0);
            CHECK(op_domain_stats.num_simulator_invocations == 200);
            CHECK(op_domain_stats.num_evaluated_parameter_combinations == 100);
            CHECK(op_domain_stats.num_operational_parameter_combinations == 100);
            CHECK(op_domain_stats.num_non_operational_parameter_combinations == 0);
        }
        SECTION("contour_tracing")
        {
            const auto op_domain = operational_domain_contour_tracing(lat, std::vector<tt>{create_id_tt()}, 1,
                                                                      op_domain_params, &op_domain_stats);

            // check if the operational domain has the correct size
            CHECK(op_domain.operational_values.size() <= 100);

            // for the selected range, all samples should be within the parameters and operational
            check_op_domain_params_and_operational_status(op_domain, op_domain_params, operational_status::OPERATIONAL);

            CHECK(mockturtle::to_seconds(op_domain_stats.time_total) > 0.0);
            CHECK(op_domain_stats.num_simulator_invocations <= 200);
            CHECK(op_domain_stats.num_evaluated_parameter_combinations <= 100);
            CHECK(op_domain_stats.num_operational_parameter_combinations <= 100);
            CHECK(op_domain_stats.num_non_operational_parameter_combinations == 0);
        }
    }

    SECTION("operational area, different number of steps in x- and y-direction")
    {
        // set x-dimension
        op_domain_params.sweep_dimensions[0].min  = 5.1;
        op_domain_params.sweep_dimensions[0].max  = 6.0;
        op_domain_params.sweep_dimensions[0].step = 0.1;

        // set y-dimension
        op_domain_params.sweep_dimensions[1].min  = 4.5;
        op_domain_params.sweep_dimensions[1].max  = 4.9;
        op_domain_params.sweep_dimensions[1].step = 0.1;

        SECTION("grid_search")
        {
            const auto op_domain = operational_domain_grid_search(lat, std::vector<tt>{create_id_tt()},
                                                                  op_domain_params, &op_domain_stats);

            // check if the operational domain has the correct size
            CHECK(op_domain.operational_values.size() == 50);

            // for the selected range, all samples should be within the parameters and operational
            check_op_domain_params_and_operational_status(op_domain, op_domain_params, operational_status::OPERATIONAL);

            CHECK(mockturtle::to_seconds(op_domain_stats.time_total) > 0.0);
            CHECK(op_domain_stats.num_simulator_invocations == 100);
            CHECK(op_domain_stats.num_evaluated_parameter_combinations == 50);
            CHECK(op_domain_stats.num_operational_parameter_combinations == 50);
            CHECK(op_domain_stats.num_non_operational_parameter_combinations == 0);

            SECTION("3-dimensional")
            {
                const auto z_dimension = operational_domain_value_range{sweep_parameter::MU_MINUS, -0.35, -0.29, 0.01};

                op_domain_params.sweep_dimensions.push_back(z_dimension);

                const auto op_domain_3d = operational_domain_grid_search(lat, std::vector<tt>{create_id_tt()},
                                                                         op_domain_params, &op_domain_stats);

                // check if the operational domain has the correct size
                CHECK(op_domain_3d.operational_values.size() == 350);

                // for the selected range, all samples should be within the parameters and operational
                check_op_domain_params_and_operational_status(op_domain_3d, op_domain_params,
                                                              operational_status::OPERATIONAL);

                CHECK(mockturtle::to_seconds(op_domain_stats.time_total) > 0.0);
                CHECK(op_domain_stats.num_simulator_invocations == 700);
                CHECK(op_domain_stats.num_evaluated_parameter_combinations == 350);
                CHECK(op_domain_stats.num_operational_parameter_combinations == 350);
                CHECK(op_domain_stats.num_non_operational_parameter_combinations == 0);
            }
        }
        SECTION("random_sampling")
        {
            const auto op_domain = operational_domain_random_sampling(lat, std::vector<tt>{create_id_tt()}, 100,
                                                                      op_domain_params, &op_domain_stats);

            // check if the operational domain has the correct size
            CHECK(op_domain.operational_values.size() <= 100);

            // for the selected range, all samples should be within the parameters and operational
            check_op_domain_params_and_operational_status(op_domain, op_domain_params, operational_status::OPERATIONAL);

            CHECK(mockturtle::to_seconds(op_domain_stats.time_total) > 0.0);
            CHECK(op_domain_stats.num_simulator_invocations <= 200);
            CHECK(op_domain_stats.num_evaluated_parameter_combinations <= 100);
            CHECK(op_domain_stats.num_evaluated_parameter_combinations > 0);
            CHECK(op_domain_stats.num_operational_parameter_combinations <= 100);
            CHECK(op_domain_stats.num_non_operational_parameter_combinations == 0);

            SECTION("3-dimensional")
            {
                const auto z_dimension = operational_domain_value_range{sweep_parameter::MU_MINUS, -0.35, -0.29, 0.01};

                op_domain_params.sweep_dimensions.push_back(z_dimension);

                const auto op_domain_3d = operational_domain_random_sampling(lat, std::vector<tt>{create_id_tt()}, 100,
                                                                             op_domain_params, &op_domain_stats);

                // check if the operational domain has the correct size
                CHECK(op_domain_3d.operational_values.size() <= 350);

                // for the selected range, all samples should be within the parameters and operational
                check_op_domain_params_and_operational_status(op_domain_3d, op_domain_params,
                                                              operational_status::OPERATIONAL);

                CHECK(mockturtle::to_seconds(op_domain_stats.time_total) > 0.0);
                CHECK(op_domain_stats.num_simulator_invocations <= 700);
                CHECK(op_domain_stats.num_evaluated_parameter_combinations <= 350);
                CHECK(op_domain_stats.num_evaluated_parameter_combinations > 0);
                CHECK(op_domain_stats.num_operational_parameter_combinations <= 350);
                CHECK(op_domain_stats.num_non_operational_parameter_combinations == 0);
            }
        }
        SECTION("flood_fill")
        {
            const auto op_domain = operational_domain_flood_fill(lat, std::vector<tt>{create_id_tt()}, 1,
                                                                 op_domain_params, &op_domain_stats);

            // check if the operational domain has the correct size
            CHECK(op_domain.operational_values.size() == 50);

            // for the selected range, all samples should be within the parameters and operational
            check_op_domain_params_and_operational_status(op_domain, op_domain_params, operational_status::OPERATIONAL);

            CHECK(mockturtle::to_seconds(op_domain_stats.time_total) > 0.0);
            CHECK(op_domain_stats.num_simulator_invocations == 100);
            CHECK(op_domain_stats.num_evaluated_parameter_combinations == 50);
            CHECK(op_domain_stats.num_operational_parameter_combinations == 50);
            CHECK(op_domain_stats.num_non_operational_parameter_combinations == 0);

            SECTION("3-dimensional")
            {
                const auto z_dimension = operational_domain_value_range{sweep_parameter::MU_MINUS, -0.35, -0.29, 0.01};

                op_domain_params.sweep_dimensions.push_back(z_dimension);

                const auto op_domain_3d = operational_domain_flood_fill(lat, std::vector<tt>{create_id_tt()}, 100,
                                                                        op_domain_params, &op_domain_stats);

                // check if the operational domain has the correct size
                CHECK(op_domain_3d.operational_values.size() == 350);

                // for the selected range, all samples should be within the parameters and operational
                check_op_domain_params_and_operational_status(op_domain_3d, op_domain_params,
                                                              operational_status::OPERATIONAL);

                CHECK(mockturtle::to_seconds(op_domain_stats.time_total) > 0.0);
                CHECK(op_domain_stats.num_simulator_invocations == 700);
                CHECK(op_domain_stats.num_evaluated_parameter_combinations == 350);
                CHECK(op_domain_stats.num_operational_parameter_combinations == 350);
                CHECK(op_domain_stats.num_non_operational_parameter_combinations == 0);
            }
        }
        SECTION("contour_tracing")
        {
            const auto op_domain = operational_domain_contour_tracing(lat, std::vector<tt>{create_id_tt()}, 1,
                                                                      op_domain_params, &op_domain_stats);

            // check if the operational domain has the correct size
            CHECK(op_domain.operational_values.size() <= 50);

            // for the selected range, all samples should be within the parameters and operational
            check_op_domain_params_and_operational_status(op_domain, op_domain_params, operational_status::OPERATIONAL);

            CHECK(mockturtle::to_seconds(op_domain_stats.time_total) > 0.0);
            CHECK(op_domain_stats.num_simulator_invocations <= 100);
            CHECK(op_domain_stats.num_evaluated_parameter_combinations <= 50);
            CHECK(op_domain_stats.num_operational_parameter_combinations <= 50);
            CHECK(op_domain_stats.num_non_operational_parameter_combinations == 0);
        }
    }

    SECTION("non-operational area")
    {
        // set x-dimension
        op_domain_params.sweep_dimensions[0].min  = 2.5;
        op_domain_params.sweep_dimensions[0].max  = 3.4;
        op_domain_params.sweep_dimensions[0].step = 0.1;

        // set y-dimension
        op_domain_params.sweep_dimensions[1].min  = 4.5;
        op_domain_params.sweep_dimensions[1].max  = 5.4;
        op_domain_params.sweep_dimensions[1].step = 0.1;

        SECTION("grid_search")
        {
            const auto op_domain = operational_domain_grid_search(lat, std::vector<tt>{create_id_tt()},
                                                                  op_domain_params, &op_domain_stats);

            // check if the operational domain has the correct size (10 steps in each dimension)
            CHECK(op_domain.operational_values.size() == 100);

            // for the selected range, all samples should be within the parameters and non-operational
            check_op_domain_params_and_operational_status(op_domain, op_domain_params,
                                                          operational_status::NON_OPERATIONAL);

            CHECK(mockturtle::to_seconds(op_domain_stats.time_total) > 0.0);
            CHECK(op_domain_stats.num_simulator_invocations <= 200);
            CHECK(op_domain_stats.num_evaluated_parameter_combinations == 100);
            CHECK(op_domain_stats.num_operational_parameter_combinations == 0);
            CHECK(op_domain_stats.num_non_operational_parameter_combinations == 100);

            SECTION("3-dimensional")
            {
                const auto z_dimension = operational_domain_value_range{sweep_parameter::MU_MINUS, -0.14, -0.10, 0.01};

                op_domain_params.sweep_dimensions.push_back(z_dimension);

                const auto op_domain_3d = operational_domain_grid_search(lat, std::vector<tt>{create_id_tt()},
                                                                         op_domain_params, &op_domain_stats);

                // check if the operational domain has the correct size
                CHECK(op_domain_3d.operational_values.size() == 500);

                // for the selected range, all samples should be within the parameters and non-operational
                check_op_domain_params_and_operational_status(op_domain_3d, op_domain_params,
                                                              operational_status::NON_OPERATIONAL);

                CHECK(mockturtle::to_seconds(op_domain_stats.time_total) > 0.0);
                CHECK(op_domain_stats.num_simulator_invocations <= 1000);
                CHECK(op_domain_stats.num_evaluated_parameter_combinations == 500);
                CHECK(op_domain_stats.num_operational_parameter_combinations == 0);
                CHECK(op_domain_stats.num_non_operational_parameter_combinations == 500);
            }
        }
        SECTION("random_sampling")
        {
            const auto op_domain = operational_domain_random_sampling(lat, std::vector<tt>{create_id_tt()}, 5000,
                                                                      op_domain_params, &op_domain_stats);

            // check if the operational domain has the correct maximum size
            CHECK(op_domain.operational_values.size() <= 5000);

            // for the selected range, all samples should be within the parameters and non-operational
            check_op_domain_params_and_operational_status(op_domain, op_domain_params,
                                                          operational_status::NON_OPERATIONAL);

            CHECK(mockturtle::to_seconds(op_domain_stats.time_total) > 0.0);
            CHECK(op_domain_stats.num_simulator_invocations < 10000);
            CHECK(op_domain_stats.num_evaluated_parameter_combinations <= 5000);
            CHECK(op_domain_stats.num_operational_parameter_combinations == 0);
            CHECK(op_domain_stats.num_non_operational_parameter_combinations <= 5000);

            SECTION("3-dimensional")
            {
                const auto z_dimension = operational_domain_value_range{sweep_parameter::MU_MINUS, -0.14, -0.10, 0.01};

                op_domain_params.sweep_dimensions.push_back(z_dimension);

                const auto op_domain_3d = operational_domain_random_sampling(lat, std::vector<tt>{create_id_tt()}, 5000,
                                                                             op_domain_params, &op_domain_stats);

                // check if the operational domain has the correct maximum size
                CHECK(op_domain_3d.operational_values.size() <= 5000);

                // for the selected range, all samples should be within the parameters and non-operational
                check_op_domain_params_and_operational_status(op_domain_3d, op_domain_params,
                                                              operational_status::NON_OPERATIONAL);

                CHECK(mockturtle::to_seconds(op_domain_stats.time_total) > 0.0);
                CHECK(op_domain_stats.num_simulator_invocations < 10000);
                CHECK(op_domain_stats.num_evaluated_parameter_combinations <= 5000);
                CHECK(op_domain_stats.num_operational_parameter_combinations == 0);
                CHECK(op_domain_stats.num_non_operational_parameter_combinations <= 5000);
            }
        }
        SECTION("flood_fill")
        {
            const auto op_domain = operational_domain_flood_fill(lat, std::vector<tt>{create_id_tt()}, 25,
                                                                 op_domain_params, &op_domain_stats);

            // check if the operational domain has the correct maximum size
            CHECK(op_domain.operational_values.size() <= 100);

            // for the selected range, all samples should be within the parameters and non-operational
            check_op_domain_params_and_operational_status(op_domain, op_domain_params,
                                                          operational_status::NON_OPERATIONAL);

            CHECK(mockturtle::to_seconds(op_domain_stats.time_total) > 0.0);
            CHECK(op_domain_stats.num_simulator_invocations <= 200);
            CHECK(op_domain_stats.num_evaluated_parameter_combinations <= 100);
            CHECK(op_domain_stats.num_operational_parameter_combinations == 0);
            CHECK(op_domain_stats.num_non_operational_parameter_combinations <= 100);

            SECTION("3-dimensional")
            {
                const auto z_dimension = operational_domain_value_range{sweep_parameter::MU_MINUS, -0.14, -0.10, 0.01};

                op_domain_params.sweep_dimensions.push_back(z_dimension);

                const auto op_domain_3d = operational_domain_flood_fill(lat, std::vector<tt>{create_id_tt()}, 25,
                                                                        op_domain_params, &op_domain_stats);

                // check if the operational domain has the correct maximum size
                CHECK(op_domain_3d.operational_values.size() <= 500);

                // for the selected range, all samples should be within the parameters and non-operational
                check_op_domain_params_and_operational_status(op_domain_3d, op_domain_params,
                                                              operational_status::NON_OPERATIONAL);

                CHECK(mockturtle::to_seconds(op_domain_stats.time_total) > 0.0);
                CHECK(op_domain_stats.num_simulator_invocations <= 1000);
                CHECK(op_domain_stats.num_evaluated_parameter_combinations <= 500);
                CHECK(op_domain_stats.num_operational_parameter_combinations == 0);
                CHECK(op_domain_stats.num_non_operational_parameter_combinations <= 500);
            }
        }
        SECTION("contour_tracing")
        {
            const auto op_domain = operational_domain_contour_tracing(lat, std::vector<tt>{create_id_tt()}, 25,
                                                                      op_domain_params, &op_domain_stats);

            // check if the operational domain has the correct maximum size
            CHECK(op_domain.operational_values.size() <= 25);

            // for the selected range, all samples should be within the parameters and non-operational
            check_op_domain_params_and_operational_status(op_domain, op_domain_params,
                                                          operational_status::NON_OPERATIONAL);

            CHECK(mockturtle::to_seconds(op_domain_stats.time_total) > 0.0);
            CHECK(op_domain_stats.num_simulator_invocations <= 50);
            CHECK(op_domain_stats.num_evaluated_parameter_combinations <= 25);
            CHECK(op_domain_stats.num_operational_parameter_combinations == 0);
            CHECK(op_domain_stats.num_non_operational_parameter_combinations <= 25);
        }
    }
    SECTION("floating-point error")
    {
        // set x-dimension
        op_domain_params.sweep_dimensions[0].min  = 2.5;
        op_domain_params.sweep_dimensions[0].max  = 4.4;
        op_domain_params.sweep_dimensions[0].step = 0.9;

        // set y-dimension
        op_domain_params.sweep_dimensions[1].min  = 2.5;
        op_domain_params.sweep_dimensions[1].max  = 2.5;
        op_domain_params.sweep_dimensions[1].step = 0.1;

        SECTION("flood_fill")
        {
            const auto op_domain = operational_domain_flood_fill(lat, std::vector<tt>{create_id_tt()}, 10000,
                                                                 op_domain_params, &op_domain_stats);

            // check if the operational domain has the correct size
            CHECK(op_domain.operational_values.size() == 3);

            CHECK(op_domain_stats.num_operational_parameter_combinations == 2);
            CHECK(op_domain_stats.num_non_operational_parameter_combinations == 1);
        }
    }
    SECTION("semi-operational area")
    {
        // set x-dimension
        op_domain_params.sweep_dimensions[0].min  = 0.5;
        op_domain_params.sweep_dimensions[0].max  = 4.25;
        op_domain_params.sweep_dimensions[0].step = 0.25;

        // set y-dimension
        op_domain_params.sweep_dimensions[1].min  = 0.5;
        op_domain_params.sweep_dimensions[1].max  = 4.25;
        op_domain_params.sweep_dimensions[1].step = 0.25;

        SECTION("grid_search")
        {
            const auto op_domain = operational_domain_grid_search(lat, std::vector<tt>{create_id_tt()},
                                                                  op_domain_params, &op_domain_stats);

            // check if the operational domain has the correct size (16 steps in each dimension)
            CHECK(op_domain.operational_values.size() == 256);

            // for the selected range, all samples should be within the parameters
            check_op_domain_params_and_operational_status(op_domain, op_domain_params, std::nullopt);

            CHECK(mockturtle::to_seconds(op_domain_stats.time_total) > 0.0);
            CHECK(op_domain_stats.num_simulator_invocations <= 512);
            CHECK(op_domain_stats.num_evaluated_parameter_combinations == 256);
            CHECK(op_domain_stats.num_operational_parameter_combinations == 80);
            CHECK(op_domain_stats.num_non_operational_parameter_combinations == 176);
        }
        SECTION("random_sampling")
        {
            const auto op_domain = operational_domain_random_sampling(lat, std::vector<tt>{create_id_tt()}, 100,
                                                                      op_domain_params, &op_domain_stats);

            // check if the operational domain has the correct maximum size
            CHECK(op_domain.operational_values.size() <= 100);

            // for the selected range, all samples should be within the parameters
            check_op_domain_params_and_operational_status(op_domain, op_domain_params, std::nullopt);

            CHECK(mockturtle::to_seconds(op_domain_stats.time_total) > 0.0);
            CHECK(op_domain_stats.num_simulator_invocations <= 200);
            CHECK(op_domain_stats.num_evaluated_parameter_combinations <= 100);
            CHECK(op_domain_stats.num_operational_parameter_combinations <= 100);
            CHECK(op_domain_stats.num_non_operational_parameter_combinations <= 100);
        }
        SECTION("flood_fill")
        {
            const auto op_domain = operational_domain_flood_fill(lat, std::vector<tt>{create_id_tt()}, 50,
                                                                 op_domain_params, &op_domain_stats);

            // check if the operational domain has the correct size
            CHECK(op_domain.operational_values.size() <= 256);

            // for the selected range, all samples should be within the parameters
            check_op_domain_params_and_operational_status(op_domain, op_domain_params, std::nullopt);

            CHECK(mockturtle::to_seconds(op_domain_stats.time_total) > 0.0);
            CHECK(op_domain_stats.num_simulator_invocations <= 512);
            CHECK(op_domain_stats.num_evaluated_parameter_combinations <= 256);
            CHECK(op_domain_stats.num_operational_parameter_combinations <= 80);
            CHECK(op_domain_stats.num_non_operational_parameter_combinations <= 176);
        }
        SECTION("contour_tracing")
        {
            const auto op_domain = operational_domain_contour_tracing(lat, std::vector<tt>{create_id_tt()}, 50,
                                                                      op_domain_params, &op_domain_stats);

            // check if the operational domain has the correct size (max 10 steps in each dimension)
            CHECK(op_domain.operational_values.size() <= 256);

            // for the selected range, all samples should be within the parameters
            check_op_domain_params_and_operational_status(op_domain, op_domain_params, std::nullopt);

            CHECK(mockturtle::to_seconds(op_domain_stats.time_total) > 0.0);
            CHECK(op_domain_stats.num_simulator_invocations <= 512);
            CHECK(op_domain_stats.num_evaluated_parameter_combinations <= 256);
            CHECK(op_domain_stats.num_operational_parameter_combinations <= 80);
            CHECK(op_domain_stats.num_non_operational_parameter_combinations <= 176);
        }
    }
}

TEST_CASE("SiQAD's AND gate operational domain computation", "[operational-domain]")
{
    using layout = sidb_cell_clk_lyt_siqad;

    layout lyt{{20, 10}, "AND gate"};

    lyt.assign_cell_type({0, 0, 1}, sidb_technology::cell_type::INPUT);
    lyt.assign_cell_type({2, 1, 1}, sidb_technology::cell_type::INPUT);

    lyt.assign_cell_type({20, 0, 1}, sidb_technology::cell_type::INPUT);
    lyt.assign_cell_type({18, 1, 1}, sidb_technology::cell_type::INPUT);

    lyt.assign_cell_type({4, 2, 1}, sidb_technology::cell_type::NORMAL);
    lyt.assign_cell_type({6, 3, 1}, sidb_technology::cell_type::NORMAL);

    lyt.assign_cell_type({14, 3, 1}, sidb_technology::cell_type::NORMAL);
    lyt.assign_cell_type({16, 2, 1}, sidb_technology::cell_type::NORMAL);

    lyt.assign_cell_type({10, 6, 0}, sidb_technology::cell_type::OUTPUT);
    lyt.assign_cell_type({10, 7, 0}, sidb_technology::cell_type::OUTPUT);

    lyt.assign_cell_type({10, 9, 1}, sidb_technology::cell_type::NORMAL);

    const sidb_100_cell_clk_lyt_siqad lat{lyt};

    sidb_simulation_parameters sim_params{};
    sim_params.base     = 2;
    sim_params.mu_minus = -0.28;

    operational_domain_params op_domain_params{};
<<<<<<< HEAD
    op_domain_params.operational_params.simulation_parameters = sim_params;
=======
    op_domain_params.simulation_parameters = sim_params;
>>>>>>> b2132925
    op_domain_params.sweep_dimensions      = {{sweep_parameter::EPSILON_R, 5.1, 6.0, 0.1},
                                              {sweep_parameter::LAMBDA_TF, 4.5, 5.4, 0.1}};

    operational_domain_stats op_domain_stats{};

    SECTION("grid_search")
    {
        const auto op_domain =
            operational_domain_grid_search(lat, std::vector<tt>{create_and_tt()}, op_domain_params, &op_domain_stats);

        // check if the operational domain has the correct size (10 steps in each dimension)
        CHECK(op_domain.operational_values.size() == 100);

        // for the selected range, all samples should be within the parameters and operational
        check_op_domain_params_and_operational_status(op_domain, op_domain_params, operational_status::OPERATIONAL);

        CHECK(mockturtle::to_seconds(op_domain_stats.time_total) > 0.0);
        CHECK(op_domain_stats.num_simulator_invocations == 400);
        CHECK(op_domain_stats.num_evaluated_parameter_combinations == 100);
        CHECK(op_domain_stats.num_operational_parameter_combinations == 100);
        CHECK(op_domain_stats.num_non_operational_parameter_combinations == 0);
    }
    SECTION("random_sampling")
    {
        const auto op_domain = operational_domain_random_sampling(lat, std::vector<tt>{create_and_tt()}, 100,
                                                                  op_domain_params, &op_domain_stats);

        // check if the operational domain has the correct size (max 10 steps in each dimension)
        CHECK(op_domain.operational_values.size() <= 100);

        // for the selected range, all samples should be within the parameters and operational
        check_op_domain_params_and_operational_status(op_domain, op_domain_params, operational_status::OPERATIONAL);

        CHECK(mockturtle::to_seconds(op_domain_stats.time_total) > 0.0);
        CHECK(op_domain_stats.num_simulator_invocations <= 400);
        CHECK(op_domain_stats.num_evaluated_parameter_combinations <= 100);
        CHECK(op_domain_stats.num_operational_parameter_combinations <= 100);
        CHECK(op_domain_stats.num_non_operational_parameter_combinations == 0);
    }
    SECTION("flood_fill")
    {
        const auto op_domain =
            operational_domain_flood_fill(lat, std::vector<tt>{create_and_tt()}, 1, op_domain_params, &op_domain_stats);

        // check if the operational domain has the correct size (10 steps in each dimension)
        CHECK(op_domain.operational_values.size() == 100);

        // for the selected range, all samples should be within the parameters and operational
        check_op_domain_params_and_operational_status(op_domain, op_domain_params, operational_status::OPERATIONAL);

        CHECK(mockturtle::to_seconds(op_domain_stats.time_total) > 0.0);
        CHECK(op_domain_stats.num_simulator_invocations == 400);
        CHECK(op_domain_stats.num_evaluated_parameter_combinations == 100);
        CHECK(op_domain_stats.num_operational_parameter_combinations == 100);
        CHECK(op_domain_stats.num_non_operational_parameter_combinations == 0);
    }
    SECTION("contour_tracing")
    {
        const auto op_domain = operational_domain_contour_tracing(lat, std::vector<tt>{create_and_tt()}, 1,
                                                                  op_domain_params, &op_domain_stats);

        // check if the operational domain has the correct size (max 10 steps in each dimension)
        CHECK(op_domain.operational_values.size() <= 100);

        // for the selected range, all samples should be within the parameters and operational
        check_op_domain_params_and_operational_status(op_domain, op_domain_params, operational_status::OPERATIONAL);

        CHECK(mockturtle::to_seconds(op_domain_stats.time_total) > 0.0);
        CHECK(op_domain_stats.num_simulator_invocations <= 400);
        CHECK(op_domain_stats.num_evaluated_parameter_combinations <= 100);
        CHECK(op_domain_stats.num_operational_parameter_combinations <= 100);
        CHECK(op_domain_stats.num_non_operational_parameter_combinations == 0);
    }
}

TEST_CASE("SiQAD's AND gate operational domain computation, using cube coordinates", "[operational-domain]")
{
    using layout = sidb_cell_clk_lyt_cube;

    layout lyt{{20, 10}, "AND gate"};

    lyt.assign_cell_type(siqad::to_fiction_coord<cube::coord_t>(siqad::coord_t{0, 0, 1}),
                         sidb_technology::cell_type::INPUT);
    lyt.assign_cell_type(siqad::to_fiction_coord<cube::coord_t>(siqad::coord_t{2, 1, 1}),
                         sidb_technology::cell_type::INPUT);

    lyt.assign_cell_type(siqad::to_fiction_coord<cube::coord_t>(siqad::coord_t{20, 0, 1}),
                         sidb_technology::cell_type::INPUT);
    lyt.assign_cell_type(siqad::to_fiction_coord<cube::coord_t>(siqad::coord_t{18, 1, 1}),
                         sidb_technology::cell_type::INPUT);

    lyt.assign_cell_type(siqad::to_fiction_coord<cube::coord_t>(siqad::coord_t{4, 2, 1}),
                         sidb_technology::cell_type::NORMAL);
    lyt.assign_cell_type(siqad::to_fiction_coord<cube::coord_t>(siqad::coord_t{6, 3, 1}),
                         sidb_technology::cell_type::NORMAL);

    lyt.assign_cell_type(siqad::to_fiction_coord<cube::coord_t>(siqad::coord_t{14, 3, 1}),
                         sidb_technology::cell_type::NORMAL);
    lyt.assign_cell_type(siqad::to_fiction_coord<cube::coord_t>(siqad::coord_t{16, 2, 1}),
                         sidb_technology::cell_type::NORMAL);

    lyt.assign_cell_type(siqad::to_fiction_coord<cube::coord_t>(siqad::coord_t{10, 6, 0}),
                         sidb_technology::cell_type::OUTPUT);
    lyt.assign_cell_type(siqad::to_fiction_coord<cube::coord_t>(siqad::coord_t{10, 7, 0}),
                         sidb_technology::cell_type::OUTPUT);

    lyt.assign_cell_type(siqad::to_fiction_coord<cube::coord_t>(siqad::coord_t{10, 9, 1}),
                         sidb_technology::cell_type::NORMAL);

    const sidb_100_cell_clk_lyt_cube lat{lyt};

    sidb_simulation_parameters sim_params{};
    sim_params.base     = 2;
    sim_params.mu_minus = -0.28;

    operational_domain_params op_domain_params{};
<<<<<<< HEAD
    op_domain_params.operational_params.simulation_parameters = sim_params;
=======
    op_domain_params.simulation_parameters = sim_params;
>>>>>>> b2132925
    op_domain_params.sweep_dimensions      = {{sweep_parameter::EPSILON_R, 5.1, 6.0, 0.1},
                                              {sweep_parameter::LAMBDA_TF, 4.5, 5.4, 0.1}};

    operational_domain_stats op_domain_stats{};

    SECTION("grid_search")
    {
        const auto op_domain =
            operational_domain_grid_search(lat, std::vector<tt>{create_and_tt()}, op_domain_params, &op_domain_stats);

        // check if the operational domain has the correct size (10 steps in each dimension)
        CHECK(op_domain.operational_values.size() == 100);

        // for the selected range, all samples should be within the parameters and operational
        check_op_domain_params_and_operational_status(op_domain, op_domain_params, operational_status::OPERATIONAL);

        CHECK(mockturtle::to_seconds(op_domain_stats.time_total) > 0.0);
        CHECK(op_domain_stats.num_simulator_invocations == 400);
        CHECK(op_domain_stats.num_evaluated_parameter_combinations == 100);
        CHECK(op_domain_stats.num_operational_parameter_combinations == 100);
        CHECK(op_domain_stats.num_non_operational_parameter_combinations == 0);
    }
    SECTION("random_sampling")
    {
        const auto op_domain = operational_domain_random_sampling(lat, std::vector<tt>{create_and_tt()}, 100,
                                                                  op_domain_params, &op_domain_stats);

        // check if the operational domain has the correct size (max 10 steps in each dimension)
        CHECK(op_domain.operational_values.size() <= 100);

        // for the selected range, all samples should be within the parameters and operational
        check_op_domain_params_and_operational_status(op_domain, op_domain_params, operational_status::OPERATIONAL);

        CHECK(mockturtle::to_seconds(op_domain_stats.time_total) > 0.0);
        CHECK(op_domain_stats.num_simulator_invocations <= 400);
        CHECK(op_domain_stats.num_evaluated_parameter_combinations <= 100);
        CHECK(op_domain_stats.num_operational_parameter_combinations <= 100);
        CHECK(op_domain_stats.num_non_operational_parameter_combinations == 0);
    }
    SECTION("flood_fill")
    {
        const auto op_domain =
            operational_domain_flood_fill(lat, std::vector<tt>{create_and_tt()}, 1, op_domain_params, &op_domain_stats);

        // check if the operational domain has the correct size (10 steps in each dimension)
        CHECK(op_domain.operational_values.size() == 100);

        // for the selected range, all samples should be within the parameters and operational
        check_op_domain_params_and_operational_status(op_domain, op_domain_params, operational_status::OPERATIONAL);

        CHECK(mockturtle::to_seconds(op_domain_stats.time_total) > 0.0);
        CHECK(op_domain_stats.num_simulator_invocations == 400);
        CHECK(op_domain_stats.num_evaluated_parameter_combinations == 100);
        CHECK(op_domain_stats.num_operational_parameter_combinations == 100);
        CHECK(op_domain_stats.num_non_operational_parameter_combinations == 0);
    }
    SECTION("contour_tracing")
    {
        const auto op_domain = operational_domain_contour_tracing(lat, std::vector<tt>{create_and_tt()}, 1,
                                                                  op_domain_params, &op_domain_stats);

        // check if the operational domain has the correct size (max 10 steps in each dimension)
        CHECK(op_domain.operational_values.size() <= 100);

        // for the selected range, all samples should be within the parameters and operational
        check_op_domain_params_and_operational_status(op_domain, op_domain_params, operational_status::OPERATIONAL);

        CHECK(mockturtle::to_seconds(op_domain_stats.time_total) > 0.0);
        CHECK(op_domain_stats.num_simulator_invocations <= 400);
        CHECK(op_domain_stats.num_evaluated_parameter_combinations <= 100);
        CHECK(op_domain_stats.num_operational_parameter_combinations <= 100);
        CHECK(op_domain_stats.num_non_operational_parameter_combinations == 0);
    }
}

TEMPLATE_TEST_CASE("AND gate on the H-Si(111)-1x1 surface", "[operational-domain]", sidb_111_cell_clk_lyt_siqad,
                   cds_sidb_111_cell_clk_lyt_siqad)
{
    const auto layout = blueprints::and_gate_111<TestType>();

    sidb_simulation_parameters sim_params{};
    sim_params.base     = 2;
    sim_params.mu_minus = -0.32;

    operational_domain_params op_domain_params{};
<<<<<<< HEAD
    op_domain_params.operational_params.simulation_parameters = sim_params;
=======
    op_domain_params.simulation_parameters = sim_params;
>>>>>>> b2132925
    op_domain_params.sweep_dimensions      = {{sweep_parameter::EPSILON_R, 5.60, 5.61, 0.01},
                                              {sweep_parameter::LAMBDA_TF, 5.0, 5.01, 0.01}};

    operational_domain_stats op_domain_stats{};

    SECTION("grid_search")
    {
        const auto op_domain = operational_domain_grid_search(layout, std::vector<tt>{create_and_tt()},
                                                              op_domain_params, &op_domain_stats);

        // check if the operational domain has the correct size (10 steps in each dimension)
        CHECK(op_domain.operational_values.size() == 4);

        // for the selected range, all samples should be within the parameters and operational
        check_op_domain_params_and_operational_status(op_domain, op_domain_params, operational_status::OPERATIONAL);

        CHECK(mockturtle::to_seconds(op_domain_stats.time_total) > 0.0);
        CHECK(op_domain_stats.num_simulator_invocations == 16);
        CHECK(op_domain_stats.num_evaluated_parameter_combinations == 4);
        CHECK(op_domain_stats.num_operational_parameter_combinations == 4);
        CHECK(op_domain_stats.num_non_operational_parameter_combinations == 0);
    }
    SECTION("random_sampling")
    {
        const auto op_domain = operational_domain_random_sampling(layout, std::vector<tt>{create_and_tt()}, 100,
                                                                  op_domain_params, &op_domain_stats);

        // check if the operational domain has the correct size (max 10 steps in each dimension)
        CHECK(op_domain.operational_values.size() <= 100);

        // for the selected range, all samples should be within the parameters and operational
        check_op_domain_params_and_operational_status(op_domain, op_domain_params, operational_status::OPERATIONAL);

        CHECK(mockturtle::to_seconds(op_domain_stats.time_total) > 0.0);
        CHECK(op_domain_stats.num_simulator_invocations == 16);
        CHECK(op_domain_stats.num_evaluated_parameter_combinations == 4);
        CHECK(op_domain_stats.num_operational_parameter_combinations == 4);
        CHECK(op_domain_stats.num_non_operational_parameter_combinations == 0);
    }
    SECTION("flood_fill")
    {
        const auto op_domain = operational_domain_flood_fill(layout, std::vector<tt>{create_and_tt()}, 1,
                                                             op_domain_params, &op_domain_stats);

        // check if the operational domain has the correct size (10 steps in each dimension)
        CHECK(op_domain.operational_values.size() == 4);

        // for the selected range, all samples should be within the parameters and operational
        check_op_domain_params_and_operational_status(op_domain, op_domain_params, operational_status::OPERATIONAL);

        CHECK(mockturtle::to_seconds(op_domain_stats.time_total) > 0.0);
        CHECK(op_domain_stats.num_simulator_invocations == 16);
        CHECK(op_domain_stats.num_evaluated_parameter_combinations == 4);
        CHECK(op_domain_stats.num_operational_parameter_combinations == 4);
        CHECK(op_domain_stats.num_non_operational_parameter_combinations == 0);
    }
    SECTION("contour_tracing")
    {
        const auto op_domain = operational_domain_contour_tracing(layout, std::vector<tt>{create_and_tt()}, 1,
                                                                  op_domain_params, &op_domain_stats);

        // check if the operational domain has the correct size (max 10 steps in each dimension)
        CHECK(op_domain.operational_values.size() <= 4);

        // for the selected range, all samples should be within the parameters and operational
        check_op_domain_params_and_operational_status(op_domain, op_domain_params, operational_status::OPERATIONAL);

        CHECK(mockturtle::to_seconds(op_domain_stats.time_total) > 0.0);
        CHECK(op_domain_stats.num_simulator_invocations <= 16);
        CHECK(op_domain_stats.num_evaluated_parameter_combinations <= 4);
        CHECK(op_domain_stats.num_operational_parameter_combinations <= 4);
        CHECK(op_domain_stats.num_non_operational_parameter_combinations == 0);
    }
}

TEMPLATE_TEST_CASE("AND gate with Bestagon shape and kink states at default physical parameters",
                   "[operational-domain]", sidb_100_cell_clk_lyt_siqad, cds_sidb_100_cell_clk_lyt_siqad)
{
    const auto layout = blueprints::and_gate_with_kink_states<TestType>();

    sidb_simulation_parameters sim_params{};
    sim_params.base     = 2;
    sim_params.mu_minus = -0.32;

    operational_domain_params op_domain_params{};
    op_domain_params.operational_params.simulation_parameters = sim_params;
    op_domain_params.sweep_dimensions      = {{sweep_parameter::EPSILON_R, 4.0, 6.0, 0.4},
                                                                 {sweep_parameter::LAMBDA_TF, 4.0, 6.0, 0.4}};

    operational_domain_stats op_domain_stats{};

    SECTION("grid_search, allow kinks")
    {
        const auto op_domain = operational_domain_grid_search(layout, std::vector<tt>{create_and_tt()},
                                                              op_domain_params, &op_domain_stats);

        // check if the operational domain has the correct size (10 steps in each dimension)
        CHECK(op_domain.operational_values.size() == 36);

        CHECK(op_domain_stats.num_evaluated_parameter_combinations == 36);
        CHECK(op_domain_stats.num_operational_parameter_combinations == 3);
        CHECK(op_domain_stats.num_non_operational_parameter_combinations == 33);
    }

    SECTION("grid_search, forbid kinks")
    {
        op_domain_params.operational_params.op_condition = operational_condition::FORBIDDING_KINKS;

        const auto op_domain = operational_domain_grid_search(layout, std::vector<tt>{create_and_tt()},
                                                              op_domain_params, &op_domain_stats);

        // check if the operational domain has the correct size (10 steps in each dimension)
        CHECK(op_domain.operational_values.size() == 36);

        CHECK(op_domain_stats.num_evaluated_parameter_combinations == 36);
        CHECK(op_domain_stats.num_operational_parameter_combinations == 0);
        CHECK(op_domain_stats.num_non_operational_parameter_combinations == 36);
    }
}<|MERGE_RESOLUTION|>--- conflicted
+++ resolved
@@ -279,12 +279,8 @@
     sim_params.base = 2;
 
     operational_domain_params op_domain_params{};
-<<<<<<< HEAD
     op_domain_params.operational_params.simulation_parameters = sim_params;
-=======
-    op_domain_params.simulation_parameters = sim_params;
->>>>>>> b2132925
-    op_domain_params.sweep_dimensions      = {{sweep_parameter::EPSILON_R}, {sweep_parameter::LAMBDA_TF}};
+    op_domain_params.sweep_dimensions = {{sweep_parameter::EPSILON_R}, {sweep_parameter::LAMBDA_TF}};
 
     operational_domain_stats op_domain_stats{};
 
@@ -769,171 +765,196 @@
                 CHECK(op_domain_stats.num_evaluated_parameter_combinations <= 5000);
                 CHECK(op_domain_stats.num_operational_parameter_combinations == 0);
                 CHECK(op_domain_stats.num_non_operational_parameter_combinations <= 5000);
-            }
-        }
-        SECTION("flood_fill")
-        {
-            const auto op_domain = operational_domain_flood_fill(lat, std::vector<tt>{create_id_tt()}, 25,
-                                                                 op_domain_params, &op_domain_stats);
-
-            // check if the operational domain has the correct maximum size
-            CHECK(op_domain.operational_values.size() <= 100);
-
-            // for the selected range, all samples should be within the parameters and non-operational
-            check_op_domain_params_and_operational_status(op_domain, op_domain_params,
-                                                          operational_status::NON_OPERATIONAL);
-
-            CHECK(mockturtle::to_seconds(op_domain_stats.time_total) > 0.0);
-            CHECK(op_domain_stats.num_simulator_invocations <= 200);
-            CHECK(op_domain_stats.num_evaluated_parameter_combinations <= 100);
-            CHECK(op_domain_stats.num_operational_parameter_combinations == 0);
-            CHECK(op_domain_stats.num_non_operational_parameter_combinations <= 100);
-
-            SECTION("3-dimensional")
-            {
-                const auto z_dimension = operational_domain_value_range{sweep_parameter::MU_MINUS, -0.14, -0.10, 0.01};
-
-                op_domain_params.sweep_dimensions.push_back(z_dimension);
-
-                const auto op_domain_3d = operational_domain_flood_fill(lat, std::vector<tt>{create_id_tt()}, 25,
-                                                                        op_domain_params, &op_domain_stats);
+
+                SECTION("3-dimensional")
+                {
+                    const auto z_dimension =
+                        operational_domain_value_range{sweep_parameter::MU_MINUS, -0.14, -0.10, 0.01};
+
+                    op_domain_params.sweep_dimensions.push_back(z_dimension);
+
+                    const auto op_domain_3d = operational_domain_random_sampling(
+                        lat, std::vector<tt>{create_id_tt()}, 5000, op_domain_params, &op_domain_stats);
+
+                    // check if the operational domain has the correct maximum size
+                    CHECK(op_domain_3d.operational_values.size() <= 5000);
+
+                    // for the selected range, all samples should be within the parameters and non-operational
+                    check_op_domain_params_and_operational_status(op_domain_3d, op_domain_params,
+                                                                  operational_status::NON_OPERATIONAL);
+
+                    CHECK(mockturtle::to_seconds(op_domain_stats.time_total) > 0.0);
+                    CHECK(op_domain_stats.num_simulator_invocations < 10000);
+                    CHECK(op_domain_stats.num_evaluated_parameter_combinations <= 5000);
+                    CHECK(op_domain_stats.num_operational_parameter_combinations == 0);
+                    CHECK(op_domain_stats.num_non_operational_parameter_combinations <= 5000);
+                }
+            }
+            SECTION("flood_fill")
+            {
+                const auto op_domain = operational_domain_flood_fill(lat, std::vector<tt>{create_id_tt()}, 25,
+                                                                     op_domain_params, &op_domain_stats);
 
                 // check if the operational domain has the correct maximum size
-                CHECK(op_domain_3d.operational_values.size() <= 500);
+                CHECK(op_domain.operational_values.size() <= 100);
 
                 // for the selected range, all samples should be within the parameters and non-operational
-                check_op_domain_params_and_operational_status(op_domain_3d, op_domain_params,
+                check_op_domain_params_and_operational_status(op_domain, op_domain_params,
                                                               operational_status::NON_OPERATIONAL);
 
                 CHECK(mockturtle::to_seconds(op_domain_stats.time_total) > 0.0);
-                CHECK(op_domain_stats.num_simulator_invocations <= 1000);
-                CHECK(op_domain_stats.num_evaluated_parameter_combinations <= 500);
+                CHECK(op_domain_stats.num_simulator_invocations <= 200);
+                CHECK(op_domain_stats.num_evaluated_parameter_combinations <= 100);
                 CHECK(op_domain_stats.num_operational_parameter_combinations == 0);
-                CHECK(op_domain_stats.num_non_operational_parameter_combinations <= 500);
-            }
-        }
-        SECTION("contour_tracing")
-        {
-            const auto op_domain = operational_domain_contour_tracing(lat, std::vector<tt>{create_id_tt()}, 25,
+                CHECK(op_domain_stats.num_non_operational_parameter_combinations <= 100);
+
+                SECTION("3-dimensional")
+                {
+                    const auto z_dimension =
+                        operational_domain_value_range{sweep_parameter::MU_MINUS, -0.14, -0.10, 0.01};
+
+                    op_domain_params.sweep_dimensions.push_back(z_dimension);
+
+                    const auto op_domain_3d = operational_domain_flood_fill(lat, std::vector<tt>{create_id_tt()}, 25,
+                                                                            op_domain_params, &op_domain_stats);
+
+                    // check if the operational domain has the correct maximum size
+                    CHECK(op_domain_3d.operational_values.size() <= 500);
+
+                    // for the selected range, all samples should be within the parameters and non-operational
+                    check_op_domain_params_and_operational_status(op_domain_3d, op_domain_params,
+                                                                  operational_status::NON_OPERATIONAL);
+
+                    CHECK(mockturtle::to_seconds(op_domain_stats.time_total) > 0.0);
+                    CHECK(op_domain_stats.num_simulator_invocations <= 1000);
+                    CHECK(op_domain_stats.num_evaluated_parameter_combinations <= 500);
+                    CHECK(op_domain_stats.num_operational_parameter_combinations == 0);
+                    CHECK(op_domain_stats.num_non_operational_parameter_combinations <= 500);
+                }
+            }
+            SECTION("contour_tracing")
+            {
+                const auto op_domain = operational_domain_contour_tracing(lat, std::vector<tt>{create_id_tt()}, 25,
+                                                                          op_domain_params, &op_domain_stats);
+
+                // check if the operational domain has the correct maximum size
+                CHECK(op_domain.operational_values.size() <= 25);
+
+                // for the selected range, all samples should be within the parameters and non-operational
+                check_op_domain_params_and_operational_status(op_domain, op_domain_params,
+                                                              operational_status::NON_OPERATIONAL);
+
+                CHECK(mockturtle::to_seconds(op_domain_stats.time_total) > 0.0);
+                CHECK(op_domain_stats.num_simulator_invocations <= 50);
+                CHECK(op_domain_stats.num_evaluated_parameter_combinations <= 25);
+                CHECK(op_domain_stats.num_operational_parameter_combinations == 0);
+                CHECK(op_domain_stats.num_non_operational_parameter_combinations <= 25);
+            }
+        }
+        SECTION("floating-point error")
+        {
+            // set x-dimension
+            op_domain_params.sweep_dimensions[0].min  = 2.5;
+            op_domain_params.sweep_dimensions[0].max  = 4.4;
+            op_domain_params.sweep_dimensions[0].step = 0.9;
+
+            // set y-dimension
+            op_domain_params.sweep_dimensions[1].min  = 2.5;
+            op_domain_params.sweep_dimensions[1].max  = 2.5;
+            op_domain_params.sweep_dimensions[1].step = 0.1;
+
+            SECTION("flood_fill")
+            {
+                const auto op_domain = operational_domain_flood_fill(lat, std::vector<tt>{create_id_tt()}, 10000,
+                                                                     op_domain_params, &op_domain_stats);
+
+                // check if the operational domain has the correct size
+                CHECK(op_domain.operational_values.size() == 3);
+
+                CHECK(op_domain_stats.num_operational_parameter_combinations == 2);
+                CHECK(op_domain_stats.num_non_operational_parameter_combinations == 1);
+            }
+        }
+        SECTION("semi-operational area")
+        {
+            // set x-dimension
+            op_domain_params.sweep_dimensions[0].min  = 0.5;
+            op_domain_params.sweep_dimensions[0].max  = 4.25;
+            op_domain_params.sweep_dimensions[0].step = 0.25;
+
+            // set y-dimension
+            op_domain_params.sweep_dimensions[1].min  = 0.5;
+            op_domain_params.sweep_dimensions[1].max  = 4.25;
+            op_domain_params.sweep_dimensions[1].step = 0.25;
+
+            SECTION("grid_search")
+            {
+                const auto op_domain = operational_domain_grid_search(lat, std::vector<tt>{create_id_tt()},
                                                                       op_domain_params, &op_domain_stats);
 
-            // check if the operational domain has the correct maximum size
-            CHECK(op_domain.operational_values.size() <= 25);
-
-            // for the selected range, all samples should be within the parameters and non-operational
-            check_op_domain_params_and_operational_status(op_domain, op_domain_params,
-                                                          operational_status::NON_OPERATIONAL);
-
-            CHECK(mockturtle::to_seconds(op_domain_stats.time_total) > 0.0);
-            CHECK(op_domain_stats.num_simulator_invocations <= 50);
-            CHECK(op_domain_stats.num_evaluated_parameter_combinations <= 25);
-            CHECK(op_domain_stats.num_operational_parameter_combinations == 0);
-            CHECK(op_domain_stats.num_non_operational_parameter_combinations <= 25);
-        }
-    }
-    SECTION("floating-point error")
-    {
-        // set x-dimension
-        op_domain_params.sweep_dimensions[0].min  = 2.5;
-        op_domain_params.sweep_dimensions[0].max  = 4.4;
-        op_domain_params.sweep_dimensions[0].step = 0.9;
-
-        // set y-dimension
-        op_domain_params.sweep_dimensions[1].min  = 2.5;
-        op_domain_params.sweep_dimensions[1].max  = 2.5;
-        op_domain_params.sweep_dimensions[1].step = 0.1;
-
-        SECTION("flood_fill")
-        {
-            const auto op_domain = operational_domain_flood_fill(lat, std::vector<tt>{create_id_tt()}, 10000,
-                                                                 op_domain_params, &op_domain_stats);
-
-            // check if the operational domain has the correct size
-            CHECK(op_domain.operational_values.size() == 3);
-
-            CHECK(op_domain_stats.num_operational_parameter_combinations == 2);
-            CHECK(op_domain_stats.num_non_operational_parameter_combinations == 1);
-        }
-    }
-    SECTION("semi-operational area")
-    {
-        // set x-dimension
-        op_domain_params.sweep_dimensions[0].min  = 0.5;
-        op_domain_params.sweep_dimensions[0].max  = 4.25;
-        op_domain_params.sweep_dimensions[0].step = 0.25;
-
-        // set y-dimension
-        op_domain_params.sweep_dimensions[1].min  = 0.5;
-        op_domain_params.sweep_dimensions[1].max  = 4.25;
-        op_domain_params.sweep_dimensions[1].step = 0.25;
-
-        SECTION("grid_search")
-        {
-            const auto op_domain = operational_domain_grid_search(lat, std::vector<tt>{create_id_tt()},
-                                                                  op_domain_params, &op_domain_stats);
-
-            // check if the operational domain has the correct size (16 steps in each dimension)
-            CHECK(op_domain.operational_values.size() == 256);
-
-            // for the selected range, all samples should be within the parameters
-            check_op_domain_params_and_operational_status(op_domain, op_domain_params, std::nullopt);
-
-            CHECK(mockturtle::to_seconds(op_domain_stats.time_total) > 0.0);
-            CHECK(op_domain_stats.num_simulator_invocations <= 512);
-            CHECK(op_domain_stats.num_evaluated_parameter_combinations == 256);
-            CHECK(op_domain_stats.num_operational_parameter_combinations == 80);
-            CHECK(op_domain_stats.num_non_operational_parameter_combinations == 176);
-        }
-        SECTION("random_sampling")
-        {
-            const auto op_domain = operational_domain_random_sampling(lat, std::vector<tt>{create_id_tt()}, 100,
-                                                                      op_domain_params, &op_domain_stats);
-
-            // check if the operational domain has the correct maximum size
-            CHECK(op_domain.operational_values.size() <= 100);
-
-            // for the selected range, all samples should be within the parameters
-            check_op_domain_params_and_operational_status(op_domain, op_domain_params, std::nullopt);
-
-            CHECK(mockturtle::to_seconds(op_domain_stats.time_total) > 0.0);
-            CHECK(op_domain_stats.num_simulator_invocations <= 200);
-            CHECK(op_domain_stats.num_evaluated_parameter_combinations <= 100);
-            CHECK(op_domain_stats.num_operational_parameter_combinations <= 100);
-            CHECK(op_domain_stats.num_non_operational_parameter_combinations <= 100);
-        }
-        SECTION("flood_fill")
-        {
-            const auto op_domain = operational_domain_flood_fill(lat, std::vector<tt>{create_id_tt()}, 50,
-                                                                 op_domain_params, &op_domain_stats);
-
-            // check if the operational domain has the correct size
-            CHECK(op_domain.operational_values.size() <= 256);
-
-            // for the selected range, all samples should be within the parameters
-            check_op_domain_params_and_operational_status(op_domain, op_domain_params, std::nullopt);
-
-            CHECK(mockturtle::to_seconds(op_domain_stats.time_total) > 0.0);
-            CHECK(op_domain_stats.num_simulator_invocations <= 512);
-            CHECK(op_domain_stats.num_evaluated_parameter_combinations <= 256);
-            CHECK(op_domain_stats.num_operational_parameter_combinations <= 80);
-            CHECK(op_domain_stats.num_non_operational_parameter_combinations <= 176);
-        }
-        SECTION("contour_tracing")
-        {
-            const auto op_domain = operational_domain_contour_tracing(lat, std::vector<tt>{create_id_tt()}, 50,
-                                                                      op_domain_params, &op_domain_stats);
-
-            // check if the operational domain has the correct size (max 10 steps in each dimension)
-            CHECK(op_domain.operational_values.size() <= 256);
-
-            // for the selected range, all samples should be within the parameters
-            check_op_domain_params_and_operational_status(op_domain, op_domain_params, std::nullopt);
-
-            CHECK(mockturtle::to_seconds(op_domain_stats.time_total) > 0.0);
-            CHECK(op_domain_stats.num_simulator_invocations <= 512);
-            CHECK(op_domain_stats.num_evaluated_parameter_combinations <= 256);
-            CHECK(op_domain_stats.num_operational_parameter_combinations <= 80);
-            CHECK(op_domain_stats.num_non_operational_parameter_combinations <= 176);
+                // check if the operational domain has the correct size (16 steps in each dimension)
+                CHECK(op_domain.operational_values.size() == 256);
+
+                // for the selected range, all samples should be within the parameters
+                check_op_domain_params_and_operational_status(op_domain, op_domain_params, std::nullopt);
+
+                CHECK(mockturtle::to_seconds(op_domain_stats.time_total) > 0.0);
+                CHECK(op_domain_stats.num_simulator_invocations <= 512);
+                CHECK(op_domain_stats.num_evaluated_parameter_combinations == 256);
+                CHECK(op_domain_stats.num_operational_parameter_combinations == 80);
+                CHECK(op_domain_stats.num_non_operational_parameter_combinations == 176);
+            }
+            SECTION("random_sampling")
+            {
+                const auto op_domain = operational_domain_random_sampling(lat, std::vector<tt>{create_id_tt()}, 100,
+                                                                          op_domain_params, &op_domain_stats);
+
+                // check if the operational domain has the correct maximum size
+                CHECK(op_domain.operational_values.size() <= 100);
+
+                // for the selected range, all samples should be within the parameters
+                check_op_domain_params_and_operational_status(op_domain, op_domain_params, std::nullopt);
+
+                CHECK(mockturtle::to_seconds(op_domain_stats.time_total) > 0.0);
+                CHECK(op_domain_stats.num_simulator_invocations <= 200);
+                CHECK(op_domain_stats.num_evaluated_parameter_combinations <= 100);
+                CHECK(op_domain_stats.num_operational_parameter_combinations <= 100);
+                CHECK(op_domain_stats.num_non_operational_parameter_combinations <= 100);
+            }
+            SECTION("flood_fill")
+            {
+                const auto op_domain = operational_domain_flood_fill(lat, std::vector<tt>{create_id_tt()}, 50,
+                                                                     op_domain_params, &op_domain_stats);
+
+                // check if the operational domain has the correct size
+                CHECK(op_domain.operational_values.size() <= 256);
+
+                // for the selected range, all samples should be within the parameters
+                check_op_domain_params_and_operational_status(op_domain, op_domain_params, std::nullopt);
+
+                CHECK(mockturtle::to_seconds(op_domain_stats.time_total) > 0.0);
+                CHECK(op_domain_stats.num_simulator_invocations <= 512);
+                CHECK(op_domain_stats.num_evaluated_parameter_combinations <= 256);
+                CHECK(op_domain_stats.num_operational_parameter_combinations <= 80);
+                CHECK(op_domain_stats.num_non_operational_parameter_combinations <= 176);
+            }
+            SECTION("contour_tracing")
+            {
+                const auto op_domain = operational_domain_contour_tracing(lat, std::vector<tt>{create_id_tt()}, 50,
+                                                                          op_domain_params, &op_domain_stats);
+
+                // check if the operational domain has the correct size (max 10 steps in each dimension)
+                CHECK(op_domain.operational_values.size() <= 256);
+
+                // for the selected range, all samples should be within the parameters
+                check_op_domain_params_and_operational_status(op_domain, op_domain_params, std::nullopt);
+
+                CHECK(mockturtle::to_seconds(op_domain_stats.time_total) > 0.0);
+                CHECK(op_domain_stats.num_simulator_invocations <= 512);
+                CHECK(op_domain_stats.num_evaluated_parameter_combinations <= 256);
+                CHECK(op_domain_stats.num_operational_parameter_combinations <= 80);
+                CHECK(op_domain_stats.num_non_operational_parameter_combinations <= 176);
+            }
         }
     }
 }
@@ -968,13 +989,9 @@
     sim_params.mu_minus = -0.28;
 
     operational_domain_params op_domain_params{};
-<<<<<<< HEAD
     op_domain_params.operational_params.simulation_parameters = sim_params;
-=======
-    op_domain_params.simulation_parameters = sim_params;
->>>>>>> b2132925
-    op_domain_params.sweep_dimensions      = {{sweep_parameter::EPSILON_R, 5.1, 6.0, 0.1},
-                                              {sweep_parameter::LAMBDA_TF, 4.5, 5.4, 0.1}};
+    op_domain_params.sweep_dimensions                         = {{sweep_parameter::EPSILON_R, 5.1, 6.0, 0.1},
+                                                                 {sweep_parameter::LAMBDA_TF, 4.5, 5.4, 0.1}};
 
     operational_domain_stats op_domain_stats{};
 
@@ -1089,13 +1106,9 @@
     sim_params.mu_minus = -0.28;
 
     operational_domain_params op_domain_params{};
-<<<<<<< HEAD
     op_domain_params.operational_params.simulation_parameters = sim_params;
-=======
-    op_domain_params.simulation_parameters = sim_params;
->>>>>>> b2132925
-    op_domain_params.sweep_dimensions      = {{sweep_parameter::EPSILON_R, 5.1, 6.0, 0.1},
-                                              {sweep_parameter::LAMBDA_TF, 4.5, 5.4, 0.1}};
+    op_domain_params.sweep_dimensions                         = {{sweep_parameter::EPSILON_R, 5.1, 6.0, 0.1},
+                                                                 {sweep_parameter::LAMBDA_TF, 4.5, 5.4, 0.1}};
 
     operational_domain_stats op_domain_stats{};
 
@@ -1179,13 +1192,9 @@
     sim_params.mu_minus = -0.32;
 
     operational_domain_params op_domain_params{};
-<<<<<<< HEAD
     op_domain_params.operational_params.simulation_parameters = sim_params;
-=======
-    op_domain_params.simulation_parameters = sim_params;
->>>>>>> b2132925
-    op_domain_params.sweep_dimensions      = {{sweep_parameter::EPSILON_R, 5.60, 5.61, 0.01},
-                                              {sweep_parameter::LAMBDA_TF, 5.0, 5.01, 0.01}};
+    op_domain_params.sweep_dimensions                         = {{sweep_parameter::EPSILON_R, 5.60, 5.61, 0.01},
+                                                                 {sweep_parameter::LAMBDA_TF, 5.0, 5.01, 0.01}};
 
     operational_domain_stats op_domain_stats{};
 
@@ -1270,7 +1279,7 @@
 
     operational_domain_params op_domain_params{};
     op_domain_params.operational_params.simulation_parameters = sim_params;
-    op_domain_params.sweep_dimensions      = {{sweep_parameter::EPSILON_R, 4.0, 6.0, 0.4},
+    op_domain_params.sweep_dimensions                         = {{sweep_parameter::EPSILON_R, 4.0, 6.0, 0.4},
                                                                  {sweep_parameter::LAMBDA_TF, 4.0, 6.0, 0.4}};
 
     operational_domain_stats op_domain_stats{};
