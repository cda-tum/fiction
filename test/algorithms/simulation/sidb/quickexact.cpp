--- conflicted
+++ resolved
@@ -977,8 +977,8 @@
     lyt.assign_cell_type({10, 8, 1}, TestType::cell_type::NORMAL);
     lyt.assign_cell_type({16, 1, 0}, TestType::cell_type::NORMAL);
 
-<<<<<<< HEAD
-    quickexact_params<TestType> params{sidb_simulation_parameters{3, -0.28}, automatic_base_number_detection::ON};
+    quickexact_params<TestType> params{sidb_simulation_parameters{3, -0.28},
+                                       quickexact_params<TestType>::automatic_base_number_detection::OFF};
 
     SECTION("Check if QuickExact is deterministic")
     {
@@ -995,10 +995,6 @@
         CHECK(ground_state.size() == 1);
         CHECK(charge_index.size() == 1);
     }
-=======
-    quickexact_params<TestType> params{sidb_simulation_parameters{3, -0.28},
-                                       quickexact_params<TestType>::automatic_base_number_detection::OFF};
->>>>>>> ff6d51b5
 
     SECTION("Standard Physical Parameters")
     {
