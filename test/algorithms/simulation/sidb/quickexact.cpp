//
// Created by Jan Drewniok on 18.12.22.
//

#include <catch2/catch_template_test_macros.hpp>
#include <catch2/matchers/catch_matchers_floating_point.hpp>

#include "utils/blueprints/layout_blueprints.hpp"

#include <fiction/algorithms/simulation/sidb/determine_groundstate_from_simulation_results.hpp>
#include <fiction/algorithms/simulation/sidb/exhaustive_ground_state_simulation.hpp>
#include <fiction/algorithms/simulation/sidb/quickexact.hpp>
#include <fiction/algorithms/simulation/sidb/sidb_simulation_parameters.hpp>
#include <fiction/algorithms/simulation/sidb/sidb_simulation_result.hpp>
#include <fiction/layouts/coordinates.hpp>
#include <fiction/technology/cell_technologies.hpp>
#include <fiction/technology/charge_distribution_surface.hpp>
#include <fiction/technology/physical_constants.hpp>
#include <fiction/technology/sidb_charge_state.hpp>
#include <fiction/technology/sidb_defect_surface.hpp>
#include <fiction/technology/sidb_defects.hpp>
#include <fiction/technology/sidb_lattice.hpp>
#include <fiction/technology/sidb_lattice_orientations.hpp>
#include <fiction/types.hpp>
#include <fiction/utils/math_utils.hpp>

#include <cstdint>
#include <set>

using namespace fiction;

TEMPLATE_TEST_CASE("Empty layout QuickExact simulation", "[quickexact]", (sidb_100_cell_clk_lyt_siqad),
                   (cds_sidb_100_cell_clk_lyt_siqad))
{
    TestType lyt{};

    const quickexact_params<cell<TestType>> params{sidb_simulation_parameters{2, -0.32}};

    const auto simulation_results = quickexact(lyt, params);

    CHECK(simulation_results.charge_distributions.empty());
    CHECK(simulation_results.algorithm_name == "QuickExact");
}

TEMPLATE_TEST_CASE("Single SiDB QuickExact simulation", "[quickexact]", (sidb_100_cell_clk_lyt_siqad),
                   (cds_sidb_100_cell_clk_lyt_siqad))
{
    TestType lyt{};
    lyt.assign_cell_type({1, 3, 0}, TestType::cell_type::NORMAL);

    const quickexact_params<cell<TestType>> params{sidb_simulation_parameters{2, -0.32}};

    const auto simulation_results = quickexact<TestType>(lyt, params);

    REQUIRE(simulation_results.charge_distributions.size() == 1);
    CHECK(simulation_results.charge_distributions.front().get_charge_state_by_index(0) == sidb_charge_state::NEGATIVE);
}

TEMPLATE_TEST_CASE(
    "Single SiDB QuickExact simulation with one negatively charge defect (default initialization) in proximity",
    "[quickexact]", (sidb_defect_surface<sidb_100_cell_clk_lyt_siqad>),
    (charge_distribution_surface<sidb_defect_surface<sidb_100_cell_clk_lyt_siqad>>))
{
    TestType lyt{};
    lyt.assign_cell_type({1, 3, 0}, TestType::cell_type::NORMAL);
    const quickexact_params<cell<TestType>> params{sidb_simulation_parameters{2, -0.25}};
    lyt.assign_sidb_defect({1, 2, 0}, sidb_defect{sidb_defect_type::UNKNOWN, -1, params.simulation_parameters.epsilon_r,
                                                  params.simulation_parameters.lambda_tf});

    const auto simulation_results = quickexact<TestType>(lyt, params);

    REQUIRE(simulation_results.charge_distributions.size() == 1);
    CHECK(simulation_results.charge_distributions.front().get_charge_state_by_index(0) == sidb_charge_state::NEUTRAL);
}

TEMPLATE_TEST_CASE(
    "Single SiDB QuickExact simulation with one negatively charge defect (changed lambda_tf) in proximity",
    "[quickexact]", (sidb_defect_surface<sidb_100_cell_clk_lyt_siqad>),
    (charge_distribution_surface<sidb_defect_surface<sidb_100_cell_clk_lyt_siqad>>))
{
    TestType lyt{};
    lyt.assign_cell_type({1, 3, 0}, TestType::cell_type::NORMAL);

    const quickexact_params<cell<TestType>> params{sidb_simulation_parameters{2, -0.25}};

    lyt.assign_sidb_defect({1, 2, 0},
                           sidb_defect{sidb_defect_type::UNKNOWN, -1, params.simulation_parameters.epsilon_r, 2});
    const auto simulation_results = quickexact<TestType>(lyt, params);

    REQUIRE(simulation_results.charge_distributions.size() == 1);
    CHECK(simulation_results.charge_distributions.front().get_charge_state_by_index(0) == sidb_charge_state::NEGATIVE);
}

TEMPLATE_TEST_CASE(
    "Single SiDB QuickExact simulation with one negatively charge defect (changed epsilon_r) in proximity",
    "[quickexact]", (sidb_defect_surface<sidb_100_cell_clk_lyt_siqad>),
    (charge_distribution_surface<sidb_defect_surface<sidb_100_cell_clk_lyt_siqad>>))
{
    TestType lyt{};
    lyt.assign_cell_type({1, 3, 0}, TestType::cell_type::NORMAL);

    const quickexact_params<cell<TestType>> params{sidb_simulation_parameters{2, -0.25}};

    lyt.assign_sidb_defect({1, 6, 0},
                           sidb_defect{sidb_defect_type::UNKNOWN, -1, 0.3, params.simulation_parameters.lambda_tf});

    const auto simulation_results = quickexact<TestType>(lyt, params);

    REQUIRE(simulation_results.charge_distributions.size() == 1);
    CHECK(simulation_results.charge_distributions.front().num_defects() == 1);
    CHECK(simulation_results.charge_distributions.front().get_charge_state_by_index(0) == sidb_charge_state::POSITIVE);
}

TEMPLATE_TEST_CASE(
    "four SiDBs QuickExact simulation with one negatively charge defect (changed epsilon_r) in proximity",
    "[quickexact]", (sidb_defect_surface<sidb_100_cell_clk_lyt_siqad>),
    (charge_distribution_surface<sidb_defect_surface<sidb_100_cell_clk_lyt_siqad>>))
{
    TestType lyt{};
    lyt.assign_cell_type({-2, 0, 1}, TestType::cell_type::NORMAL);
    lyt.assign_cell_type({2, 0, 1}, TestType::cell_type::NORMAL);
    lyt.assign_cell_type({0, 1, 0}, TestType::cell_type::NORMAL);
    lyt.assign_cell_type({2, 1, 0}, TestType::cell_type::NORMAL);

    const quickexact_params<cell<TestType>> params{sidb_simulation_parameters{2, -0.15}};

    lyt.assign_sidb_defect({0, 0, 1}, sidb_defect{sidb_defect_type::UNKNOWN, -1, params.simulation_parameters.epsilon_r,
                                                  params.simulation_parameters.lambda_tf});

    const auto simulation_results = quickexact<TestType>(lyt, params);

    REQUIRE(simulation_results.charge_distributions.size() == 1);
    CHECK(simulation_results.charge_distributions.front().num_defects() == 1);
    CHECK(simulation_results.charge_distributions.front().get_charge_state_by_index(0) == sidb_charge_state::NEUTRAL);
    CHECK(simulation_results.charge_distributions.front().get_charge_state_by_index(1) == sidb_charge_state::NEUTRAL);
    CHECK(simulation_results.charge_distributions.front().get_charge_state_by_index(2) == sidb_charge_state::NEUTRAL);
    CHECK(simulation_results.charge_distributions.front().get_charge_state_by_index(3) == sidb_charge_state::NEUTRAL);
}

TEMPLATE_TEST_CASE("Single SiDB QuickExact simulation with one highly negatively charge defect in proximity",
                   "[quickexact]", (sidb_defect_surface<sidb_100_cell_clk_lyt_siqad>),
                   (charge_distribution_surface<sidb_defect_surface<sidb_100_cell_clk_lyt_siqad>>))
{
    TestType lyt{};
    lyt.assign_cell_type({1, 3, 0}, TestType::cell_type::NORMAL);

    const quickexact_params<cell<TestType>> params{sidb_simulation_parameters{3, -0.1}};

    lyt.assign_sidb_defect({1, 2, 0},
                           sidb_defect{sidb_defect_type::UNKNOWN, -10, params.simulation_parameters.epsilon_r,
                                       params.simulation_parameters.lambda_tf});
    const auto simulation_results = quickexact<TestType>(lyt, params);

    REQUIRE(simulation_results.charge_distributions.size() == 1);
    CHECK(simulation_results.charge_distributions.front().num_defects() == 1);
    CHECK(simulation_results.charge_distributions.front().get_charge_state_by_index(0) == sidb_charge_state::POSITIVE);
}

TEMPLATE_TEST_CASE(
    "Single SiDB QuickExact simulation with one highly negatively charge defect in proximity but with high screening",
    "[quickexact]", (sidb_defect_surface<sidb_100_cell_clk_lyt_siqad>),
    (charge_distribution_surface<sidb_defect_surface<sidb_100_cell_clk_lyt_siqad>>))
{
    TestType lyt{};
    lyt.assign_cell_type({1, 3, 0}, TestType::cell_type::NORMAL);

    const quickexact_params<cell<TestType>> params{sidb_simulation_parameters{2, -0.1}};

    lyt.assign_sidb_defect({1, 2, 0},
                           sidb_defect{sidb_defect_type::UNKNOWN, -10, params.simulation_parameters.epsilon_r,
                                       params.simulation_parameters.lambda_tf * 10E-5});

    const auto simulation_results = quickexact<TestType>(lyt, params);

    REQUIRE(simulation_results.charge_distributions.size() == 1);
    CHECK(simulation_results.charge_distributions.front().get_charge_state_by_index(0) == sidb_charge_state::NEGATIVE);
}

TEMPLATE_TEST_CASE(
    "Single SiDB QuickExact simulation with two highly negatively and oppositely charged defects in proximity",
    "[quickexact]", (sidb_defect_surface<sidb_100_cell_clk_lyt_siqad>),
    (charge_distribution_surface<sidb_defect_surface<sidb_100_cell_clk_lyt_siqad>>))
{
    TestType lyt{};
    lyt.assign_cell_type({0, 0, 0}, TestType::cell_type::NORMAL);

    const quickexact_params<cell<TestType>> params{sidb_simulation_parameters{2, -0.1}};

    lyt.assign_sidb_defect({2, 0, 0},
                           sidb_defect{sidb_defect_type::UNKNOWN, -10, params.simulation_parameters.epsilon_r,
                                       params.simulation_parameters.lambda_tf});
    lyt.assign_sidb_defect({-2, 0, 0},
                           sidb_defect{sidb_defect_type::UNKNOWN, 10, params.simulation_parameters.epsilon_r,
                                       params.simulation_parameters.lambda_tf});

    const auto simulation_results = quickexact<TestType>(lyt, params);

    REQUIRE(simulation_results.charge_distributions.size() == 1);
    CHECK(simulation_results.charge_distributions.front().num_defects() == 2);
    CHECK(simulation_results.charge_distributions.front().get_charge_state_by_index(0) == sidb_charge_state::NEGATIVE);
}

TEMPLATE_TEST_CASE("Single SiDB QuickExact simulation with local external potential", "[quickexact]",
                   (sidb_100_cell_clk_lyt_siqad), (cds_sidb_100_cell_clk_lyt_siqad))
{
    TestType lyt{};
    lyt.assign_cell_type({0, 0, 0}, TestType::cell_type::NORMAL);

    quickexact_params<cell<TestType>> params{sidb_simulation_parameters{2, -0.25}};

    params.local_external_potential.insert({{0, 0, 0}, -0.5});

    const auto simulation_results = quickexact<TestType>(lyt, params);

    REQUIRE(simulation_results.charge_distributions.size() == 1);
    CHECK(simulation_results.charge_distributions.front().get_charge_state_by_index(0) == sidb_charge_state::NEUTRAL);
}

TEMPLATE_TEST_CASE("Single SiDB QuickExact simulation with local external potential (high)", "[quickexact]",
                   (sidb_100_cell_clk_lyt_siqad), (cds_sidb_100_cell_clk_lyt_siqad))
{
    TestType lyt{};
    lyt.assign_cell_type({0, 0, 0}, TestType::cell_type::NORMAL);

    quickexact_params<cell<TestType>> params{sidb_simulation_parameters{3, -0.25}};

    params.local_external_potential.insert({{{0, 0, 0}, -1}});
    const auto simulation_results = quickexact<TestType>(lyt, params);

    REQUIRE(simulation_results.charge_distributions.size() == 1);
    CHECK(simulation_results.charge_distributions.front().get_charge_state_by_index(0) == sidb_charge_state::POSITIVE);
}

TEMPLATE_TEST_CASE("Single SiDB QuickExact simulation with global external potential", "[quickexact]",
                   (sidb_100_cell_clk_lyt_siqad), (cds_sidb_100_cell_clk_lyt_siqad))
{
    TestType lyt{};
    lyt.assign_cell_type({0, 0, 0}, TestType::cell_type::NORMAL);

    quickexact_params<cell<TestType>> params{sidb_simulation_parameters{2, -0.25}};
    params.global_potential = -0.26;

    const auto simulation_results = quickexact<TestType>(lyt, params);

    REQUIRE(simulation_results.charge_distributions.size() == 1);
    CHECK(std::any_cast<double>(simulation_results.additional_simulation_parameters.at("global_potential")) == -0.26);
    CHECK(simulation_results.charge_distributions.front().get_charge_state_by_index(0) == sidb_charge_state::NEUTRAL);
}

TEMPLATE_TEST_CASE("Single SiDB QuickExact simulation with global external potential (high)", "[quickexact]",
                   (sidb_100_cell_clk_lyt_siqad), (cds_sidb_100_cell_clk_lyt_siqad))
{
    TestType lyt{};
    lyt.assign_cell_type({0, 0, 0}, TestType::cell_type::NORMAL);

    quickexact_params<cell<TestType>> params{sidb_simulation_parameters{3, -0.25}};
    params.global_potential = -1;

    const auto simulation_results = quickexact<TestType>(lyt, params);
    REQUIRE(simulation_results.charge_distributions.size() == 1);
    CHECK(simulation_results.charge_distributions.front().get_charge_state_by_index(0) == sidb_charge_state::POSITIVE);
}

TEMPLATE_TEST_CASE("Single SiDB QuickExact simulation with global external potential (high, positive)", "[quickexact]",
                   (sidb_100_cell_clk_lyt_siqad), (cds_sidb_100_cell_clk_lyt_siqad))
{
    TestType lyt{};
    lyt.assign_cell_type({0, 0, 0}, TestType::cell_type::NORMAL);

    quickexact_params<cell<TestType>> params{sidb_simulation_parameters{3, -0.25}};
    params.global_potential = 1;

    const auto simulation_results = quickexact<TestType>(lyt, params);
    REQUIRE(simulation_results.charge_distributions.size() == 1);
    CHECK(simulation_results.charge_distributions.front().get_charge_state_by_index(0) == sidb_charge_state::NEGATIVE);
}

TEMPLATE_TEST_CASE("QuickExact simulation of a BDL pair", "[quickexact]", (sidb_100_cell_clk_lyt_siqad),
                   (cds_sidb_100_cell_clk_lyt_siqad))
{
    TestType lyt{};
    lyt.assign_cell_type({1, 3, 0}, TestType::cell_type::NORMAL);
    lyt.assign_cell_type({3, 3, 0}, TestType::cell_type::NORMAL);

    const quickexact_params<cell<TestType>> params{sidb_simulation_parameters{3, -0.25}};

    const auto simulation_results = quickexact<TestType>(lyt, params);

    REQUIRE(simulation_results.charge_distributions.size() == 2);
    for (const auto& layouts : simulation_results.charge_distributions)
    {
        uint64_t counter_negative = 0;
        uint64_t counter_neutral  = 0;
        for (uint64_t i = 0; i < 2; i++)
        {
            if (layouts.get_charge_state_by_index(i) == sidb_charge_state::NEGATIVE)
            {
                counter_negative += 1;
            }
            else
            {
                counter_neutral += 1;
            }
        }
        CHECK(counter_neutral == 1);
        CHECK(counter_negative == 1);
    }
}

TEMPLATE_TEST_CASE("QuickExact simulation of a two-pair BDL wire with one perturber", "[quickexact]",
                   (sidb_100_cell_clk_lyt_siqad), (cds_sidb_100_cell_clk_lyt_siqad))
{
    TestType lyt{};

    lyt.assign_cell_type({0, 0, 0}, TestType::cell_type::NORMAL);
    lyt.assign_cell_type({5, 0, 0}, TestType::cell_type::NORMAL);
    lyt.assign_cell_type({7, 0, 0}, TestType::cell_type::NORMAL);

    lyt.assign_cell_type({11, 0, 0}, TestType::cell_type::NORMAL);
    lyt.assign_cell_type({13, 0, 0}, TestType::cell_type::NORMAL);

    lyt.assign_cell_type({17, 0, 0}, TestType::cell_type::NORMAL);
    lyt.assign_cell_type({19, 0, 0}, TestType::cell_type::NORMAL);

    const quickexact_params<cell<TestType>> params{sidb_simulation_parameters{3, -0.32}};

    const auto simulation_results = quickexact<TestType>(lyt, params);
    auto       size_before        = simulation_results.charge_distributions.size();

    const auto simulation_results_new = quickexact<TestType>(lyt, params);
    auto       size_after             = simulation_results_new.charge_distributions.size();

    CHECK(size_before == 1);
    CHECK(size_after == 1);

    REQUIRE(!simulation_results_new.charge_distributions.empty());

    const auto& charge_lyt_first = simulation_results_new.charge_distributions.front();

    CHECK(charge_lyt_first.get_charge_state({0, 0, 0}) == sidb_charge_state::NEGATIVE);
    CHECK(charge_lyt_first.get_charge_state({5, 0, 0}) == sidb_charge_state::NEUTRAL);
    CHECK(charge_lyt_first.get_charge_state({7, 0, 0}) == sidb_charge_state::NEGATIVE);
    CHECK(charge_lyt_first.get_charge_state({11, 0, 0}) == sidb_charge_state::NEUTRAL);
    CHECK(charge_lyt_first.get_charge_state({13, 0, 0}) == sidb_charge_state::NEGATIVE);
    CHECK(charge_lyt_first.get_charge_state({17, 0, 0}) == sidb_charge_state::NEUTRAL);
    CHECK(charge_lyt_first.get_charge_state({19, 0, 0}) == sidb_charge_state::NEGATIVE);

    CHECK_THAT(charge_lyt_first.get_system_energy(),
               Catch::Matchers::WithinAbs(0.2460493219, physical_constants::POP_STABILITY_ERR));
}

TEST_CASE("QuickExact simulation of a one-pair BDL wire with two perturbers", "[quickexact]")
{
    sidb_100_cell_clk_lyt_siqad lyt{};

    lyt.assign_cell_type({0, 0, 0}, sidb_100_cell_clk_lyt_siqad::cell_type::NORMAL);
    lyt.assign_cell_type({5, 0, 0}, sidb_100_cell_clk_lyt_siqad::cell_type::NORMAL);
    lyt.assign_cell_type({7, 0, 0}, sidb_100_cell_clk_lyt_siqad::cell_type::NORMAL);
    lyt.assign_cell_type({15, 0, 0}, sidb_100_cell_clk_lyt_siqad::cell_type::NORMAL);

    const sidb_simulation_parameters params{2, -0.32};

    charge_distribution_surface charge_layout_kon{lyt, params};

    charge_layout_kon.assign_charge_state({0, 0, 0}, sidb_charge_state::NEGATIVE);
    charge_layout_kon.assign_charge_state({5, 0, 0}, sidb_charge_state::NEUTRAL);
    charge_layout_kon.assign_charge_state({7, 0, 0}, sidb_charge_state::NEGATIVE);
    charge_layout_kon.assign_charge_state({15, 0, 0}, sidb_charge_state::NEGATIVE);

    charge_layout_kon.update_after_charge_change();

    const quickexact_params<cell<sidb_100_cell_clk_lyt_siqad>> sim_params{sidb_simulation_parameters{3, -0.32}};

    const auto simulation_results = quickexact<sidb_100_cell_clk_lyt_siqad>(lyt, sim_params);

    REQUIRE(!simulation_results.charge_distributions.empty());

    const auto& charge_lyt_first = simulation_results.charge_distributions.front();

    CHECK(charge_lyt_first.get_charge_state({0, 0, 0}) == sidb_charge_state::NEGATIVE);
    CHECK(charge_lyt_first.get_charge_state({5, 0, 0}) == sidb_charge_state::NEUTRAL);
    CHECK(charge_lyt_first.get_charge_state({7, 0, 0}) == sidb_charge_state::NEGATIVE);
    CHECK(charge_lyt_first.get_charge_state({15, 0, 0}) == sidb_charge_state::NEGATIVE);

    CHECK_THAT(charge_lyt_first.get_system_energy(),
               Catch::Matchers::WithinAbs(0.1152677452, physical_constants::POP_STABILITY_ERR));
}

TEMPLATE_TEST_CASE("QuickExact simulation of a Y-shaped SiDB arrangement", "[quickexact]",
                   (sidb_100_cell_clk_lyt_siqad), (cds_sidb_100_cell_clk_lyt_siqad))
{
    TestType lyt{};

    lyt.assign_cell_type({-11, -2, 0}, TestType::cell_type::NORMAL);
    lyt.assign_cell_type({-10, -1, 0}, TestType::cell_type::NORMAL);
    lyt.assign_cell_type({-4, -1, 0}, TestType::cell_type::NORMAL);

    lyt.assign_cell_type({-3, -2, 0}, TestType::cell_type::NORMAL);
    lyt.assign_cell_type({-7, 0, 1}, TestType::cell_type::NORMAL);

    lyt.assign_cell_type({-7, 1, 1}, TestType::cell_type::NORMAL);
    lyt.assign_cell_type({-7, 3, 0}, TestType::cell_type::NORMAL);

    const quickexact_params<cell<TestType>> sim_params{sidb_simulation_parameters{3, -0.32}};

    const auto simulation_results = quickexact<TestType>(lyt, sim_params);

    REQUIRE(!simulation_results.charge_distributions.empty());

    const auto& charge_lyt_first = simulation_results.charge_distributions.front();

    CHECK(charge_lyt_first.get_charge_state({-11, -2, 0}) == sidb_charge_state::NEGATIVE);
    CHECK(charge_lyt_first.get_charge_state({-10, -1, 0}) == sidb_charge_state::NEUTRAL);
    CHECK(charge_lyt_first.get_charge_state({-3, -2, 0}) == sidb_charge_state::NEGATIVE);
    CHECK(charge_lyt_first.get_charge_state({-4, -1, 0}) == sidb_charge_state::NEUTRAL);
    CHECK(charge_lyt_first.get_charge_state({-7, 0, 1}) == sidb_charge_state::NEGATIVE);
    CHECK(charge_lyt_first.get_charge_state({-7, 1, 1}) == sidb_charge_state::NEUTRAL);
    CHECK(charge_lyt_first.get_charge_state({-7, 3, 0}) == sidb_charge_state::NEGATIVE);

    CHECK_THAT(charge_lyt_first.get_system_energy(),
               Catch::Matchers::WithinAbs(0.3191788254, physical_constants::POP_STABILITY_ERR));
}

TEMPLATE_TEST_CASE(
    "QuickExact simulation of a Y-shaped SiDB OR gate with input 01, check energy and charge distribution",
    "[quickexact]", (sidb_100_cell_clk_lyt_siqad), (cds_sidb_100_cell_clk_lyt_siqad))
{
    TestType lyt{};

    lyt.assign_cell_type({16, 1, 0}, TestType::cell_type::NORMAL);
    lyt.assign_cell_type({6, 2, 0}, TestType::cell_type::NORMAL);
    lyt.assign_cell_type({14, 2, 0}, TestType::cell_type::NORMAL);

    lyt.assign_cell_type({8, 3, 0}, TestType::cell_type::NORMAL);
    lyt.assign_cell_type({12, 3, 0}, TestType::cell_type::NORMAL);

    lyt.assign_cell_type({10, 5, 0}, TestType::cell_type::NORMAL);
    lyt.assign_cell_type({10, 6, 1}, TestType::cell_type::NORMAL);

    lyt.assign_cell_type({10, 8, 1}, TestType::cell_type::NORMAL);

    const quickexact_params<cell<TestType>> sim_params{sidb_simulation_parameters{2, -0.28}};

    const auto simulation_results = quickexact<TestType>(lyt, sim_params);

    REQUIRE(!simulation_results.charge_distributions.empty());
    const auto& charge_lyt_first = simulation_results.charge_distributions.front();

    CHECK(charge_lyt_first.get_charge_state({6, 2, 0}) == sidb_charge_state::NEGATIVE);
    CHECK(charge_lyt_first.get_charge_state({12, 3, 0}) == sidb_charge_state::NEGATIVE);
    CHECK(charge_lyt_first.get_charge_state({10, 8, 1}) == sidb_charge_state::NEGATIVE);
    CHECK(charge_lyt_first.get_charge_state({10, 6, 1}) == sidb_charge_state::NEGATIVE);
    CHECK(charge_lyt_first.get_charge_state({16, 1, 0}) == sidb_charge_state::NEGATIVE);
    CHECK(charge_lyt_first.get_charge_state({10, 5, 0}) == sidb_charge_state::NEUTRAL);
    CHECK(charge_lyt_first.get_charge_state({14, 2, 0}) == sidb_charge_state::NEUTRAL);
    CHECK(charge_lyt_first.get_charge_state({8, 3, 0}) == sidb_charge_state::NEUTRAL);
    CHECK(charge_lyt_first.get_charge_state({6, 2, 0}) == sidb_charge_state::NEGATIVE);

    CHECK_THAT(charge_lyt_first.get_system_energy(),
               Catch::Matchers::WithinAbs(0.4662582096, physical_constants::POP_STABILITY_ERR));
}

TEMPLATE_TEST_CASE("QuickExact simulation of a Y-shaped SiDB OR gate with input 01, check energy and charge "
                   "distribution, using offset coordinates",
                   "[quickexact]", (sidb_100_cell_clk_lyt), (cds_sidb_100_cell_clk_lyt))
{
    TestType lyt{};

    lyt.assign_cell_type(siqad::to_fiction_coord<offset::ucoord_t>(siqad::coord_t{16, 1, 0}),
                         TestType::cell_type::NORMAL);
    lyt.assign_cell_type(siqad::to_fiction_coord<offset::ucoord_t>(siqad::coord_t{6, 2, 0}),
                         TestType::cell_type::NORMAL);
    lyt.assign_cell_type(siqad::to_fiction_coord<offset::ucoord_t>(siqad::coord_t{14, 2, 0}),
                         TestType::cell_type::NORMAL);

    lyt.assign_cell_type(siqad::to_fiction_coord<offset::ucoord_t>(siqad::coord_t{8, 3, 0}),
                         TestType::cell_type::NORMAL);
    lyt.assign_cell_type(siqad::to_fiction_coord<offset::ucoord_t>(siqad::coord_t{12, 3, 0}),
                         TestType::cell_type::NORMAL);

    lyt.assign_cell_type(siqad::to_fiction_coord<offset::ucoord_t>(siqad::coord_t{10, 5, 0}),
                         TestType::cell_type::NORMAL);
    lyt.assign_cell_type(siqad::to_fiction_coord<offset::ucoord_t>(siqad::coord_t{10, 6, 1}),
                         TestType::cell_type::NORMAL);

    lyt.assign_cell_type(siqad::to_fiction_coord<offset::ucoord_t>(siqad::coord_t{10, 8, 1}),
                         TestType::cell_type::NORMAL);

    const quickexact_params<cell<TestType>> sim_params{sidb_simulation_parameters{2, -0.28}};

    const auto simulation_results = quickexact<TestType>(lyt, sim_params);

    REQUIRE(!simulation_results.charge_distributions.empty());
    const auto& charge_lyt_first = simulation_results.charge_distributions.front();

    CHECK(charge_lyt_first.get_charge_state(siqad::to_fiction_coord<offset::ucoord_t>(siqad::coord_t{6, 2, 0})) ==
          sidb_charge_state::NEGATIVE);
    CHECK(charge_lyt_first.get_charge_state(siqad::to_fiction_coord<offset::ucoord_t>(siqad::coord_t{12, 3, 0})) ==
          sidb_charge_state::NEGATIVE);
    CHECK(charge_lyt_first.get_charge_state(siqad::to_fiction_coord<offset::ucoord_t>(siqad::coord_t{10, 8, 1})) ==
          sidb_charge_state::NEGATIVE);
    CHECK(charge_lyt_first.get_charge_state(siqad::to_fiction_coord<offset::ucoord_t>(siqad::coord_t{10, 6, 1})) ==
          sidb_charge_state::NEGATIVE);
    CHECK(charge_lyt_first.get_charge_state(siqad::to_fiction_coord<offset::ucoord_t>(siqad::coord_t{16, 1, 0})) ==
          sidb_charge_state::NEGATIVE);
    CHECK(charge_lyt_first.get_charge_state(siqad::to_fiction_coord<offset::ucoord_t>(siqad::coord_t{10, 5, 0})) ==
          sidb_charge_state::NEUTRAL);
    CHECK(charge_lyt_first.get_charge_state(siqad::to_fiction_coord<offset::ucoord_t>(siqad::coord_t{14, 2, 0})) ==
          sidb_charge_state::NEUTRAL);
    CHECK(charge_lyt_first.get_charge_state(siqad::to_fiction_coord<offset::ucoord_t>(siqad::coord_t{8, 3, 0})) ==
          sidb_charge_state::NEUTRAL);
    CHECK(charge_lyt_first.get_charge_state(siqad::to_fiction_coord<offset::ucoord_t>(siqad::coord_t{6, 2, 0})) ==
          sidb_charge_state::NEGATIVE);

    CHECK_THAT(charge_lyt_first.get_system_energy(),
               Catch::Matchers::WithinAbs(0.4662582096, physical_constants::POP_STABILITY_ERR));
}

TEMPLATE_TEST_CASE("QuickExact simulation of a Y-shaped SiDB OR gate with input 01, check energy and charge "
                   "distribution, using offset coordinates",
                   "[quickexact]", (sidb_100_cell_clk_lyt_cube), (cds_sidb_100_cell_clk_lyt_cube))
{
    TestType lyt{};

    lyt.assign_cell_type(siqad::to_fiction_coord<cube::coord_t>(siqad::coord_t{16, 1, 0}), TestType::cell_type::NORMAL);
    lyt.assign_cell_type(siqad::to_fiction_coord<cube::coord_t>(siqad::coord_t{6, 2, 0}), TestType::cell_type::NORMAL);
    lyt.assign_cell_type(siqad::to_fiction_coord<cube::coord_t>(siqad::coord_t{14, 2, 0}), TestType::cell_type::NORMAL);

    lyt.assign_cell_type(siqad::to_fiction_coord<cube::coord_t>(siqad::coord_t{8, 3, 0}), TestType::cell_type::NORMAL);
    lyt.assign_cell_type(siqad::to_fiction_coord<cube::coord_t>(siqad::coord_t{12, 3, 0}), TestType::cell_type::NORMAL);

    lyt.assign_cell_type(siqad::to_fiction_coord<cube::coord_t>(siqad::coord_t{10, 5, 0}), TestType::cell_type::NORMAL);
    lyt.assign_cell_type(siqad::to_fiction_coord<cube::coord_t>(siqad::coord_t{10, 6, 1}), TestType::cell_type::NORMAL);

    lyt.assign_cell_type(siqad::to_fiction_coord<cube::coord_t>(siqad::coord_t{10, 8, 1}), TestType::cell_type::NORMAL);

    const quickexact_params<cell<TestType>> sim_params{sidb_simulation_parameters{2, -0.28}};

    const auto simulation_results = quickexact<TestType>(lyt, sim_params);

    REQUIRE(!simulation_results.charge_distributions.empty());
    const auto& charge_lyt_first = simulation_results.charge_distributions.front();

    CHECK(charge_lyt_first.get_charge_state(siqad::to_fiction_coord<cube::coord_t>(siqad::coord_t{6, 2, 0})) ==
          sidb_charge_state::NEGATIVE);
    CHECK(charge_lyt_first.get_charge_state(siqad::to_fiction_coord<cube::coord_t>(siqad::coord_t{12, 3, 0})) ==
          sidb_charge_state::NEGATIVE);
    CHECK(charge_lyt_first.get_charge_state(siqad::to_fiction_coord<cube::coord_t>(siqad::coord_t{10, 8, 1})) ==
          sidb_charge_state::NEGATIVE);
    CHECK(charge_lyt_first.get_charge_state(siqad::to_fiction_coord<cube::coord_t>(siqad::coord_t{10, 6, 1})) ==
          sidb_charge_state::NEGATIVE);
    CHECK(charge_lyt_first.get_charge_state(siqad::to_fiction_coord<cube::coord_t>(siqad::coord_t{16, 1, 0})) ==
          sidb_charge_state::NEGATIVE);
    CHECK(charge_lyt_first.get_charge_state(siqad::to_fiction_coord<cube::coord_t>(siqad::coord_t{10, 5, 0})) ==
          sidb_charge_state::NEUTRAL);
    CHECK(charge_lyt_first.get_charge_state(siqad::to_fiction_coord<cube::coord_t>(siqad::coord_t{14, 2, 0})) ==
          sidb_charge_state::NEUTRAL);
    CHECK(charge_lyt_first.get_charge_state(siqad::to_fiction_coord<cube::coord_t>(siqad::coord_t{8, 3, 0})) ==
          sidb_charge_state::NEUTRAL);
    CHECK(charge_lyt_first.get_charge_state(siqad::to_fiction_coord<cube::coord_t>(siqad::coord_t{6, 2, 0})) ==
          sidb_charge_state::NEGATIVE);

    CHECK_THAT(charge_lyt_first.get_system_energy(),
               Catch::Matchers::WithinAbs(0.4662582096, physical_constants::POP_STABILITY_ERR));
}

TEMPLATE_TEST_CASE(
    "QuickExact simulation of a Y-shaped SiDB OR gate with input 01 and local external potential at perturber, using "
    "siqad coordinates",
    "[quickexact]", (sidb_100_cell_clk_lyt_siqad), (cds_sidb_100_cell_clk_lyt_siqad))
{
    TestType lyt{};

    lyt.assign_cell_type({6, 2, 0}, TestType::cell_type::NORMAL);
    lyt.assign_cell_type({8, 3, 0}, TestType::cell_type::NORMAL);
    lyt.assign_cell_type({12, 3, 0}, TestType::cell_type::NORMAL);

    lyt.assign_cell_type({14, 2, 0}, TestType::cell_type::NORMAL);
    lyt.assign_cell_type({10, 5, 0}, TestType::cell_type::NORMAL);

    lyt.assign_cell_type({10, 6, 1}, TestType::cell_type::NORMAL);
    lyt.assign_cell_type({10, 8, 1}, TestType::cell_type::NORMAL);
    lyt.assign_cell_type({16, 1, 0}, TestType::cell_type::NORMAL);

    quickexact_params<cell<TestType>> params{sidb_simulation_parameters{3, -0.28}};
    params.local_external_potential.insert({{{6, 2, 0}, -0.5}});

    const auto simulation_results = quickexact<TestType>(lyt, params);

    REQUIRE(!simulation_results.charge_distributions.empty());
    const auto& charge_lyt_first = simulation_results.charge_distributions.front();

    CHECK(charge_lyt_first.get_charge_state({6, 2, 0}) == sidb_charge_state::NEUTRAL);
    CHECK(charge_lyt_first.get_charge_state({12, 3, 0}) == sidb_charge_state::NEUTRAL);
    CHECK(charge_lyt_first.get_charge_state({10, 8, 1}) == sidb_charge_state::NEGATIVE);
    CHECK(charge_lyt_first.get_charge_state({10, 6, 1}) == sidb_charge_state::NEUTRAL);
    CHECK(charge_lyt_first.get_charge_state({16, 1, 0}) == sidb_charge_state::NEGATIVE);
    CHECK(charge_lyt_first.get_charge_state({10, 5, 0}) == sidb_charge_state::NEGATIVE);
    CHECK(charge_lyt_first.get_charge_state({14, 2, 0}) == sidb_charge_state::NEUTRAL);
    CHECK(charge_lyt_first.get_charge_state({8, 3, 0}) == sidb_charge_state::NEGATIVE);
}

TEMPLATE_TEST_CASE(
    "QuickExact simulation of a Y-shaped SiDB OR gate with input 01 and local external potential at perturber, using "
    "cube coordinates",
    "[quickexact]", (sidb_100_cell_clk_lyt_cube), (cds_sidb_100_cell_clk_lyt_cube))
{
    TestType lyt{};
    lyt.assign_cell_type(siqad::to_fiction_coord<cube::coord_t>(siqad::coord_t{6, 2, 0}), TestType::cell_type::NORMAL);
    lyt.assign_cell_type(siqad::to_fiction_coord<cube::coord_t>(siqad::coord_t{8, 3, 0}), TestType::cell_type::NORMAL);
    lyt.assign_cell_type(siqad::to_fiction_coord<cube::coord_t>(siqad::coord_t{12, 3, 0}), TestType::cell_type::NORMAL);

    lyt.assign_cell_type(siqad::to_fiction_coord<cube::coord_t>(siqad::coord_t{14, 2, 0}), TestType::cell_type::NORMAL);
    lyt.assign_cell_type(siqad::to_fiction_coord<cube::coord_t>(siqad::coord_t{10, 5, 0}), TestType::cell_type::NORMAL);

    lyt.assign_cell_type(siqad::to_fiction_coord<cube::coord_t>(siqad::coord_t{10, 6, 1}), TestType::cell_type::NORMAL);
    lyt.assign_cell_type(siqad::to_fiction_coord<cube::coord_t>(siqad::coord_t{10, 8, 1}), TestType::cell_type::NORMAL);
    lyt.assign_cell_type(siqad::to_fiction_coord<cube::coord_t>(siqad::coord_t{16, 1, 0}), TestType::cell_type::NORMAL);

    quickexact_params<cell<TestType>> params{sidb_simulation_parameters{3, -0.28}};
    params.local_external_potential.insert({{siqad::to_fiction_coord<cube::coord_t>(siqad::coord_t{6, 2, 0}), -0.5}});

    const auto simulation_results = quickexact<TestType>(lyt, params);

    REQUIRE(!simulation_results.charge_distributions.empty());
    const auto& charge_lyt_first = simulation_results.charge_distributions.front();

    CHECK(charge_lyt_first.get_charge_state(siqad::to_fiction_coord<cube::coord_t>(siqad::coord_t{6, 2, 0})) ==
          sidb_charge_state::NEUTRAL);
    CHECK(charge_lyt_first.get_charge_state(siqad::to_fiction_coord<cube::coord_t>(siqad::coord_t{12, 3, 0})) ==
          sidb_charge_state::NEUTRAL);
    CHECK(charge_lyt_first.get_charge_state(siqad::to_fiction_coord<cube::coord_t>(siqad::coord_t{10, 8, 1})) ==
          sidb_charge_state::NEGATIVE);
    CHECK(charge_lyt_first.get_charge_state(siqad::to_fiction_coord<cube::coord_t>(siqad::coord_t{10, 6, 1})) ==
          sidb_charge_state::NEUTRAL);
    CHECK(charge_lyt_first.get_charge_state(siqad::to_fiction_coord<cube::coord_t>(siqad::coord_t{16, 1, 0})) ==
          sidb_charge_state::NEGATIVE);
    CHECK(charge_lyt_first.get_charge_state(siqad::to_fiction_coord<cube::coord_t>(siqad::coord_t{10, 5, 0})) ==
          sidb_charge_state::NEGATIVE);
    CHECK(charge_lyt_first.get_charge_state(siqad::to_fiction_coord<cube::coord_t>(siqad::coord_t{14, 2, 0})) ==
          sidb_charge_state::NEUTRAL);
    CHECK(charge_lyt_first.get_charge_state(siqad::to_fiction_coord<cube::coord_t>(siqad::coord_t{8, 3, 0})) ==
          sidb_charge_state::NEGATIVE);
}

TEMPLATE_TEST_CASE("QuickExact simulation  of a Y-shaped SiDB OR gate with input 01 and global external potential",
                   "[quickexact]", (sidb_100_cell_clk_lyt_siqad), (cds_sidb_100_cell_clk_lyt_siqad))
{
    TestType lyt{};

    lyt.assign_cell_type({6, 2, 0}, TestType::cell_type::NORMAL);
    lyt.assign_cell_type({8, 3, 0}, TestType::cell_type::NORMAL);
    lyt.assign_cell_type({12, 3, 0}, TestType::cell_type::NORMAL);

    lyt.assign_cell_type({14, 2, 0}, TestType::cell_type::NORMAL);
    lyt.assign_cell_type({10, 5, 0}, TestType::cell_type::NORMAL);

    lyt.assign_cell_type({10, 6, 1}, TestType::cell_type::NORMAL);
    lyt.assign_cell_type({10, 8, 1}, TestType::cell_type::NORMAL);
    lyt.assign_cell_type({16, 1, 0}, TestType::cell_type::NORMAL);

    quickexact_params<cell<TestType>> params{sidb_simulation_parameters{3, -0.28}};
    params.global_potential = -0.5;

    const auto simulation_results = quickexact<TestType>(lyt, params);

    REQUIRE(!simulation_results.charge_distributions.empty());
    const auto& charge_lyt_first = simulation_results.charge_distributions.front();

    CHECK(charge_lyt_first.get_charge_state({6, 2, 0}) == sidb_charge_state::NEUTRAL);
    CHECK(charge_lyt_first.get_charge_state({12, 3, 0}) == sidb_charge_state::NEUTRAL);
    CHECK(charge_lyt_first.get_charge_state({10, 8, 1}) == sidb_charge_state::NEUTRAL);
    CHECK(charge_lyt_first.get_charge_state({10, 6, 1}) == sidb_charge_state::NEUTRAL);
    CHECK(charge_lyt_first.get_charge_state({16, 1, 0}) == sidb_charge_state::NEUTRAL);
    CHECK(charge_lyt_first.get_charge_state({10, 5, 0}) == sidb_charge_state::NEUTRAL);
    CHECK(charge_lyt_first.get_charge_state({14, 2, 0}) == sidb_charge_state::NEUTRAL);
    CHECK(charge_lyt_first.get_charge_state({8, 3, 0}) == sidb_charge_state::NEUTRAL);
}

TEMPLATE_TEST_CASE(
    "QuickExact simulation of a Y-shaped SiDB OR gate with input 01 and global external potential (high)",
    "[quickexact]", (sidb_100_cell_clk_lyt_siqad), (cds_sidb_100_cell_clk_lyt_siqad))
{
    TestType lyt{};

    lyt.assign_cell_type({6, 2, 0}, TestType::cell_type::NORMAL);
    lyt.assign_cell_type({8, 3, 0}, TestType::cell_type::NORMAL);
    lyt.assign_cell_type({12, 3, 0}, TestType::cell_type::NORMAL);

    lyt.assign_cell_type({14, 2, 0}, TestType::cell_type::NORMAL);
    lyt.assign_cell_type({10, 5, 0}, TestType::cell_type::NORMAL);

    lyt.assign_cell_type({10, 6, 1}, TestType::cell_type::NORMAL);
    lyt.assign_cell_type({10, 8, 1}, TestType::cell_type::NORMAL);
    lyt.assign_cell_type({16, 1, 0}, TestType::cell_type::NORMAL);

    quickexact_params<cell<TestType>> params{sidb_simulation_parameters{3, -0.28}};
    params.global_potential = -2;

    const auto simulation_results = quickexact<TestType>(lyt, params);

    REQUIRE(!simulation_results.charge_distributions.empty());
    const auto& charge_lyt_first = simulation_results.charge_distributions.front();

    CHECK(charge_lyt_first.get_charge_state({6, 2, 0}) == sidb_charge_state::POSITIVE);
    CHECK(charge_lyt_first.get_charge_state({12, 3, 0}) == sidb_charge_state::POSITIVE);
    CHECK(charge_lyt_first.get_charge_state({10, 8, 1}) == sidb_charge_state::POSITIVE);
    CHECK(charge_lyt_first.get_charge_state({10, 6, 1}) == sidb_charge_state::POSITIVE);
    CHECK(charge_lyt_first.get_charge_state({16, 1, 0}) == sidb_charge_state::POSITIVE);
    CHECK(charge_lyt_first.get_charge_state({10, 5, 0}) == sidb_charge_state::POSITIVE);
    CHECK(charge_lyt_first.get_charge_state({14, 2, 0}) == sidb_charge_state::POSITIVE);
    CHECK(charge_lyt_first.get_charge_state({8, 3, 0}) == sidb_charge_state::POSITIVE);
}

TEMPLATE_TEST_CASE("QuickExact simulation of four SiDBs (far away)", "[quickexact]", (sidb_100_cell_clk_lyt),
                   (cds_sidb_100_cell_clk_lyt))
{
    TestType lyt{};

    lyt.assign_cell_type({0, 0, 0}, TestType::cell_type::NORMAL);
    lyt.assign_cell_type({10, 0, 0}, TestType::cell_type::NORMAL);
    lyt.assign_cell_type({20, 0, 0}, TestType::cell_type::NORMAL);
    lyt.assign_cell_type({30, 0, 0}, TestType::cell_type::NORMAL);

    const quickexact_params<cell<TestType>> params{sidb_simulation_parameters{3, -0.28}};

    const auto simulation_results = quickexact<TestType>(lyt, params);

    REQUIRE(!simulation_results.charge_distributions.empty());
    const auto& charge_lyt_first = simulation_results.charge_distributions.front();

    CHECK(charge_lyt_first.get_charge_state({0, 0, 0}) == sidb_charge_state::NEGATIVE);
    CHECK(charge_lyt_first.get_charge_state({10, 0, 0}) == sidb_charge_state::NEGATIVE);
    CHECK(charge_lyt_first.get_charge_state({20, 0, 0}) == sidb_charge_state::NEGATIVE);
    CHECK(charge_lyt_first.get_charge_state({30, 0, 0}) == sidb_charge_state::NEGATIVE);
}

TEMPLATE_TEST_CASE("QuickExact with one SiDB and one negatively charged defect in proximity", "[quickexact]",
                   (sidb_defect_surface<sidb_100_cell_clk_lyt_siqad>),
                   (charge_distribution_surface<sidb_defect_surface<sidb_100_cell_clk_lyt_siqad>>))
{
    TestType lyt{};

    lyt.assign_cell_type({0, 0, 0}, TestType::cell_type::NORMAL);

    const quickexact_params<cell<TestType>> params{sidb_simulation_parameters{3, -0.32}};
    lyt.assign_sidb_defect({-1, -1, 1},
                           sidb_defect{sidb_defect_type::UNKNOWN, -1, params.simulation_parameters.epsilon_r,
                                       params.simulation_parameters.lambda_tf});
    const auto simulation_results = quickexact<TestType>(lyt, params);

    REQUIRE(!simulation_results.charge_distributions.empty());
    const auto& charge_lyt_first = simulation_results.charge_distributions.front();

    CHECK(charge_lyt_first.get_charge_state({0, 0, 0}) == sidb_charge_state::NEUTRAL);
}

TEMPLATE_TEST_CASE("QuickExact simulation  of four SiDBs (far away) with one negatively charged defects in proximity",
                   "[quickexact]", (sidb_defect_surface<sidb_100_cell_clk_lyt_siqad>),
                   (charge_distribution_surface<sidb_defect_surface<sidb_100_cell_clk_lyt_siqad>>))
{
    TestType lyt{};

    lyt.assign_cell_type({0, 0, 0}, TestType::cell_type::NORMAL);
    lyt.assign_cell_type({10, 0, 0}, TestType::cell_type::NORMAL);
    lyt.assign_cell_type({20, 0, 0}, TestType::cell_type::NORMAL);
    lyt.assign_cell_type({30, 0, 0}, TestType::cell_type::NORMAL);

    const quickexact_params<cell<TestType>> params{sidb_simulation_parameters{3, -0.28}};
    lyt.assign_sidb_defect({1, 0, 0}, sidb_defect{sidb_defect_type::UNKNOWN, -1, params.simulation_parameters.epsilon_r,
                                                  params.simulation_parameters.lambda_tf});
    const auto simulation_results = quickexact<TestType>(lyt, params);

    REQUIRE(!simulation_results.charge_distributions.empty());
    const auto& charge_lyt_first = simulation_results.charge_distributions.front();

    CHECK(charge_lyt_first.get_charge_state({0, 0, 0}) == sidb_charge_state::NEUTRAL);
    CHECK(charge_lyt_first.get_charge_state({10, 0, 0}) == sidb_charge_state::NEGATIVE);
    CHECK(charge_lyt_first.get_charge_state({20, 0, 0}) == sidb_charge_state::NEGATIVE);
    CHECK(charge_lyt_first.get_charge_state({30, 0, 0}) == sidb_charge_state::NEGATIVE);
}

TEMPLATE_TEST_CASE("QuickExact simulation of four SiDBs (far away) with two negatively charged defects in proximity",
                   "[quickexact]", (sidb_defect_surface<sidb_100_cell_clk_lyt_siqad>),
                   (charge_distribution_surface<sidb_defect_surface<sidb_100_cell_clk_lyt_siqad>>))
{
    TestType lyt{};

    lyt.assign_cell_type({0, 0, 0}, TestType::cell_type::NORMAL);
    lyt.assign_cell_type({10, 0, 0}, TestType::cell_type::NORMAL);
    lyt.assign_cell_type({20, 0, 0}, TestType::cell_type::NORMAL);
    lyt.assign_cell_type({30, 0, 0}, TestType::cell_type::NORMAL);

    const quickexact_params<cell<TestType>> params{sidb_simulation_parameters{3, -0.28}};

    lyt.assign_sidb_defect({1, 0, 0}, sidb_defect{sidb_defect_type::UNKNOWN, -1, params.simulation_parameters.epsilon_r,
                                                  params.simulation_parameters.lambda_tf});
    lyt.assign_sidb_defect({31, 0, 0},
                           sidb_defect{sidb_defect_type::UNKNOWN, -1, params.simulation_parameters.epsilon_r,
                                       params.simulation_parameters.lambda_tf});

    const auto simulation_results = quickexact<TestType>(lyt, params);

    REQUIRE(!simulation_results.charge_distributions.empty());
    CHECK(simulation_results.charge_distributions.front().num_defects() == 2);
    const auto& charge_lyt_first = simulation_results.charge_distributions.front();

    CHECK(charge_lyt_first.get_charge_state({0, 0, 0}) == sidb_charge_state::NEUTRAL);
    CHECK(charge_lyt_first.get_charge_state({10, 0, 0}) == sidb_charge_state::NEGATIVE);
    CHECK(charge_lyt_first.get_charge_state({20, 0, 0}) == sidb_charge_state::NEGATIVE);
    CHECK(charge_lyt_first.get_charge_state({30, 0, 0}) == sidb_charge_state::NEUTRAL);
}

TEMPLATE_TEST_CASE(
    "QuickExact simulation of four SiDBs (far away) with one negatively and positively charged defect in proximity",
    "[quickexact]", (sidb_defect_surface<sidb_100_cell_clk_lyt_siqad>),
    (charge_distribution_surface<sidb_defect_surface<sidb_100_cell_clk_lyt_siqad>>))
{
    TestType lyt{};

    lyt.assign_cell_type({0, 0, 0}, TestType::cell_type::NORMAL);
    lyt.assign_cell_type({10, 0, 0}, TestType::cell_type::NORMAL);
    lyt.assign_cell_type({20, 0, 0}, TestType::cell_type::NORMAL);
    lyt.assign_cell_type({30, 0, 0}, TestType::cell_type::NORMAL);

    const quickexact_params<cell<TestType>> params{sidb_simulation_parameters{3, -0.28}};

    lyt.assign_sidb_defect({1, 0, 0}, sidb_defect{sidb_defect_type::UNKNOWN, 1, params.simulation_parameters.epsilon_r,
                                                  params.simulation_parameters.lambda_tf});
    lyt.assign_sidb_defect({31, 0, 0},
                           sidb_defect{sidb_defect_type::UNKNOWN, -1, params.simulation_parameters.epsilon_r,
                                       params.simulation_parameters.lambda_tf});
    const auto simulation_results = quickexact<TestType>(lyt, params);

    REQUIRE(!simulation_results.charge_distributions.empty());
    CHECK(simulation_results.charge_distributions.front().num_defects() == 2);
    const auto& charge_lyt_first = simulation_results.charge_distributions.front();

    CHECK(charge_lyt_first.get_charge_state({0, 0, 0}) == sidb_charge_state::NEGATIVE);
    CHECK(charge_lyt_first.get_charge_state({10, 0, 0}) == sidb_charge_state::NEGATIVE);
    CHECK(charge_lyt_first.get_charge_state({20, 0, 0}) == sidb_charge_state::NEGATIVE);
    CHECK(charge_lyt_first.get_charge_state({30, 0, 0}) == sidb_charge_state::NEUTRAL);
}

TEMPLATE_TEST_CASE("Seven randomly distributed DBs, test if dependent cell calculation works correctly", "[quickexact]",
                   (sidb_100_cell_clk_lyt_siqad), (cds_sidb_100_cell_clk_lyt_siqad))
{
    TestType lyt{};

    lyt.assign_cell_type({1, 3, 0}, TestType::cell_type::NORMAL);
    lyt.assign_cell_type({3, 3, 0}, TestType::cell_type::NORMAL);
    lyt.assign_cell_type({4, 3, 0}, TestType::cell_type::NORMAL);

    lyt.assign_cell_type({6, 3, 0}, TestType::cell_type::NORMAL);
    lyt.assign_cell_type({7, 3, 0}, TestType::cell_type::NORMAL);

    lyt.assign_cell_type({6, 10, 0}, TestType::cell_type::NORMAL);
    lyt.assign_cell_type({7, 10, 0}, TestType::cell_type::NORMAL);

    const quickexact_params<cell<TestType>> params{sidb_simulation_parameters{3, -0.28}};

    const auto simulation_results = quickexact<TestType>(lyt, params);

    const auto simulation_results_exgs =
        exhaustive_ground_state_simulation<TestType>(lyt, params.simulation_parameters);

    REQUIRE(simulation_results.charge_distributions.size() == simulation_results_exgs.charge_distributions.size());

    const auto highest_state = std::min_element(
        simulation_results.charge_distributions.cbegin(), simulation_results.charge_distributions.cend(),
        [](const auto& lhs, const auto& rhs) { return lhs.get_system_energy() > rhs.get_system_energy(); });

    CHECK(highest_state->get_charge_state({1, 3, 0}) == sidb_charge_state::NEGATIVE);
    CHECK(highest_state->get_charge_state({3, 3, 0}) == sidb_charge_state::NEUTRAL);
    CHECK(highest_state->get_charge_state({4, 3, 0}) == sidb_charge_state::NEUTRAL);
    CHECK(highest_state->get_charge_state({6, 3, 0}) == sidb_charge_state::NEUTRAL);
    CHECK(highest_state->get_charge_state({7, 3, 0}) == sidb_charge_state::NEGATIVE);
    CHECK(highest_state->get_charge_state({6, 10, 0}) == sidb_charge_state::NEUTRAL);
    CHECK(highest_state->get_charge_state({7, 10, 0}) == sidb_charge_state::NEGATIVE);
}

TEMPLATE_TEST_CASE("three DBs next to each other", "[quickexact]", (sidb_100_cell_clk_lyt_siqad),
                   (cds_sidb_100_cell_clk_lyt_siqad))
{
    TestType lyt{};

    lyt.assign_cell_type({-1, 3, 0}, TestType::cell_type::NORMAL);
    lyt.assign_cell_type({1, 3, 0}, TestType::cell_type::NORMAL);
    lyt.assign_cell_type({2, 3, 0}, TestType::cell_type::NORMAL);
    lyt.assign_cell_type({3, 3, 0}, TestType::cell_type::NORMAL);

    const quickexact_params<cell<TestType>> params{sidb_simulation_parameters{2, -0.25}};

    const auto simulation_results = quickexact<TestType>(lyt, params);

    REQUIRE(simulation_results.charge_distributions.size() == 4);

    const auto ground_state = std::min_element(
        simulation_results.charge_distributions.cbegin(), simulation_results.charge_distributions.cend(),
        [](const auto& lhs, const auto& rhs) { return lhs.get_system_energy() < rhs.get_system_energy(); });

    CHECK(ground_state->get_charge_state({-1, 3, 0}) == sidb_charge_state::NEGATIVE);
    CHECK(ground_state->get_charge_state({1, 3, 0}) == sidb_charge_state::POSITIVE);
    CHECK(ground_state->get_charge_state({2, 3, 0}) == sidb_charge_state::NEGATIVE);
    CHECK(ground_state->get_charge_state({3, 3, 0}) == sidb_charge_state::NEUTRAL);
}

TEMPLATE_TEST_CASE("three DBs next to each other, small mu-", "[quickexact]", (sidb_100_cell_clk_lyt_siqad),
                   (cds_sidb_100_cell_clk_lyt_siqad))
{
    TestType lyt{};

    lyt.assign_cell_type({-1, 3, 0}, TestType::cell_type::NORMAL);
    lyt.assign_cell_type({1, 3, 0}, TestType::cell_type::NORMAL);
    lyt.assign_cell_type({2, 3, 0}, TestType::cell_type::NORMAL);
    lyt.assign_cell_type({3, 3, 0}, TestType::cell_type::NORMAL);

    const quickexact_params<cell<TestType>> params{sidb_simulation_parameters{2, -0.8}};

    const auto simulation_results = quickexact<TestType>(lyt, params);

    REQUIRE(simulation_results.charge_distributions.size() > 0);
    const auto& charge_lyt_first = simulation_results.charge_distributions.front();
    CHECK(charge_lyt_first.get_charge_state({1, 3, 0}) == sidb_charge_state::NEGATIVE);
    CHECK(charge_lyt_first.get_charge_state({1, 3, 0}) == sidb_charge_state::NEGATIVE);
    CHECK(charge_lyt_first.get_charge_state({2, 3, 0}) == sidb_charge_state::POSITIVE);
    CHECK(charge_lyt_first.get_charge_state({3, 3, 0}) == sidb_charge_state::NEGATIVE);
}

TEMPLATE_TEST_CASE("four DBs next to each other, small mu-", "[quickexact]", (sidb_100_cell_clk_lyt_siqad),
                   (cds_sidb_100_cell_clk_lyt_siqad))
{
    TestType lyt{};

    lyt.assign_cell_type({0, 3, 0}, TestType::cell_type::NORMAL);
    lyt.assign_cell_type({1, 3, 0}, TestType::cell_type::NORMAL);
    lyt.assign_cell_type({2, 3, 0}, TestType::cell_type::NORMAL);
    lyt.assign_cell_type({3, 3, 0}, TestType::cell_type::NORMAL);

    const quickexact_params<cell<TestType>> params{sidb_simulation_parameters{3, -0.25}};

    const auto simulation_results = quickexact<TestType>(lyt, params);

    REQUIRE(simulation_results.charge_distributions.size() == 4);
    const auto& charge_lyt_first = simulation_results.charge_distributions.front();
    CHECK_THAT(charge_lyt_first.get_system_energy(),
               Catch::Matchers::WithinAbs(0, physical_constants::POP_STABILITY_ERR));
}

TEMPLATE_TEST_CASE("seven DBs next to each other, small mu-", "[quickexact]", (sidb_100_cell_clk_lyt_siqad),
                   (cds_sidb_100_cell_clk_lyt_siqad))
{
    TestType lyt{};

    lyt.assign_cell_type({0, 3, 0}, TestType::cell_type::NORMAL);
    lyt.assign_cell_type({1, 3, 0}, TestType::cell_type::NORMAL);
    lyt.assign_cell_type({2, 3, 0}, TestType::cell_type::NORMAL);
    lyt.assign_cell_type({3, 3, 0}, TestType::cell_type::NORMAL);
    lyt.assign_cell_type({4, 3, 0}, TestType::cell_type::NORMAL);
    lyt.assign_cell_type({5, 3, 0}, TestType::cell_type::NORMAL);
    lyt.assign_cell_type({6, 3, 0}, TestType::cell_type::NORMAL);

    const quickexact_params<cell<TestType>> params{sidb_simulation_parameters{3, -0.25}};

    const auto simulation_results = quickexact<TestType>(lyt, params);

    REQUIRE(simulation_results.charge_distributions.size() == 10);
    const auto& charge_lyt_first = simulation_results.charge_distributions.front();
    CHECK(charge_lyt_first.get_system_energy() < 0.08);
    CHECK(charge_lyt_first.get_system_energy() > -2.74);
}

TEMPLATE_TEST_CASE("7 DBs next to each other (positively charged DBs occur)", "[quickexact]",
                   (sidb_100_cell_clk_lyt_siqad), (cds_sidb_100_cell_clk_lyt_siqad))
{
    TestType lyt{};

    lyt.assign_cell_type({0, 0, 0}, TestType::cell_type::NORMAL);
    lyt.assign_cell_type({1, 0, 0}, TestType::cell_type::NORMAL);
    lyt.assign_cell_type({2, 0, 0}, TestType::cell_type::NORMAL);
    lyt.assign_cell_type({3, 0, 0}, TestType::cell_type::NORMAL);

    lyt.assign_cell_type({4, 0, 0}, TestType::cell_type::NORMAL);
    lyt.assign_cell_type({5, 0, 0}, TestType::cell_type::NORMAL);
    lyt.assign_cell_type({6, 0, 0}, TestType::cell_type::NORMAL);
    lyt.assign_cell_type({7, 0, 0}, TestType::cell_type::NORMAL);

    const quickexact_params<cell<TestType>> params{sidb_simulation_parameters{3, -0.25}};

    const auto simulation_results = quickexact<TestType>(lyt, params);

    CHECK(simulation_results.charge_distributions.size() == 17);
}

TEMPLATE_TEST_CASE(
    "7 DBs next to each other | only one physically valid charge distribution with only one neutrally charged DB",
    "[quickexact]", (sidb_100_cell_clk_lyt_siqad), (cds_sidb_100_cell_clk_lyt_siqad))
{
    TestType lyt{};

    lyt.assign_cell_type({-6, 1, 1}, TestType::cell_type::NORMAL);
    lyt.assign_cell_type({2, 4, 1}, TestType::cell_type::NORMAL);

    lyt.assign_cell_type({4, 6, 0}, TestType::cell_type::NORMAL);
    lyt.assign_cell_type({8, 3, 1}, TestType::cell_type::NORMAL);

    lyt.assign_cell_type({-8, -3, 1}, TestType::cell_type::NORMAL);
    lyt.assign_cell_type({-1, -1, 0}, TestType::cell_type::NORMAL);
    lyt.assign_cell_type({0, 2, 0}, TestType::cell_type::NORMAL);

    const quickexact_params<cell<TestType>> params{sidb_simulation_parameters{3, -0.25}};

    const auto simulation_results = quickexact<TestType>(lyt, params);

    CHECK(simulation_results.charge_distributions.size() == 1);
}

TEMPLATE_TEST_CASE("4 DBs next to each other (positively charged DBs occur)", "[quickexact]",
                   (sidb_100_cell_clk_lyt_siqad), (cds_sidb_100_cell_clk_lyt_siqad))
{
    TestType lyt{};

    lyt.assign_cell_type({0, 0, 0}, TestType::cell_type::NORMAL);
    lyt.assign_cell_type({1, 0, 0}, TestType::cell_type::NORMAL);
    lyt.assign_cell_type({2, 0, 0}, TestType::cell_type::NORMAL);
    lyt.assign_cell_type({10, 0, 0}, TestType::cell_type::NORMAL);

    const quickexact_params<cell<TestType>> params{sidb_simulation_parameters{3, -0.1}};

    const auto simulation_results = quickexact<TestType>(lyt, params);

    CHECK(simulation_results.charge_distributions.size() == 2);
}

TEMPLATE_TEST_CASE("5 DBs next to each other (positively charged DBs occur)", "[quickexact]",
                   (sidb_100_cell_clk_lyt_siqad), (cds_sidb_100_cell_clk_lyt_siqad))
{
    TestType lyt{};

    lyt.assign_cell_type({-1, 0, 0}, TestType::cell_type::NORMAL);
    lyt.assign_cell_type({2, 0, 0}, TestType::cell_type::NORMAL);
    lyt.assign_cell_type({3, 0, 0}, TestType::cell_type::NORMAL);
    lyt.assign_cell_type({6, 0, 0}, TestType::cell_type::NORMAL);
    lyt.assign_cell_type({7, 0, 0}, TestType::cell_type::NORMAL);
    lyt.assign_cell_type({10, 0, 0}, TestType::cell_type::NORMAL);

    const quickexact_params<cell<TestType>> params{sidb_simulation_parameters{3, -0.25}};

    const auto simulation_results = quickexact<TestType>(lyt, params);

    CHECK(lyt.num_cells() == 6);

    CHECK(simulation_results.charge_distributions.size() == 3);
}

TEMPLATE_TEST_CASE("4 DBs close to each other", "[quickexact]", (sidb_100_cell_clk_lyt_siqad),
                   (cds_sidb_100_cell_clk_lyt_siqad))
{
    TestType lyt{};

    lyt.assign_cell_type({0, 0, 1}, TestType::cell_type::NORMAL);
    lyt.assign_cell_type({0, 0, 0}, TestType::cell_type::NORMAL);
    lyt.assign_cell_type({3, 0, 1}, TestType::cell_type::NORMAL);
    lyt.assign_cell_type({5, 0, 1}, TestType::cell_type::NORMAL);

    const quickexact_params<cell<TestType>> params{sidb_simulation_parameters{3, -0.25}};

    const auto simulation_results = quickexact<TestType>(lyt, params);

    CHECK(simulation_results.charge_distributions.size() > 0);
}

TEMPLATE_TEST_CASE("3 DBs next to each other (positively charged DBs occur)", "[quickexact]",
                   (sidb_100_cell_clk_lyt_siqad), (cds_sidb_100_cell_clk_lyt_siqad))
{

    TestType lyt{};

    lyt.assign_cell_type({5, 0, 0}, TestType::cell_type::NORMAL);
    lyt.assign_cell_type({6, 0, 0}, TestType::cell_type::NORMAL);
    lyt.assign_cell_type({7, 0, 0}, TestType::cell_type::NORMAL);

    const quickexact_params<cell<TestType>> params{sidb_simulation_parameters{3, -0.32}};

    const auto simulation_results = quickexact<TestType>(lyt, params);

    for (const auto& layout : simulation_results.charge_distributions)
    {
        CHECK(round_to_n_decimal_places(layout.get_system_energy(), 1) <= 0);
    }
}

TEMPLATE_TEST_CASE("3 DBs next to each other with automatic base number detection", "[quickexact]",
                   (sidb_100_cell_clk_lyt_siqad), (cds_sidb_100_cell_clk_lyt_siqad))
{
    TestType lyt{};

    lyt.assign_cell_type({5, 0, 0}, TestType::cell_type::NORMAL);
    lyt.assign_cell_type({6, 0, 0}, TestType::cell_type::NORMAL);
    lyt.assign_cell_type({7, 0, 0}, TestType::cell_type::NORMAL);

    const quickexact_params<cell<TestType>> params{sidb_simulation_parameters{3, -0.32}};

    const auto simulation_results = quickexact<TestType>(lyt, params);

    REQUIRE(!simulation_results.additional_simulation_parameters.empty());
    CHECK(std::any_cast<uint64_t>(simulation_results.additional_simulation_parameters.at("base_number")) == 3);

    const quickexact_params<cell<TestType>> params_new{
        sidb_simulation_parameters{2, -0.32}, quickexact_params<cell<TestType>>::automatic_base_number_detection::OFF};

    const auto simulation_results_new = quickexact<TestType>(lyt, params_new);

    REQUIRE(!simulation_results_new.additional_simulation_parameters.empty());
    CHECK(std::any_cast<uint64_t>(simulation_results_new.additional_simulation_parameters.at("base_number")) == 2);
}

TEMPLATE_TEST_CASE("13 DBs which are all negatively charged", "[quickexact]", (sidb_100_cell_clk_lyt_siqad),
                   (cds_sidb_100_cell_clk_lyt_siqad))
{
    TestType lyt{};

    lyt.assign_cell_type({26, 10, 0}, TestType::cell_type::NORMAL);
    lyt.assign_cell_type({23, 19, 1}, TestType::cell_type::NORMAL);

    lyt.assign_cell_type({0, 5, 0}, TestType::cell_type::NORMAL);
    lyt.assign_cell_type({38, 10, 1}, TestType::cell_type::NORMAL);

    lyt.assign_cell_type({11, 5, 0}, TestType::cell_type::NORMAL);
    lyt.assign_cell_type({13, 2, 1}, TestType::cell_type::NORMAL);

    lyt.assign_cell_type({40, 19, 1}, TestType::cell_type::NORMAL);
    lyt.assign_cell_type({16, 9, 0}, TestType::cell_type::NORMAL);

    lyt.assign_cell_type({19, 16, 1}, TestType::cell_type::NORMAL);
    lyt.assign_cell_type({5, 8, 0}, TestType::cell_type::NORMAL);

    lyt.assign_cell_type({8, 15, 1}, TestType::cell_type::NORMAL);
    lyt.assign_cell_type({39, 9, 0}, TestType::cell_type::NORMAL);

    lyt.assign_cell_type({30, 15, 0}, TestType::cell_type::NORMAL);

    const quickexact_params<cell<TestType>> params{sidb_simulation_parameters{3, -0.32}};

    const auto simulation_results = quickexact<TestType>(lyt, params);

    REQUIRE(!simulation_results.charge_distributions.empty());

    const auto& charge_lyt_first = simulation_results.charge_distributions.front();

    charge_lyt_first.foreach_cell([&](const auto& cell)
                                  { CHECK(charge_lyt_first.get_charge_state(cell) == sidb_charge_state::NEGATIVE); });

    CHECK(lyt.num_cells() == 13);
}

TEMPLATE_TEST_CASE("QuickExact simulation of a Y-shaped SiDB OR gate with input 01", "[quickexact]",
                   (sidb_100_cell_clk_lyt_siqad), (cds_sidb_100_cell_clk_lyt_siqad))
{
    TestType lyt{};

    lyt.assign_cell_type({6, 2, 0}, TestType::cell_type::NORMAL);
    lyt.assign_cell_type({8, 3, 0}, TestType::cell_type::NORMAL);
    lyt.assign_cell_type({12, 3, 0}, TestType::cell_type::NORMAL);

    lyt.assign_cell_type({14, 2, 0}, TestType::cell_type::NORMAL);
    lyt.assign_cell_type({10, 5, 0}, TestType::cell_type::NORMAL);

    lyt.assign_cell_type({10, 6, 1}, TestType::cell_type::NORMAL);
    lyt.assign_cell_type({10, 8, 1}, TestType::cell_type::NORMAL);
    lyt.assign_cell_type({16, 1, 0}, TestType::cell_type::NORMAL);

    quickexact_params<cell<TestType>> params{sidb_simulation_parameters{2, -0.28},
                                             quickexact_params<cell<TestType>>::automatic_base_number_detection::OFF};

    SECTION("Add SiDBs which are positively charged in the ground state, layout does not fulfill the logic anymore.")
    {
        params.simulation_parameters.base = 3;
        lyt.assign_cell_type({15, 2, 1}, TestType::cell_type::NORMAL);
        lyt.assign_cell_type({15, 2, 0}, TestType::cell_type::NORMAL);

        const auto simulation_results = quickexact<TestType>(lyt, params);
        // find the ground state, which is the charge distribution with the lowest energy
        const auto ground_state = std::min_element(
            simulation_results.charge_distributions.cbegin(), simulation_results.charge_distributions.cend(),
            [](const auto& lhs, const auto& rhs) { return lhs.get_system_energy() < rhs.get_system_energy(); });

        CHECK(ground_state->num_positive_sidbs() > 0);
    }

    SECTION("Standard Physical Parameters")
    {
        const auto simulation_results = quickexact<TestType>(lyt, params);

        REQUIRE(!simulation_results.charge_distributions.empty());
        const auto& charge_lyt_first = simulation_results.charge_distributions.front();

        CHECK(charge_lyt_first.get_charge_state({6, 2, 0}) == sidb_charge_state::NEGATIVE);
        CHECK(charge_lyt_first.get_charge_state({12, 3, 0}) == sidb_charge_state::NEGATIVE);
        CHECK(charge_lyt_first.get_charge_state({10, 8, 1}) == sidb_charge_state::NEGATIVE);
        CHECK(charge_lyt_first.get_charge_state({10, 6, 1}) == sidb_charge_state::NEGATIVE);
        CHECK(charge_lyt_first.get_charge_state({16, 1, 0}) == sidb_charge_state::NEGATIVE);
        CHECK(charge_lyt_first.get_charge_state({10, 5, 0}) == sidb_charge_state::NEUTRAL);
        CHECK(charge_lyt_first.get_charge_state({14, 2, 0}) == sidb_charge_state::NEUTRAL);
        CHECK(charge_lyt_first.get_charge_state({8, 3, 0}) == sidb_charge_state::NEUTRAL);

        CHECK_THAT(charge_lyt_first.get_system_energy(),
                   Catch::Matchers::WithinAbs(0.4662582096, physical_constants::POP_STABILITY_ERR));
    }

    SECTION("Increased mu_minus")
    {
        params.simulation_parameters.mu_minus = -0.1;

        const auto simulation_results = quickexact<TestType>(lyt, params);

        REQUIRE(!simulation_results.charge_distributions.empty());
        const auto& charge_lyt_first = simulation_results.charge_distributions.front();

        CHECK(charge_lyt_first.get_charge_state({6, 2, 0}) == sidb_charge_state::NEGATIVE);
        CHECK(charge_lyt_first.get_charge_state({12, 3, 0}) == sidb_charge_state::NEUTRAL);
        CHECK(charge_lyt_first.get_charge_state({10, 8, 1}) == sidb_charge_state::NEGATIVE);
        CHECK(charge_lyt_first.get_charge_state({10, 6, 1}) == sidb_charge_state::NEUTRAL);
        CHECK(charge_lyt_first.get_charge_state({16, 1, 0}) == sidb_charge_state::NEGATIVE);
        CHECK(charge_lyt_first.get_charge_state({10, 5, 0}) == sidb_charge_state::NEUTRAL);
        CHECK(charge_lyt_first.get_charge_state({14, 2, 0}) == sidb_charge_state::NEUTRAL);
        CHECK(charge_lyt_first.get_charge_state({8, 3, 0}) == sidb_charge_state::NEUTRAL);

        CHECK_THAT(charge_lyt_first.get_system_energy(),
                   Catch::Matchers::WithinAbs(0.061037632, physical_constants::POP_STABILITY_ERR));
    }

    SECTION("Decreased mu_minus")
    {
        params.simulation_parameters.mu_minus = -0.7;

        const auto simulation_results = quickexact<TestType>(lyt, params);

        REQUIRE(!simulation_results.charge_distributions.empty());
        const auto& charge_lyt_first = simulation_results.charge_distributions.front();

        CHECK(charge_lyt_first.get_charge_state({6, 2, 0}) == sidb_charge_state::NEGATIVE);
        CHECK(charge_lyt_first.get_charge_state({12, 3, 0}) == sidb_charge_state::NEGATIVE);
        CHECK(charge_lyt_first.get_charge_state({10, 8, 1}) == sidb_charge_state::NEGATIVE);
        CHECK(charge_lyt_first.get_charge_state({10, 6, 1}) == sidb_charge_state::NEGATIVE);
        CHECK(charge_lyt_first.get_charge_state({16, 1, 0}) == sidb_charge_state::NEGATIVE);
        CHECK(charge_lyt_first.get_charge_state({10, 5, 0}) == sidb_charge_state::NEGATIVE);
        CHECK(charge_lyt_first.get_charge_state({14, 2, 0}) == sidb_charge_state::NEGATIVE);
        CHECK(charge_lyt_first.get_charge_state({8, 3, 0}) == sidb_charge_state::NEGATIVE);

        CHECK_THAT(charge_lyt_first.get_system_energy(),
                   Catch::Matchers::WithinAbs(2.069954113, physical_constants::POP_STABILITY_ERR));
    }

    SECTION("Decreased lambda_tf")
    {
        params.simulation_parameters.lambda_tf = 1;

        const auto simulation_results = quickexact<TestType>(lyt, params);

        REQUIRE(!simulation_results.charge_distributions.empty());
        const auto& charge_lyt_first = simulation_results.charge_distributions.front();

        CHECK(charge_lyt_first.get_charge_state({6, 2, 0}) == sidb_charge_state::NEGATIVE);
        CHECK(charge_lyt_first.get_charge_state({12, 3, 0}) == sidb_charge_state::NEGATIVE);
        CHECK(charge_lyt_first.get_charge_state({10, 8, 1}) == sidb_charge_state::NEGATIVE);
        CHECK(charge_lyt_first.get_charge_state({10, 6, 1}) == sidb_charge_state::NEGATIVE);
        CHECK(charge_lyt_first.get_charge_state({16, 1, 0}) == sidb_charge_state::NEGATIVE);
        CHECK(charge_lyt_first.get_charge_state({10, 5, 0}) == sidb_charge_state::NEGATIVE);
        CHECK(charge_lyt_first.get_charge_state({14, 2, 0}) == sidb_charge_state::NEGATIVE);
        CHECK(charge_lyt_first.get_charge_state({8, 3, 0}) == sidb_charge_state::NEGATIVE);

        CHECK_THAT(charge_lyt_first.get_system_energy(),
                   Catch::Matchers::WithinAbs(0.5432404075, physical_constants::POP_STABILITY_ERR));
    }

    SECTION("Increased lambda_tf")
    {
        params.simulation_parameters.lambda_tf = 10;

        const auto simulation_results = quickexact<TestType>(lyt, params);

        REQUIRE(!simulation_results.charge_distributions.empty());
        const auto& charge_lyt_first = simulation_results.charge_distributions.front();

        CHECK(charge_lyt_first.get_charge_state({6, 2, 0}) == sidb_charge_state::NEGATIVE);
        CHECK(charge_lyt_first.get_charge_state({12, 3, 0}) == sidb_charge_state::NEUTRAL);
        CHECK(charge_lyt_first.get_charge_state({10, 8, 1}) == sidb_charge_state::NEGATIVE);
        CHECK(charge_lyt_first.get_charge_state({10, 6, 1}) == sidb_charge_state::NEUTRAL);
        CHECK(charge_lyt_first.get_charge_state({16, 1, 0}) == sidb_charge_state::NEGATIVE);
        CHECK(charge_lyt_first.get_charge_state({10, 5, 0}) == sidb_charge_state::NEGATIVE);
        CHECK(charge_lyt_first.get_charge_state({14, 2, 0}) == sidb_charge_state::NEUTRAL);
        CHECK(charge_lyt_first.get_charge_state({8, 3, 0}) == sidb_charge_state::NEUTRAL);

        CHECK_THAT(charge_lyt_first.get_system_energy(),
                   Catch::Matchers::WithinAbs(0.2930574885, physical_constants::POP_STABILITY_ERR));
    }

    SECTION("Increased epsilon_r")
    {
        params.simulation_parameters.epsilon_r = 10;

        const auto simulation_results = quickexact<TestType>(lyt, params);

        REQUIRE(!simulation_results.charge_distributions.empty());
        const auto& charge_lyt_first = simulation_results.charge_distributions.front();

        CHECK(charge_lyt_first.get_charge_state({6, 2, 0}) == sidb_charge_state::NEGATIVE);
        CHECK(charge_lyt_first.get_charge_state({12, 3, 0}) == sidb_charge_state::NEGATIVE);
        CHECK(charge_lyt_first.get_charge_state({10, 8, 1}) == sidb_charge_state::NEGATIVE);
        CHECK(charge_lyt_first.get_charge_state({10, 6, 1}) == sidb_charge_state::NEGATIVE);
        CHECK(charge_lyt_first.get_charge_state({16, 1, 0}) == sidb_charge_state::NEGATIVE);
        CHECK(charge_lyt_first.get_charge_state({10, 5, 0}) == sidb_charge_state::NEUTRAL);
        CHECK(charge_lyt_first.get_charge_state({14, 2, 0}) == sidb_charge_state::NEUTRAL);
        CHECK(charge_lyt_first.get_charge_state({8, 3, 0}) == sidb_charge_state::NEGATIVE);

        CHECK_THAT(charge_lyt_first.get_system_energy(),
                   Catch::Matchers::WithinAbs(0.505173434, physical_constants::POP_STABILITY_ERR));
    }
}

TEMPLATE_TEST_CASE("QuickExact simulation of a Y-shaped SiDB OR gate with input 01", "[quickexact], [quality]",
                   sidb_100_cell_clk_lyt_siqad, cds_sidb_100_cell_clk_lyt_siqad)
{
    SECTION("Check if QuickExact is deterministic")
    {
        TestType lyt{};

        lyt.assign_cell_type({6, 2, 0}, TestType::cell_type::NORMAL);
        lyt.assign_cell_type({8, 3, 0}, TestType::cell_type::NORMAL);
        lyt.assign_cell_type({12, 3, 0}, TestType::cell_type::NORMAL);

        lyt.assign_cell_type({14, 2, 0}, TestType::cell_type::NORMAL);
        lyt.assign_cell_type({10, 5, 0}, TestType::cell_type::NORMAL);

        lyt.assign_cell_type({10, 6, 1}, TestType::cell_type::NORMAL);
        lyt.assign_cell_type({10, 8, 1}, TestType::cell_type::NORMAL);
        lyt.assign_cell_type({16, 1, 0}, TestType::cell_type::NORMAL);

        quickexact_params<cell<TestType>> params{
            sidb_simulation_parameters{2, -0.28},
            quickexact_params<cell<TestType>>::automatic_base_number_detection::OFF};

        std::set<double>   ground_state{};
        std::set<uint64_t> charge_index{};
        for (auto i = 0; i < 100000; i++)
        {
            const auto simulation_results = quickexact<TestType>(lyt, params);
            auto&      charge_lyt_first   = simulation_results.charge_distributions.front();
            ground_state.insert(charge_lyt_first.get_system_energy());
            charge_lyt_first.charge_distribution_to_index_general();
            charge_index.insert(charge_lyt_first.get_charge_index_and_base().first);
        }
        CHECK(ground_state.size() == 1);
        CHECK(charge_index.size() == 1);
    }

    SECTION("Special layout")
    {
        TestType lyt{};

        lyt.assign_cell_type({22, 1, 0}, TestType::cell_type::NORMAL);
        lyt.assign_cell_type({24, 2, 1}, TestType::cell_type::NORMAL);
        lyt.assign_cell_type({23, 3, 1}, TestType::cell_type::NORMAL);
        lyt.assign_cell_type({13, 4, 0}, TestType::cell_type::NORMAL);
        lyt.assign_cell_type({10, 4, 1}, TestType::cell_type::NORMAL);
        lyt.assign_cell_type({1, 5, 1}, TestType::cell_type::NORMAL);
        lyt.assign_cell_type({0, 6, 0}, TestType::cell_type::NORMAL);
        lyt.assign_cell_type({1, 6, 0}, TestType::cell_type::NORMAL);
        lyt.assign_cell_type({24, 6, 0}, TestType::cell_type::NORMAL);
        lyt.assign_cell_type({4, 6, 1}, TestType::cell_type::NORMAL);
        lyt.assign_cell_type({3, 7, 1}, TestType::cell_type::NORMAL);
        lyt.assign_cell_type({0, 8, 1}, TestType::cell_type::NORMAL);
        lyt.assign_cell_type({1, 8, 1}, TestType::cell_type::NORMAL);
        lyt.assign_cell_type({9, 9, 0}, TestType::cell_type::NORMAL);
        lyt.assign_cell_type({24, 9, 0}, TestType::cell_type::NORMAL);
        lyt.assign_cell_type({22, 9, 1}, TestType::cell_type::NORMAL);
        lyt.assign_cell_type({13, 10, 0}, TestType::cell_type::NORMAL);
        lyt.assign_cell_type({14, 10, 0}, TestType::cell_type::NORMAL);
        lyt.assign_cell_type({1, 11, 1}, TestType::cell_type::NORMAL);
        lyt.assign_cell_type({17, 11, 1}, TestType::cell_type::NORMAL);

        const quickexact_params<cell<TestType>> params{
            sidb_simulation_parameters{2, -0.32},
            quickexact_params<cell<TestType>>::automatic_base_number_detection::ON};

        const auto simulation_results = quickexact<TestType>(lyt, params);
        CHECK(simulation_results.charge_distributions.size() == 21);
    }
}

TEMPLATE_TEST_CASE("QuickExact simulation of a 3 DB Wire", "[quickexact]",
                   (sidb_lattice<sidb_100_lattice, sidb_cell_clk_lyt_siqad>),
                   (charge_distribution_surface<sidb_lattice<sidb_100_lattice, sidb_cell_clk_lyt_siqad>>))
{
    TestType lyt{};

    // three BDL pairs with one perturber
    lyt.assign_cell_type({0, 0, 0}, TestType::cell_type::NORMAL);

    lyt.assign_cell_type({5, 0, 0}, TestType::cell_type::NORMAL);
    lyt.assign_cell_type({8, 0, 0}, TestType::cell_type::NORMAL);

    lyt.assign_cell_type({12, 0, 0}, TestType::cell_type::NORMAL);
    lyt.assign_cell_type({15, 0, 0}, TestType::cell_type::NORMAL);

    lyt.assign_cell_type({19, 0, 0}, TestType::cell_type::NORMAL);
    lyt.assign_cell_type({22, 0, 0}, TestType::cell_type::NORMAL);

    lyt.assign_cell_type({26, 0, 0}, TestType::cell_type::NORMAL);
    lyt.assign_cell_type({29, 0, 0}, TestType::cell_type::NORMAL);

    // quickexact parameters are initialized
    quickexact_params<cell<TestType>> params{sidb_simulation_parameters{3, -0.28},
                                             quickexact_params<cell<TestType>>::automatic_base_number_detection::OFF};

    SECTION("Standard Physical Parameters")
    {
        const auto simulation_results = quickexact<TestType>(lyt, params);

        // check that physically valid charge distributions were found
        REQUIRE(!simulation_results.charge_distributions.empty());

        // find the ground state, which is the charge distribution with the lowest energy
        const auto ground_state = std::min_element(
            simulation_results.charge_distributions.cbegin(), simulation_results.charge_distributions.cend(),
            [](const auto& lhs, const auto& rhs) { return lhs.get_system_energy() < rhs.get_system_energy(); });

        CHECK(ground_state->num_negative_sidbs() == 5);
        CHECK(ground_state->num_neutral_sidbs() == 4);
        CHECK(ground_state->num_positive_sidbs() == 0);

        // check that charge distribution is correct; binary 1 is propagated through the BDL wire
        CHECK(ground_state->get_charge_state({0, 0, 0}) == sidb_charge_state::NEGATIVE);
        CHECK(ground_state->get_charge_state({5, 0, 0}) == sidb_charge_state::NEUTRAL);
        CHECK(ground_state->get_charge_state({8, 0, 0}) == sidb_charge_state::NEGATIVE);
        CHECK(ground_state->get_charge_state({12, 0, 0}) == sidb_charge_state::NEUTRAL);
        CHECK(ground_state->get_charge_state({15, 0, 0}) == sidb_charge_state::NEGATIVE);
        CHECK(ground_state->get_charge_state({19, 0, 0}) == sidb_charge_state::NEUTRAL);
        CHECK(ground_state->get_charge_state({22, 0, 0}) == sidb_charge_state::NEGATIVE);
        CHECK(ground_state->get_charge_state({26, 0, 0}) == sidb_charge_state::NEUTRAL);
        CHECK(ground_state->get_charge_state({29, 0, 0}) == sidb_charge_state::NEGATIVE);

        CHECK_THAT(ground_state->get_system_energy(),
                   Catch::Matchers::WithinAbs(0.274134844, physical_constants::POP_STABILITY_ERR));
    }

    SECTION("Increased mu_minus")
    {
        // set small absolute value for µ
        params.simulation_parameters.mu_minus = -0.1;

        const auto simulation_results = quickexact<TestType>(lyt, params);

        REQUIRE(!simulation_results.charge_distributions.empty());

        // find the ground state, which is the charge distribution with the lowest energy
        const auto ground_state = std::min_element(
            simulation_results.charge_distributions.cbegin(), simulation_results.charge_distributions.cend(),
            [](const auto& lhs, const auto& rhs) { return lhs.get_system_energy() < rhs.get_system_energy(); });

        // check charge distribution of the ground state; BDL wire no longer works as intended
        CHECK(ground_state->get_charge_state({0, 0, 0}) == sidb_charge_state::NEGATIVE);
        CHECK(ground_state->get_charge_state({5, 0, 0}) == sidb_charge_state::NEUTRAL);
        CHECK(ground_state->get_charge_state({8, 0, 0}) == sidb_charge_state::NEUTRAL);
        CHECK(ground_state->get_charge_state({12, 0, 0}) == sidb_charge_state::NEUTRAL);
        CHECK(ground_state->get_charge_state({15, 0, 0}) == sidb_charge_state::NEGATIVE);
        CHECK(ground_state->get_charge_state({19, 0, 0}) == sidb_charge_state::NEUTRAL);
        CHECK(ground_state->get_charge_state({22, 0, 0}) == sidb_charge_state::NEUTRAL);
        CHECK(ground_state->get_charge_state({26, 0, 0}) == sidb_charge_state::NEUTRAL);
        CHECK(ground_state->get_charge_state({29, 0, 0}) == sidb_charge_state::NEGATIVE);

        CHECK_THAT(ground_state->get_system_energy(),
                   Catch::Matchers::WithinAbs(0.0329179963, physical_constants::POP_STABILITY_ERR));
    }

    SECTION("Decreased mu_minus")
    {
        // set large absolute value for µ
        params.simulation_parameters.mu_minus = -0.7;

        const auto simulation_results = quickexact<TestType>(lyt, params);

        REQUIRE(!simulation_results.charge_distributions.empty());

        // find the ground state, which is the charge distribution with the lowest energy
        const auto ground_state = std::min_element(
            simulation_results.charge_distributions.cbegin(), simulation_results.charge_distributions.cend(),
            [](const auto& lhs, const auto& rhs) { return lhs.get_system_energy() < rhs.get_system_energy(); });

        // Due to the set µ-value, all SiDBs are negatively charged (electrostatic interaction is not strong enough to
        // change the charge state of individual SiDBs).
        CHECK(ground_state->get_charge_state({0, 0, 0}) == sidb_charge_state::NEGATIVE);
        CHECK(ground_state->get_charge_state({5, 0, 0}) == sidb_charge_state::NEGATIVE);
        CHECK(ground_state->get_charge_state({8, 0, 0}) == sidb_charge_state::NEGATIVE);
        CHECK(ground_state->get_charge_state({12, 0, 0}) == sidb_charge_state::NEGATIVE);
        CHECK(ground_state->get_charge_state({15, 0, 0}) == sidb_charge_state::NEGATIVE);
        CHECK(ground_state->get_charge_state({19, 0, 0}) == sidb_charge_state::NEGATIVE);
        CHECK(ground_state->get_charge_state({22, 0, 0}) == sidb_charge_state::NEGATIVE);
        CHECK(ground_state->get_charge_state({26, 0, 0}) == sidb_charge_state::NEGATIVE);
        CHECK(ground_state->get_charge_state({29, 0, 0}) == sidb_charge_state::NEGATIVE);

        CHECK_THAT(ground_state->get_system_energy(),
                   Catch::Matchers::WithinAbs(1.8649862557, physical_constants::POP_STABILITY_ERR));
    }

    SECTION("Decreased lambda_tf")
    {
        // set small lambda value, i.e., electrostatic screening is significant.
        params.simulation_parameters.lambda_tf = 1;

        const auto simulation_results = quickexact<TestType>(lyt, params);

        REQUIRE(!simulation_results.charge_distributions.empty());

        const auto ground_state = std::min_element(
            simulation_results.charge_distributions.cbegin(), simulation_results.charge_distributions.cend(),
            [](const auto& lhs, const auto& rhs) { return lhs.get_system_energy() < rhs.get_system_energy(); });

        // Due to the small lambda value, the electrostatic interaction is small. Hence, all SiDBs are negatively
        // charged.
        CHECK(ground_state->get_charge_state({0, 0, 0}) == sidb_charge_state::NEGATIVE);
        CHECK(ground_state->get_charge_state({5, 0, 0}) == sidb_charge_state::NEGATIVE);
        CHECK(ground_state->get_charge_state({8, 0, 0}) == sidb_charge_state::NEGATIVE);
        CHECK(ground_state->get_charge_state({12, 0, 0}) == sidb_charge_state::NEGATIVE);
        CHECK(ground_state->get_charge_state({15, 0, 0}) == sidb_charge_state::NEGATIVE);
        CHECK(ground_state->get_charge_state({19, 0, 0}) == sidb_charge_state::NEGATIVE);
        CHECK(ground_state->get_charge_state({22, 0, 0}) == sidb_charge_state::NEGATIVE);
        CHECK(ground_state->get_charge_state({26, 0, 0}) == sidb_charge_state::NEGATIVE);
        CHECK(ground_state->get_charge_state({29, 0, 0}) == sidb_charge_state::NEGATIVE);

        CHECK_THAT(ground_state->get_system_energy(),
                   Catch::Matchers::WithinAbs(0.4606785472, physical_constants::POP_STABILITY_ERR));
    }

    SECTION("Increased lambda_tf")
    {
        // set large lambda value, i.e., electrostatic screening is small.
        params.simulation_parameters.lambda_tf = 10;

        const auto simulation_results = quickexact<TestType>(lyt, params);

        REQUIRE(!simulation_results.charge_distributions.empty());

        // find the ground state, which is the charge distribution with the lowest energy
        const auto ground_state = std::min_element(
            simulation_results.charge_distributions.cbegin(), simulation_results.charge_distributions.cend(),
            [](const auto& lhs, const auto& rhs) { return lhs.get_system_energy() < rhs.get_system_energy(); });

        // check charge distribution of the ground state; BDL wire works as intended
        CHECK(ground_state->get_charge_state({0, 0, 0}) == sidb_charge_state::NEGATIVE);
        CHECK(ground_state->get_charge_state({5, 0, 0}) == sidb_charge_state::NEUTRAL);
        CHECK(ground_state->get_charge_state({8, 0, 0}) == sidb_charge_state::NEGATIVE);
        CHECK(ground_state->get_charge_state({12, 0, 0}) == sidb_charge_state::NEUTRAL);
        CHECK(ground_state->get_charge_state({15, 0, 0}) == sidb_charge_state::NEGATIVE);
        CHECK(ground_state->get_charge_state({19, 0, 0}) == sidb_charge_state::NEUTRAL);
        CHECK(ground_state->get_charge_state({22, 0, 0}) == sidb_charge_state::NEGATIVE);
        CHECK(ground_state->get_charge_state({26, 0, 0}) == sidb_charge_state::NEUTRAL);
        CHECK(ground_state->get_charge_state({29, 0, 0}) == sidb_charge_state::NEGATIVE);

        CHECK_THAT(ground_state->get_system_energy(),
                   Catch::Matchers::WithinAbs(0.3967750406, physical_constants::POP_STABILITY_ERR));
    }

    SECTION("Increased epsilon_r")
    {
        // set large relative permittivity
        params.simulation_parameters.epsilon_r = 10;

        const auto simulation_results = quickexact<TestType>(lyt, params);

        REQUIRE(!simulation_results.charge_distributions.empty());

        const auto ground_state = std::min_element(
            simulation_results.charge_distributions.cbegin(), simulation_results.charge_distributions.cend(),
            [](const auto& lhs, const auto& rhs) { return lhs.get_system_energy() < rhs.get_system_energy(); });

        // The electrostatic interaction is small, due to the large relative permittivity.
        // Therefore, all SiDBs are negatively charged.
        CHECK(ground_state->get_charge_state({0, 0, 0}) == sidb_charge_state::NEGATIVE);
        CHECK(ground_state->get_charge_state({5, 0, 0}) == sidb_charge_state::NEGATIVE);
        CHECK(ground_state->get_charge_state({8, 0, 0}) == sidb_charge_state::NEGATIVE);
        CHECK(ground_state->get_charge_state({12, 0, 0}) == sidb_charge_state::NEGATIVE);
        CHECK(ground_state->get_charge_state({15, 0, 0}) == sidb_charge_state::NEGATIVE);
        CHECK(ground_state->get_charge_state({19, 0, 0}) == sidb_charge_state::NEGATIVE);
        CHECK(ground_state->get_charge_state({22, 0, 0}) == sidb_charge_state::NEGATIVE);
        CHECK(ground_state->get_charge_state({26, 0, 0}) == sidb_charge_state::NEGATIVE);
        CHECK(ground_state->get_charge_state({29, 0, 0}) == sidb_charge_state::NEGATIVE);

        CHECK_THAT(ground_state->get_system_energy(),
                   Catch::Matchers::WithinAbs(1.0443923032, physical_constants::POP_STABILITY_ERR));
    }

    SECTION("Decrease epsilon_r, positively charged SiDBs can occur")
    {
        // set small relative permittivity
        params.simulation_parameters.epsilon_r = 1;

        const auto simulation_results = quickexact<TestType>(lyt, params);

        REQUIRE(!simulation_results.charge_distributions.empty());

        const auto ground_state = std::min_element(
            simulation_results.charge_distributions.cbegin(), simulation_results.charge_distributions.cend(),
            [](const auto& lhs, const auto& rhs) { return lhs.get_system_energy() < rhs.get_system_energy(); });

        // The electrostatic interaction is strong, due to the small relative permittivity.
        // Therefore, SiDBs can even be positively charged.
        CHECK(ground_state->get_charge_state({0, 0, 0}) == sidb_charge_state::NEGATIVE);
        CHECK(ground_state->get_charge_state({5, 0, 0}) == sidb_charge_state::POSITIVE);
        CHECK(ground_state->get_charge_state({8, 0, 0}) == sidb_charge_state::NEGATIVE);
        CHECK(ground_state->get_charge_state({12, 0, 0}) == sidb_charge_state::POSITIVE);
        CHECK(ground_state->get_charge_state({15, 0, 0}) == sidb_charge_state::NEGATIVE);
        CHECK(ground_state->get_charge_state({19, 0, 0}) == sidb_charge_state::POSITIVE);
        CHECK(ground_state->get_charge_state({22, 0, 0}) == sidb_charge_state::NEGATIVE);
        CHECK(ground_state->get_charge_state({26, 0, 0}) == sidb_charge_state::POSITIVE);
        CHECK(ground_state->get_charge_state({29, 0, 0}) == sidb_charge_state::NEGATIVE);

        CHECK_THAT(ground_state->get_system_energy(),
                   Catch::Matchers::WithinAbs(-5.0592576221, physical_constants::POP_STABILITY_ERR));
    }
}

TEMPLATE_TEST_CASE(
    "QuickExact simulation of two SiDBs placed directly next to each other with non-realistic relative permittivity",
    "[quickexact]", (sidb_lattice<sidb_100_lattice, sidb_cell_clk_lyt_siqad>),
    (charge_distribution_surface<sidb_lattice<sidb_100_lattice, sidb_cell_clk_lyt_siqad>>))
{
    TestType lyt{};
    lyt.assign_cell_type({1, 3, 0}, TestType::cell_type::NORMAL);
    lyt.assign_cell_type({2, 3, 0}, TestType::cell_type::NORMAL);

    SECTION("automatic base number detection is off")
    {
        const quickexact_params<cell<TestType>> params{
            sidb_simulation_parameters{2, -0.32, 1.0e-3},
            quickexact_params<cell<TestType>>::automatic_base_number_detection::OFF};

        const auto simulation_results = quickexact<TestType>(lyt, params);

        CHECK(simulation_results.charge_distributions.empty());
    }

    SECTION("automatic base number detection is on")
    {
        const quickexact_params<cell<TestType>> params{
            sidb_simulation_parameters{2, -0.32, 1.0e-3},
            quickexact_params<cell<TestType>>::automatic_base_number_detection::ON};

        const auto simulation_results = quickexact<TestType>(lyt, params);

        CHECK(simulation_results.charge_distributions.size() == 2);
    }
}

TEMPLATE_TEST_CASE("QuickExact simulation of positively charged SiDBs", "[quickexact]",
                   (sidb_lattice<sidb_100_lattice, sidb_cell_clk_lyt_siqad>),
                   (charge_distribution_surface<sidb_lattice<sidb_100_lattice, sidb_cell_clk_lyt_siqad>>))
{
    TestType lyt{};
    lyt.assign_cell_type({0, 0, 0}, TestType::cell_type::NORMAL);
    lyt.assign_cell_type({4, 0, 0}, TestType::cell_type::NORMAL);
    lyt.assign_cell_type({6, 0, 0}, TestType::cell_type::NORMAL);

    lyt.assign_cell_type({11, 0, 0}, TestType::cell_type::NORMAL);
    lyt.assign_cell_type({12, 0, 0}, TestType::cell_type::NORMAL);
    lyt.assign_cell_type({11, 0, 1}, TestType::cell_type::NORMAL);
    lyt.assign_cell_type({12, 0, 1}, TestType::cell_type::NORMAL);

    lyt.assign_cell_type({18, 0, 0}, TestType::cell_type::NORMAL);
    lyt.assign_cell_type({20, 0, 0}, TestType::cell_type::NORMAL);

    SECTION("automatic base number detection is off, base number is 3")
    {
        const quickexact_params<cell<TestType>> params{
            sidb_simulation_parameters{3, -0.32},
            quickexact_params<cell<TestType>>::automatic_base_number_detection::OFF};

        const auto simulation_results = quickexact<TestType>(lyt, params);

        CHECK(simulation_results.charge_distributions.size() == 4);
    }

    SECTION("automatic base number detection is on, base number is 2")
    {
        const quickexact_params<cell<TestType>> params{
            sidb_simulation_parameters{2, -0.32},
            quickexact_params<cell<TestType>>::automatic_base_number_detection::ON};

        const auto simulation_results = quickexact<TestType>(lyt, params);

        CHECK(simulation_results.charge_distributions.size() == 4);
    }
}

TEMPLATE_TEST_CASE("Special test cases", "[quickexact]", sidb_100_cell_clk_lyt_siqad)
{
    SECTION("Test case 1")
    {
        TestType lyt{};

        lyt.assign_cell_type({2, 1, 0}, TestType::cell_type::NORMAL);
        lyt.assign_cell_type({1, 1, 1}, TestType::cell_type::NORMAL);
        lyt.assign_cell_type({1, 2, 0}, TestType::cell_type::NORMAL);

        // default physical parameters and automatic base number detection
        const quickexact_params<cell<TestType>> params{
            sidb_simulation_parameters{2, -0.32},
            quickexact_params<cell<TestType>>::automatic_base_number_detection::ON};

        const auto simulation_results = quickexact<TestType>(lyt, params);
        CHECK(simulation_results.charge_distributions.size() == 2);
    }
<<<<<<< HEAD

    SECTION("Test case 2")
    {
        TestType lyt{};

        // adding 20 normal cells to the layout
        lyt.assign_cell_type({22, 1, 0}, TestType::cell_type::NORMAL);
        lyt.assign_cell_type({24, 2, 1}, TestType::cell_type::NORMAL);
        lyt.assign_cell_type({23, 3, 1}, TestType::cell_type::NORMAL);
        lyt.assign_cell_type({13, 4, 0}, TestType::cell_type::NORMAL);
        lyt.assign_cell_type({10, 4, 1}, TestType::cell_type::NORMAL);
        lyt.assign_cell_type({1, 5, 1}, TestType::cell_type::NORMAL);
        lyt.assign_cell_type({0, 6, 0}, TestType::cell_type::NORMAL);
        lyt.assign_cell_type({1, 6, 0}, TestType::cell_type::NORMAL);
        lyt.assign_cell_type({24, 6, 0}, TestType::cell_type::NORMAL);
        lyt.assign_cell_type({4, 6, 1}, TestType::cell_type::NORMAL);
        lyt.assign_cell_type({3, 7, 1}, TestType::cell_type::NORMAL);
        lyt.assign_cell_type({0, 8, 1}, TestType::cell_type::NORMAL);
        lyt.assign_cell_type({1, 8, 1}, TestType::cell_type::NORMAL);
        lyt.assign_cell_type({9, 9, 0}, TestType::cell_type::NORMAL);
        lyt.assign_cell_type({24, 9, 0}, TestType::cell_type::NORMAL);
        lyt.assign_cell_type({22, 9, 1}, TestType::cell_type::NORMAL);
        lyt.assign_cell_type({13, 10, 0}, TestType::cell_type::NORMAL);
        lyt.assign_cell_type({14, 10, 0}, TestType::cell_type::NORMAL);
        lyt.assign_cell_type({1, 11, 1}, TestType::cell_type::NORMAL);
        lyt.assign_cell_type({17, 11, 1}, TestType::cell_type::NORMAL);

        // default physical parameters with automatic base number detection
        const quickexact_params<cell<TestType>> params{
            sidb_simulation_parameters{2, -0.32},
            quickexact_params<cell<TestType>>::automatic_base_number_detection::ON};

        // default physical parameters and automatic base number detection
        const auto simulation_results = quickexact<TestType>(lyt, params);
        CHECK(simulation_results.charge_distributions.size() == 21);
    }

    SECTION("Test case 3")
=======

    SECTION("Test case 2")
>>>>>>> 8dbfa452
    {
        TestType lyt{};

        // adding four normal cells to the layout
        lyt.assign_cell_type({0, 0, 0}, TestType::cell_type::NORMAL);
        lyt.assign_cell_type({1, 0, 0}, TestType::cell_type::NORMAL);
        lyt.assign_cell_type({3, 0, 0}, TestType::cell_type::NORMAL);
        lyt.assign_cell_type({0, 1, 0}, TestType::cell_type::NORMAL);

        SECTION("automatic base number detection on")
        {
            const quickexact_params<cell<TestType>> params{
                sidb_simulation_parameters{2, -0.32},
                quickexact_params<cell<TestType>>::automatic_base_number_detection::ON};

            const auto simulation_results = quickexact<TestType>(lyt, params);
            CHECK(simulation_results.charge_distributions.size() == 3);
        }

        SECTION("automatic base number detection off")
        {
            const quickexact_params<cell<TestType>> params{
                sidb_simulation_parameters{3, -0.32},
                quickexact_params<cell<TestType>>::automatic_base_number_detection::OFF};

            const auto simulation_results = quickexact<TestType>(lyt, params);
            CHECK(simulation_results.charge_distributions.size() == 3);
        }
    }

    SECTION("Test case 3")
    {
        TestType lyt{};

        // adding four cells with a different cell type to the layout
        lyt.assign_cell_type({0, 0, 0}, TestType::cell_type::INPUT);
        lyt.assign_cell_type({0, 1, 1}, TestType::cell_type::NORMAL);
        lyt.assign_cell_type({9, 3, 0}, TestType::cell_type::LOGIC);
        lyt.assign_cell_type({2, 4, 0}, TestType::cell_type::OUTPUT);

        // default physical parameters with automatic base number detection
        const quickexact_params<cell<TestType>> params{
            sidb_simulation_parameters{3, -0.32},
            quickexact_params<cell<TestType>>::automatic_base_number_detection::ON};

        const auto simulation_results = quickexact<TestType>(lyt, params);
        CHECK(simulation_results.charge_distributions.size() == 1);
    }

    SECTION("Test case 4")
    {
        TestType lyt{};

        // adding five cells to the layout
        lyt.assign_cell_type({2, 2, 1}, TestType::cell_type::NORMAL);
        lyt.assign_cell_type({2, 3, 0}, TestType::cell_type::NORMAL);
        lyt.assign_cell_type({7, 3, 1}, TestType::cell_type::NORMAL);
        lyt.assign_cell_type({7, 4, 0}, TestType::cell_type::NORMAL);
        lyt.assign_cell_type({8, 4, 1}, TestType::cell_type::NORMAL);

        const sidb_simulation_result<TestType>& qe_res = quickexact(lyt);

        REQUIRE(qe_res.charge_distributions.size() == 2);
    }

    SECTION("Test case 5")
    {
        TestType lyt{};

        // adding 20 cells to the layout
        lyt.assign_cell_type({3, 0, 0}, TestType::cell_type::NORMAL);
        lyt.assign_cell_type({4, 0, 0}, TestType::cell_type::NORMAL);
        lyt.assign_cell_type({13, 0, 1}, TestType::cell_type::NORMAL);
        lyt.assign_cell_type({5, 1, 1}, TestType::cell_type::NORMAL);
        lyt.assign_cell_type({22, 3, 0}, TestType::cell_type::NORMAL);
        lyt.assign_cell_type({11, 5, 1}, TestType::cell_type::NORMAL);
        lyt.assign_cell_type({2, 6, 1}, TestType::cell_type::NORMAL);
        lyt.assign_cell_type({4, 6, 1}, TestType::cell_type::NORMAL);
        lyt.assign_cell_type({23, 7, 1}, TestType::cell_type::NORMAL);
        lyt.assign_cell_type({16, 8, 0}, TestType::cell_type::NORMAL);
        lyt.assign_cell_type({8, 8, 1}, TestType::cell_type::NORMAL);
        lyt.assign_cell_type({15, 9, 0}, TestType::cell_type::NORMAL);
        lyt.assign_cell_type({1, 10, 1}, TestType::cell_type::NORMAL);
        lyt.assign_cell_type({12, 10, 1}, TestType::cell_type::NORMAL);
        lyt.assign_cell_type({14, 10, 1}, TestType::cell_type::NORMAL);
        lyt.assign_cell_type({9, 11, 0}, TestType::cell_type::NORMAL);
        lyt.assign_cell_type({24, 11, 0}, TestType::cell_type::NORMAL);
        lyt.assign_cell_type({10, 11, 1}, TestType::cell_type::NORMAL);
        lyt.assign_cell_type({13, 12, 0}, TestType::cell_type::NORMAL);
        lyt.assign_cell_type({24, 12, 0}, TestType::cell_type::NORMAL);

        // default physical parameters
        const sidb_simulation_parameters params{3, -0.32};

        sidb_simulation_result<TestType> qe_res =
            quickexact(lyt, quickexact_params<cell<TestType>>{
                                params, quickexact_params<cell<TestType>>::automatic_base_number_detection::ON});

        std::sort(qe_res.charge_distributions.begin(), qe_res.charge_distributions.end(),
                  [](const auto& lhs, const auto& rhs) { return lhs.get_system_energy() < rhs.get_system_energy(); });

        REQUIRE(qe_res.charge_distributions.size() == 2);

        const auto groundstate  = qe_res.charge_distributions[0];
        const auto excitedstate = qe_res.charge_distributions[1];

        CHECK(groundstate.get_charge_state({3, 0, 0}) == sidb_charge_state::NEGATIVE);
        CHECK(groundstate.get_charge_state({4, 0, 0}) == sidb_charge_state::POSITIVE);
        CHECK(groundstate.get_charge_state({13, 0, 1}) == sidb_charge_state::NEGATIVE);
        CHECK(groundstate.get_charge_state({5, 1, 1}) == sidb_charge_state::NEGATIVE);
        CHECK(groundstate.get_charge_state({22, 3, 0}) == sidb_charge_state::NEGATIVE);
        CHECK(groundstate.get_charge_state({11, 5, 1}) == sidb_charge_state::NEGATIVE);
        CHECK(groundstate.get_charge_state({2, 6, 1}) == sidb_charge_state::NEGATIVE);
        CHECK(groundstate.get_charge_state({4, 6, 1}) == sidb_charge_state::NEUTRAL);
        CHECK(groundstate.get_charge_state({23, 7, 1}) == sidb_charge_state::NEGATIVE);
        CHECK(groundstate.get_charge_state({16, 8, 0}) == sidb_charge_state::NEGATIVE);
        CHECK(groundstate.get_charge_state({8, 8, 1}) == sidb_charge_state::NEGATIVE);
        CHECK(groundstate.get_charge_state({15, 9, 0}) == sidb_charge_state::NEUTRAL);
        CHECK(groundstate.get_charge_state({1, 10, 1}) == sidb_charge_state::NEGATIVE);
        CHECK(groundstate.get_charge_state({12, 10, 1}) == sidb_charge_state::NEUTRAL);
        CHECK(groundstate.get_charge_state({14, 10, 1}) == sidb_charge_state::NEUTRAL);
        CHECK(groundstate.get_charge_state({9, 11, 0}) == sidb_charge_state::NEGATIVE);
        CHECK(groundstate.get_charge_state({24, 11, 0}) == sidb_charge_state::NEUTRAL);
        CHECK(groundstate.get_charge_state({10, 11, 1}) == sidb_charge_state::POSITIVE);
        CHECK(groundstate.get_charge_state({13, 12, 0}) == sidb_charge_state::NEGATIVE);
        CHECK(groundstate.get_charge_state({24, 12, 0}) == sidb_charge_state::NEGATIVE);

        CHECK(excitedstate.get_charge_state({3, 0, 0}) == sidb_charge_state::NEGATIVE);
        CHECK(excitedstate.get_charge_state({4, 0, 0}) == sidb_charge_state::POSITIVE);
        CHECK(excitedstate.get_charge_state({13, 0, 1}) == sidb_charge_state::NEGATIVE);
        CHECK(excitedstate.get_charge_state({5, 1, 1}) == sidb_charge_state::NEGATIVE);
        CHECK(excitedstate.get_charge_state({22, 3, 0}) == sidb_charge_state::NEGATIVE);
        CHECK(excitedstate.get_charge_state({11, 5, 1}) == sidb_charge_state::NEGATIVE);
        CHECK(excitedstate.get_charge_state({2, 6, 1}) == sidb_charge_state::NEGATIVE);
        CHECK(excitedstate.get_charge_state({4, 6, 1}) == sidb_charge_state::NEUTRAL);
        CHECK(excitedstate.get_charge_state({23, 7, 1}) == sidb_charge_state::NEGATIVE);
        CHECK(excitedstate.get_charge_state({16, 8, 0}) == sidb_charge_state::NEGATIVE);
        CHECK(excitedstate.get_charge_state({8, 8, 1}) == sidb_charge_state::NEUTRAL);
        CHECK(excitedstate.get_charge_state({15, 9, 0}) == sidb_charge_state::NEUTRAL);
        CHECK(excitedstate.get_charge_state({1, 10, 1}) == sidb_charge_state::NEGATIVE);
        CHECK(excitedstate.get_charge_state({12, 10, 1}) == sidb_charge_state::NEUTRAL);
        CHECK(excitedstate.get_charge_state({14, 10, 1}) == sidb_charge_state::NEUTRAL);
        CHECK(excitedstate.get_charge_state({9, 11, 0}) == sidb_charge_state::NEGATIVE);
        CHECK(excitedstate.get_charge_state({24, 11, 0}) == sidb_charge_state::NEUTRAL);
        CHECK(excitedstate.get_charge_state({10, 11, 1}) == sidb_charge_state::NEUTRAL);
        CHECK(excitedstate.get_charge_state({13, 12, 0}) == sidb_charge_state::NEGATIVE);
        CHECK(excitedstate.get_charge_state({24, 12, 0}) == sidb_charge_state::NEGATIVE);
    }

    SECTION("Test case 6")
    {
        TestType lyt{};

        lyt.assign_cell_type({11, 1, 1}, TestType::cell_type::NORMAL);
        lyt.assign_cell_type({15, 1, 1}, TestType::cell_type::NORMAL);
        lyt.assign_cell_type({5, 2, 1}, TestType::cell_type::NORMAL);
        lyt.assign_cell_type({17, 2, 1}, TestType::cell_type::NORMAL);
        lyt.assign_cell_type({20, 3, 0}, TestType::cell_type::NORMAL);
        lyt.assign_cell_type({13, 3, 1}, TestType::cell_type::NORMAL);
        lyt.assign_cell_type({9, 4, 1}, TestType::cell_type::NORMAL);
        lyt.assign_cell_type({2, 5, 1}, TestType::cell_type::NORMAL);
        lyt.assign_cell_type({17, 5, 1}, TestType::cell_type::NORMAL);
        lyt.assign_cell_type({2, 6, 1}, TestType::cell_type::NORMAL);
        lyt.assign_cell_type({9, 6, 1}, TestType::cell_type::NORMAL);
        lyt.assign_cell_type({10, 7, 0}, TestType::cell_type::NORMAL);
        lyt.assign_cell_type({8, 7, 1}, TestType::cell_type::NORMAL);
        lyt.assign_cell_type({17, 9, 0}, TestType::cell_type::NORMAL);
        lyt.assign_cell_type({11, 9, 1}, TestType::cell_type::NORMAL);
        lyt.assign_cell_type({12, 9, 1}, TestType::cell_type::NORMAL);
        lyt.assign_cell_type({5, 10, 0}, TestType::cell_type::NORMAL);
        lyt.assign_cell_type({5, 10, 1}, TestType::cell_type::NORMAL);
        lyt.assign_cell_type({7, 11, 1}, TestType::cell_type::NORMAL);
        lyt.assign_cell_type({13, 11, 1}, TestType::cell_type::NORMAL);

        const sidb_simulation_parameters params{2, -0.32};

        sidb_simulation_result<TestType> qe_res = quickexact(
            lyt,
            quickexact_params<cell<TestType>>{params,
                                              quickexact_params<cell<TestType>>::automatic_base_number_detection::OFF,
                                              {},
                                              0});

        std::sort(qe_res.charge_distributions.begin(), qe_res.charge_distributions.end(),
                  [](const auto& lhs, const auto& rhs) { return lhs.get_system_energy() < rhs.get_system_energy(); });

        REQUIRE(qe_res.charge_distributions.size() == 1);
    }
}

TEMPLATE_TEST_CASE("QuickExact gate simulation of Si-111 surface", "[quickexact]", (sidb_111_cell_clk_lyt_siqad),
                   (cds_sidb_111_cell_clk_lyt_siqad))
{
    TestType lyt{};
    lyt.assign_cell_type({0, 0, 0}, TestType::cell_type::NORMAL);
    lyt.assign_cell_type({1, 1, 1}, TestType::cell_type::NORMAL);
    lyt.assign_cell_type({2, 2, 1}, TestType::cell_type::NORMAL);

    lyt.assign_cell_type({8, 0, 0}, TestType::cell_type::NORMAL);
    lyt.assign_cell_type({6, 1, 1}, TestType::cell_type::NORMAL);
    lyt.assign_cell_type({5, 2, 1}, TestType::cell_type::NORMAL);

    lyt.assign_cell_type({4, 8, 0}, TestType::cell_type::NORMAL);
    lyt.assign_cell_type({4, 10, 0}, TestType::cell_type::NORMAL);

    lyt.assign_cell_type({4, 14, 0}, TestType::cell_type::NORMAL);

    const quickexact_params<cell<TestType>> params{sidb_simulation_parameters{2, -0.32, 5.6, 5}};

    const auto simulation_results = quickexact<TestType>(lyt, params);

    const auto ground_state = determine_groundstate_from_simulation_results(simulation_results);
    REQUIRE(ground_state.size() == 1);

    CHECK(ground_state.front().get_charge_state({0, 0, 0}) == sidb_charge_state::NEGATIVE);
    CHECK(ground_state.front().get_charge_state({1, 1, 1}) == sidb_charge_state::NEUTRAL);
    CHECK(ground_state.front().get_charge_state({2, 2, 1}) == sidb_charge_state::NEGATIVE);
    CHECK(ground_state.front().get_charge_state({8, 0, 0}) == sidb_charge_state::NEGATIVE);
    CHECK(ground_state.front().get_charge_state({6, 1, 1}) == sidb_charge_state::NEUTRAL);
    CHECK(ground_state.front().get_charge_state({5, 2, 1}) == sidb_charge_state::NEGATIVE);
    CHECK(ground_state.front().get_charge_state({4, 8, 0}) == sidb_charge_state::NEUTRAL);
    CHECK(ground_state.front().get_charge_state({4, 10, 0}) == sidb_charge_state::NEGATIVE);
    CHECK(ground_state.front().get_charge_state({4, 14, 0}) == sidb_charge_state::NEGATIVE);
}

TEMPLATE_TEST_CASE("QuickExact AND gate simulation of Si-111 surface", "[quickexact]", sidb_111_cell_clk_lyt_siqad,
                   cds_sidb_111_cell_clk_lyt_siqad)
{
    SECTION("no input applied")
    {
        const auto                              lyt = blueprints::and_gate_111<TestType>();
        const quickexact_params<cell<TestType>> params{sidb_simulation_parameters{2, -0.32, 5.6, 5}};

        const auto simulation_results = quickexact<TestType>(lyt, params);

        const auto ground_state = determine_groundstate_from_simulation_results(simulation_results);
        REQUIRE(ground_state.size() == 1);

        CHECK(ground_state.front().get_charge_state({0, 0, 0}) == sidb_charge_state::NEGATIVE);
        CHECK(ground_state.front().get_charge_state({1, 1, 1}) == sidb_charge_state::NEGATIVE);
        CHECK(ground_state.front().get_charge_state({25, 0, 0}) == sidb_charge_state::NEGATIVE);
        CHECK(ground_state.front().get_charge_state({23, 1, 1}) == sidb_charge_state::NEGATIVE);
        CHECK(ground_state.front().get_charge_state({4, 4, 0}) == sidb_charge_state::NEUTRAL);
        CHECK(ground_state.front().get_charge_state({21, 4, 0}) == sidb_charge_state::NEUTRAL);
        CHECK(ground_state.front().get_charge_state({5, 5, 1}) == sidb_charge_state::NEGATIVE);
        CHECK(ground_state.front().get_charge_state({19, 5, 1}) == sidb_charge_state::NEGATIVE);

        CHECK(ground_state.front().get_charge_state({17, 8, 0}) == sidb_charge_state::NEUTRAL);
        CHECK(ground_state.front().get_charge_state({8, 8, 0}) == sidb_charge_state::NEUTRAL);
        CHECK(ground_state.front().get_charge_state({9, 9, 1}) == sidb_charge_state::NEGATIVE);
        CHECK(ground_state.front().get_charge_state({15, 9, 1}) == sidb_charge_state::NEGATIVE);

        CHECK(ground_state.front().get_charge_state({10, 18, 0}) == sidb_charge_state::NEGATIVE);
        CHECK(ground_state.front().get_charge_state({13, 17, 0}) == sidb_charge_state::NEUTRAL);
        CHECK(ground_state.front().get_charge_state({16, 18, 0}) == sidb_charge_state::NEGATIVE);

        CHECK(ground_state.front().get_charge_state({15, 21, 1}) == sidb_charge_state::NEUTRAL);
        CHECK(ground_state.front().get_charge_state({17, 23, 0}) == sidb_charge_state::NEGATIVE);

        CHECK(ground_state.front().get_charge_state({19, 25, 1}) == sidb_charge_state::NEUTRAL);
        CHECK(ground_state.front().get_charge_state({21, 27, 0}) == sidb_charge_state::NEGATIVE);

        CHECK(ground_state.front().get_charge_state({23, 29, 1}) == sidb_charge_state::NEGATIVE);
    }

    SECTION("10 input applied")
    {
        auto lyt = blueprints::and_gate_111<TestType>();
        lyt.assign_cell_type({0, 0, 0}, TestType::cell_type::EMPTY);
        lyt.assign_cell_type({23, 1, 1}, TestType::cell_type::EMPTY);

        const quickexact_params<cell<TestType>> params{sidb_simulation_parameters{2, -0.32, 5.6, 5}};

        const auto simulation_results = quickexact<TestType>(lyt, params);
        CHECK(simulation_results.charge_distributions.size() == 7);

        const auto ground_state = determine_groundstate_from_simulation_results(simulation_results);

        REQUIRE(ground_state.size() == 1);

        CHECK(ground_state.front().get_charge_state({1, 1, 1}) == sidb_charge_state::NEGATIVE);
        CHECK(ground_state.front().get_charge_state({25, 0, 0}) == sidb_charge_state::NEGATIVE);

        CHECK(ground_state.front().get_charge_state({4, 4, 0}) == sidb_charge_state::NEUTRAL);
        CHECK(ground_state.front().get_charge_state({21, 4, 0}) == sidb_charge_state::NEGATIVE);
        CHECK(ground_state.front().get_charge_state({5, 5, 1}) == sidb_charge_state::NEGATIVE);
        CHECK(ground_state.front().get_charge_state({19, 5, 1}) == sidb_charge_state::NEUTRAL);

        CHECK(ground_state.front().get_charge_state({8, 8, 0}) == sidb_charge_state::NEUTRAL);
        CHECK(ground_state.front().get_charge_state({17, 8, 0}) == sidb_charge_state::NEGATIVE);
        CHECK(ground_state.front().get_charge_state({9, 9, 1}) == sidb_charge_state::NEGATIVE);
        CHECK(ground_state.front().get_charge_state({15, 9, 1}) == sidb_charge_state::NEUTRAL);

        CHECK(ground_state.front().get_charge_state({10, 18, 0}) == sidb_charge_state::NEGATIVE);
        CHECK(ground_state.front().get_charge_state({13, 17, 0}) == sidb_charge_state::NEGATIVE);
        CHECK(ground_state.front().get_charge_state({16, 18, 0}) == sidb_charge_state::NEUTRAL);

        CHECK(ground_state.front().get_charge_state({15, 21, 1}) == sidb_charge_state::NEGATIVE);
        CHECK(ground_state.front().get_charge_state({17, 23, 0}) == sidb_charge_state::NEUTRAL);

        CHECK(ground_state.front().get_charge_state({19, 25, 1}) == sidb_charge_state::NEGATIVE);
        CHECK(ground_state.front().get_charge_state({21, 27, 0}) == sidb_charge_state::NEUTRAL);

        CHECK(ground_state.front().get_charge_state({23, 29, 1}) == sidb_charge_state::NEGATIVE);
    }
}<|MERGE_RESOLUTION|>--- conflicted
+++ resolved
@@ -1711,7 +1711,6 @@
         const auto simulation_results = quickexact<TestType>(lyt, params);
         CHECK(simulation_results.charge_distributions.size() == 2);
     }
-<<<<<<< HEAD
 
     SECTION("Test case 2")
     {
@@ -1750,10 +1749,6 @@
     }
 
     SECTION("Test case 3")
-=======
-
-    SECTION("Test case 2")
->>>>>>> 8dbfa452
     {
         TestType lyt{};
 
