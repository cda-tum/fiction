//
// Created by Jan Drewniok on 18.12.22.
//

#include <catch2/catch_template_test_macros.hpp>
#include <catch2/matchers/catch_matchers_floating_point.hpp>

#include <fiction/algorithms/simulation/sidb/exhaustive_ground_state_simulation.hpp>
#include <fiction/layouts/cartesian_layout.hpp>
#include <fiction/layouts/cell_level_layout.hpp>
#include <fiction/layouts/clocked_layout.hpp>
#include <fiction/technology/cell_technologies.hpp>
#include <fiction/technology/physical_constants.hpp>

using namespace fiction;

TEMPLATE_TEST_CASE("Empty layout ExGS simulation", "[ExGS]",
                   (cell_level_layout<sidb_technology, clocked_layout<cartesian_layout<siqad::coord_t>>>))
{
    TestType lyt{{20, 10}};

    const sidb_simulation_parameters params{2, -0.32};

    const auto simulation_results = exhaustive_ground_state_simulation<TestType>(lyt, params);

    CHECK(simulation_results.charge_distributions.empty());
    CHECK(simulation_results.additional_simulation_parameters.empty());
<<<<<<< HEAD
    CHECK(simulation_results.algorithm_name == "exgs");
=======
    CHECK(simulation_results.algorithm_name == "ExGS");
>>>>>>> 84634cde
    CHECK(simulation_results.additional_simulation_parameters.empty());
}

TEMPLATE_TEST_CASE("Single SiDB ExGS simulation", "[ExGS]",
                   (cell_level_layout<sidb_technology, clocked_layout<cartesian_layout<siqad::coord_t>>>))
{
    TestType lyt{{20, 10}};
    lyt.assign_cell_type({1, 3, 0}, TestType::cell_type::NORMAL);

    const sidb_simulation_parameters params{2, -0.32};

    const auto simulation_results = exhaustive_ground_state_simulation<TestType>(lyt, params);

    REQUIRE(simulation_results.charge_distributions.size() == 1);
    CHECK(simulation_results.charge_distributions.front().get_charge_state_by_index(0) == sidb_charge_state::NEGATIVE);
}

TEMPLATE_TEST_CASE("ExGS simulation of a two-pair BDL wire with one perturber", "[ExGS]",
                   (cell_level_layout<sidb_technology, clocked_layout<cartesian_layout<siqad::coord_t>>>))
{
    TestType lyt{{20, 10}};

    lyt.assign_cell_type({0, 0, 0}, TestType::cell_type::NORMAL);
    lyt.assign_cell_type({5, 0, 0}, TestType::cell_type::NORMAL);
    lyt.assign_cell_type({7, 0, 0}, TestType::cell_type::NORMAL);

    lyt.assign_cell_type({11, 0, 0}, TestType::cell_type::NORMAL);
    lyt.assign_cell_type({13, 0, 0}, TestType::cell_type::NORMAL);

    lyt.assign_cell_type({17, 0, 0}, TestType::cell_type::NORMAL);
    lyt.assign_cell_type({19, 0, 0}, TestType::cell_type::NORMAL);

    const sidb_simulation_parameters params{2, -0.32};

    const auto simulation_results = exhaustive_ground_state_simulation<TestType>(lyt, params);

    const auto size_before = simulation_results.charge_distributions.size();

    const auto simulation_results_after = exhaustive_ground_state_simulation<TestType>(lyt, params);
    auto       size_after               = simulation_results_after.charge_distributions.size();

    CHECK(size_before == 1);
    CHECK(size_after == 1);

    REQUIRE(!simulation_results_after.charge_distributions.empty());

    const auto& charge_lyt_first = simulation_results_after.charge_distributions.front();

    CHECK(charge_lyt_first.get_charge_state({0, 0, 0}) == sidb_charge_state::NEGATIVE);
    CHECK(charge_lyt_first.get_charge_state({5, 0, 0}) == sidb_charge_state::NEUTRAL);
    CHECK(charge_lyt_first.get_charge_state({7, 0, 0}) == sidb_charge_state::NEGATIVE);
    CHECK(charge_lyt_first.get_charge_state({11, 0, 0}) == sidb_charge_state::NEUTRAL);
    CHECK(charge_lyt_first.get_charge_state({13, 0, 0}) == sidb_charge_state::NEGATIVE);
    CHECK(charge_lyt_first.get_charge_state({17, 0, 0}) == sidb_charge_state::NEUTRAL);
    CHECK(charge_lyt_first.get_charge_state({19, 0, 0}) == sidb_charge_state::NEGATIVE);

    CHECK_THAT(charge_lyt_first.get_system_energy(),
               Catch::Matchers::WithinAbs(0.24602741408, fiction::physical_constants::POP_STABILITY_ERR));
}

TEMPLATE_TEST_CASE("ExGS simulation of a Y-shape SiDB arrangement", "[ExGS]",
                   (cell_level_layout<sidb_technology, clocked_layout<cartesian_layout<siqad::coord_t>>>))
{
    TestType lyt{{20, 10}};

    lyt.assign_cell_type({-11, -2, 0}, TestType::cell_type::NORMAL);
    lyt.assign_cell_type({-10, -1, 0}, TestType::cell_type::NORMAL);
    lyt.assign_cell_type({-4, -1, 0}, TestType::cell_type::NORMAL);

    lyt.assign_cell_type({-3, -2, 0}, TestType::cell_type::NORMAL);
    lyt.assign_cell_type({-7, 0, 1}, TestType::cell_type::NORMAL);

    lyt.assign_cell_type({-7, 1, 1}, TestType::cell_type::NORMAL);
    lyt.assign_cell_type({-7, 3, 0}, TestType::cell_type::NORMAL);

    const sidb_simulation_parameters params{2, -0.32};

    const auto simulation_results = exhaustive_ground_state_simulation<TestType>(lyt, params);

    REQUIRE(!simulation_results.charge_distributions.empty());

    const auto& charge_lyt_first = simulation_results.charge_distributions.front();

    CHECK(charge_lyt_first.get_charge_state({-11, -2, 0}) == sidb_charge_state::NEGATIVE);
    CHECK(charge_lyt_first.get_charge_state({-10, -1, 0}) == sidb_charge_state::NEUTRAL);
    CHECK(charge_lyt_first.get_charge_state({-3, -2, 0}) == sidb_charge_state::NEGATIVE);
    CHECK(charge_lyt_first.get_charge_state({-4, -1, 0}) == sidb_charge_state::NEUTRAL);
    CHECK(charge_lyt_first.get_charge_state({-7, 0, 1}) == sidb_charge_state::NEGATIVE);
    CHECK(charge_lyt_first.get_charge_state({-7, 1, 1}) == sidb_charge_state::NEUTRAL);
    CHECK(charge_lyt_first.get_charge_state({-7, 3, 0}) == sidb_charge_state::NEGATIVE);

    CHECK_THAT(charge_lyt_first.get_system_energy(),
               Catch::Matchers::WithinAbs(0.31915040629512115, fiction::physical_constants::POP_STABILITY_ERR));
}

TEMPLATE_TEST_CASE("ExGS simulation of a Y-shape SiDB OR gate with input 01", "[ExGS]",
                   (cell_level_layout<sidb_technology, clocked_layout<cartesian_layout<siqad::coord_t>>>))
{
    TestType lyt{{20, 10}};

    lyt.assign_cell_type({6, 2, 0}, TestType::cell_type::NORMAL);
    lyt.assign_cell_type({8, 3, 0}, TestType::cell_type::NORMAL);
    lyt.assign_cell_type({12, 3, 0}, TestType::cell_type::NORMAL);

    lyt.assign_cell_type({14, 2, 0}, TestType::cell_type::NORMAL);
    lyt.assign_cell_type({10, 5, 0}, TestType::cell_type::NORMAL);

    lyt.assign_cell_type({10, 6, 1}, TestType::cell_type::NORMAL);
    lyt.assign_cell_type({10, 8, 1}, TestType::cell_type::NORMAL);
    lyt.assign_cell_type({16, 1, 0}, TestType::cell_type::NORMAL);

    const sidb_simulation_parameters params{2, -0.28};

    const auto simulation_results = exhaustive_ground_state_simulation<TestType>(lyt, params);

    REQUIRE(!simulation_results.charge_distributions.empty());
    const auto& charge_lyt_first = simulation_results.charge_distributions.front();

    CHECK(charge_lyt_first.get_charge_state({6, 2, 0}) == sidb_charge_state::NEGATIVE);
    CHECK(charge_lyt_first.get_charge_state({12, 3, 0}) == sidb_charge_state::NEGATIVE);
    CHECK(charge_lyt_first.get_charge_state({10, 8, 1}) == sidb_charge_state::NEGATIVE);
    CHECK(charge_lyt_first.get_charge_state({10, 6, 1}) == sidb_charge_state::NEGATIVE);
    CHECK(charge_lyt_first.get_charge_state({16, 1, 0}) == sidb_charge_state::NEGATIVE);
    CHECK(charge_lyt_first.get_charge_state({10, 5, 0}) == sidb_charge_state::NEUTRAL);
    CHECK(charge_lyt_first.get_charge_state({14, 2, 0}) == sidb_charge_state::NEUTRAL);
    CHECK(charge_lyt_first.get_charge_state({8, 3, 0}) == sidb_charge_state::NEUTRAL);
    CHECK(charge_lyt_first.get_charge_state({6, 2, 0}) == sidb_charge_state::NEGATIVE);

    CHECK_THAT(charge_lyt_first.get_system_energy(),
               Catch::Matchers::WithinAbs(0.46621669, fiction::physical_constants::POP_STABILITY_ERR));
}<|MERGE_RESOLUTION|>--- conflicted
+++ resolved
@@ -25,11 +25,7 @@
 
     CHECK(simulation_results.charge_distributions.empty());
     CHECK(simulation_results.additional_simulation_parameters.empty());
-<<<<<<< HEAD
-    CHECK(simulation_results.algorithm_name == "exgs");
-=======
     CHECK(simulation_results.algorithm_name == "ExGS");
->>>>>>> 84634cde
     CHECK(simulation_results.additional_simulation_parameters.empty());
 }
 
