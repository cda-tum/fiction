//
// Created by marcel on 28.03.22.
//

#include <catch2/catch_test_macros.hpp>

#include <fiction/technology/sidb_defects.hpp>

using namespace fiction;

TEST_CASE("Charged and uncharged defect types", "[sidb-defects]")
{
    CHECK(!is_charged_defect(sidb_defect{sidb_defect_type::NONE}));
    CHECK(is_charged_defect(sidb_defect{sidb_defect_type::DB}));
    CHECK(is_charged_defect(sidb_defect{sidb_defect_type::SI_VACANCY}));
    CHECK(!is_charged_defect(sidb_defect{sidb_defect_type::SINGLE_DIHYDRIDE}));
    CHECK(!is_charged_defect(sidb_defect{sidb_defect_type::DIHYDRIDE_PAIR}));
    CHECK(!is_charged_defect(sidb_defect{sidb_defect_type::ONE_BY_ONE}));
    CHECK(!is_charged_defect(sidb_defect{sidb_defect_type::THREE_BY_ONE}));
    CHECK(!is_charged_defect(sidb_defect{sidb_defect_type::SILOXANE}));
    CHECK(!is_charged_defect(sidb_defect{sidb_defect_type::RAISED_SI}));
    CHECK(!is_charged_defect(sidb_defect{sidb_defect_type::MISSING_DIMER}));
    CHECK(!is_charged_defect(sidb_defect{sidb_defect_type::ETCH_PIT}));
    CHECK(!is_charged_defect(sidb_defect{sidb_defect_type::STEP_EDGE}));
    CHECK(!is_charged_defect(sidb_defect{sidb_defect_type::GUNK}));
    CHECK(!is_charged_defect(sidb_defect{sidb_defect_type::UNKNOWN}));

    CHECK(!is_neutral_defect(sidb_defect{sidb_defect_type::NONE}));
    CHECK(!is_neutral_defect(sidb_defect{sidb_defect_type::DB}));
    CHECK(!is_neutral_defect(sidb_defect{sidb_defect_type::SI_VACANCY}));
    CHECK(is_neutral_defect(sidb_defect{sidb_defect_type::SINGLE_DIHYDRIDE}));
    CHECK(is_neutral_defect(sidb_defect{sidb_defect_type::DIHYDRIDE_PAIR}));
    CHECK(is_neutral_defect(sidb_defect{sidb_defect_type::ONE_BY_ONE}));
    CHECK(is_neutral_defect(sidb_defect{sidb_defect_type::THREE_BY_ONE}));
    CHECK(is_neutral_defect(sidb_defect{sidb_defect_type::SILOXANE}));
    CHECK(is_neutral_defect(sidb_defect{sidb_defect_type::RAISED_SI}));
    CHECK(is_neutral_defect(sidb_defect{sidb_defect_type::MISSING_DIMER}));
    CHECK(is_neutral_defect(sidb_defect{sidb_defect_type::ETCH_PIT}));
    CHECK(is_neutral_defect(sidb_defect{sidb_defect_type::STEP_EDGE}));
    CHECK(is_neutral_defect(sidb_defect{sidb_defect_type::GUNK}));
    CHECK(is_neutral_defect(sidb_defect{sidb_defect_type::UNKNOWN}));
}

TEST_CASE("Defect extent", "[sidb-defects]")
{
    static constexpr std::pair<uint16_t, uint16_t> no_spacing{0, 0};
    static constexpr std::pair<uint16_t, uint16_t> neutral_spacing{SIDB_NEUTRAL_DEFECT_HORIZONTAL_SPACING,
                                                                   SIDB_NEUTRAL_DEFECT_VERTICAL_SPACING};
    static constexpr std::pair<uint16_t, uint16_t> charged_spacing{SIDB_CHARGED_DEFECT_HORIZONTAL_SPACING,
                                                                   SIDB_CHARGED_DEFECT_VERTICAL_SPACING};

    CHECK(defect_extent(sidb_defect{sidb_defect_type::NONE}) == no_spacing);
    CHECK(defect_extent(sidb_defect{sidb_defect_type::DB}) == charged_spacing);
    CHECK(defect_extent(sidb_defect{sidb_defect_type::SI_VACANCY}) == charged_spacing);
    CHECK(defect_extent(sidb_defect{sidb_defect_type::SINGLE_DIHYDRIDE}) == neutral_spacing);
    CHECK(defect_extent(sidb_defect{sidb_defect_type::DIHYDRIDE_PAIR}) == neutral_spacing);
    CHECK(defect_extent(sidb_defect{sidb_defect_type::ONE_BY_ONE}) == neutral_spacing);
    CHECK(defect_extent(sidb_defect{sidb_defect_type::THREE_BY_ONE}) == neutral_spacing);
    CHECK(defect_extent(sidb_defect{sidb_defect_type::SILOXANE}) == neutral_spacing);
    CHECK(defect_extent(sidb_defect{sidb_defect_type::RAISED_SI}) == neutral_spacing);
    CHECK(defect_extent(sidb_defect{sidb_defect_type::MISSING_DIMER}) == neutral_spacing);
    CHECK(defect_extent(sidb_defect{sidb_defect_type::ETCH_PIT}) == neutral_spacing);
    CHECK(defect_extent(sidb_defect{sidb_defect_type::STEP_EDGE}) == neutral_spacing);
    CHECK(defect_extent(sidb_defect{sidb_defect_type::GUNK}) == neutral_spacing);
    CHECK(defect_extent(sidb_defect{sidb_defect_type::UNKNOWN}) == neutral_spacing);
}

<<<<<<< HEAD
TEST_CASE("Compare Defect", "[sidb-defects]")
{
    SECTION("Different types")
    {
        const sidb_defect defect_one{sidb_defect_type::GUNK};
        const sidb_defect defect_two{sidb_defect_type::UNKNOWN};
        CHECK(defect_one != defect_two);
    }

    SECTION("Different charge")
    {
        const sidb_defect defect_one{sidb_defect_type::UNKNOWN, -5_e};
        const sidb_defect defect_two{sidb_defect_type::UNKNOWN, -1_e};
        CHECK(defect_one != defect_two);
    }

    SECTION("Different epsilon_r")
    {
        const sidb_defect defect_one{sidb_defect_type::UNKNOWN, -1_e, 2};
        const sidb_defect defect_two{sidb_defect_type::UNKNOWN, -1_e, 5};
        CHECK(defect_one != defect_two);
    }

    SECTION("Different lambda_tf")
    {
        const sidb_defect defect_one{sidb_defect_type::UNKNOWN, -1_e, 2, 4_nm};
        const sidb_defect defect_two{sidb_defect_type::UNKNOWN, -1_e, 2, 5_nm};
        CHECK(defect_one != defect_two);
    }

    SECTION("Completely different")
    {
        const sidb_defect defect_one{sidb_defect_type::UNKNOWN, -1_e, 2, 4_nm};
        const sidb_defect defect_two{sidb_defect_type::DB, 5_e, 5, 0.3_nm};
        CHECK(defect_one != defect_two);
    }

    SECTION("Identical Defects")
    {
        const sidb_defect defect_one{sidb_defect_type::UNKNOWN, -1_e, 2, 4_nm};
        const sidb_defect defect_two{sidb_defect_type::UNKNOWN, -1_e, 2, 4_nm};
        CHECK(defect_one == defect_two);
    }
}

=======
>>>>>>> d300bc10
TEST_CASE("Test for units", "[sidb-defects]")
{
    const sidb_defect defect{sidb_defect_type::NONE};
    CHECK(defect.charge == 0_e);
    CHECK(defect.epsilon_r == 0);
    CHECK(defect.lambda_tf == 0.0_nm);

    const sidb_defect defect_two{sidb_defect_type::NONE, 2_e};
    CHECK(defect_two.charge == 2_e);
    CHECK(defect_two.epsilon_r == 0);
    CHECK(defect_two.lambda_tf == 0.0_nm);

    const sidb_defect defect_three{sidb_defect_type::NONE, 2_e, 5};
    CHECK(defect_three.charge == 2_e);
    CHECK(defect_three.epsilon_r == 5);
    CHECK(defect_three.lambda_tf == 0.0_nm);

    const sidb_defect defect_four{sidb_defect_type::NONE, 6'242'000'000'000'000'000_e, 5.4, 4.2_nm};
    CHECK(defect_four.charge == units::charge::coulomb_t{1});
    CHECK(defect_four.epsilon_r == 5.4);
    CHECK(defect_four.lambda_tf == 4.2_nm);
}<|MERGE_RESOLUTION|>--- conflicted
+++ resolved
@@ -65,54 +65,6 @@
     CHECK(defect_extent(sidb_defect{sidb_defect_type::UNKNOWN}) == neutral_spacing);
 }
 
-<<<<<<< HEAD
-TEST_CASE("Compare Defect", "[sidb-defects]")
-{
-    SECTION("Different types")
-    {
-        const sidb_defect defect_one{sidb_defect_type::GUNK};
-        const sidb_defect defect_two{sidb_defect_type::UNKNOWN};
-        CHECK(defect_one != defect_two);
-    }
-
-    SECTION("Different charge")
-    {
-        const sidb_defect defect_one{sidb_defect_type::UNKNOWN, -5_e};
-        const sidb_defect defect_two{sidb_defect_type::UNKNOWN, -1_e};
-        CHECK(defect_one != defect_two);
-    }
-
-    SECTION("Different epsilon_r")
-    {
-        const sidb_defect defect_one{sidb_defect_type::UNKNOWN, -1_e, 2};
-        const sidb_defect defect_two{sidb_defect_type::UNKNOWN, -1_e, 5};
-        CHECK(defect_one != defect_two);
-    }
-
-    SECTION("Different lambda_tf")
-    {
-        const sidb_defect defect_one{sidb_defect_type::UNKNOWN, -1_e, 2, 4_nm};
-        const sidb_defect defect_two{sidb_defect_type::UNKNOWN, -1_e, 2, 5_nm};
-        CHECK(defect_one != defect_two);
-    }
-
-    SECTION("Completely different")
-    {
-        const sidb_defect defect_one{sidb_defect_type::UNKNOWN, -1_e, 2, 4_nm};
-        const sidb_defect defect_two{sidb_defect_type::DB, 5_e, 5, 0.3_nm};
-        CHECK(defect_one != defect_two);
-    }
-
-    SECTION("Identical Defects")
-    {
-        const sidb_defect defect_one{sidb_defect_type::UNKNOWN, -1_e, 2, 4_nm};
-        const sidb_defect defect_two{sidb_defect_type::UNKNOWN, -1_e, 2, 4_nm};
-        CHECK(defect_one == defect_two);
-    }
-}
-
-=======
->>>>>>> d300bc10
 TEST_CASE("Test for units", "[sidb-defects]")
 {
     const sidb_defect defect{sidb_defect_type::NONE};
