--- conflicted
+++ resolved
@@ -10,12 +10,8 @@
 #include <fiction/layouts/cartesian_layout.hpp>
 #include <fiction/layouts/cell_level_layout.hpp>
 #include <fiction/technology/cell_technologies.hpp>
-<<<<<<< HEAD
-#include <fiction/technology/charge_distribution_surface.hpp>
-=======
 #include <fiction/technology/sidb_lattice.hpp>
 #include <fiction/technology/sidb_lattice_orientations.hpp>
->>>>>>> 1f6a37af
 #include <fiction/types.hpp>
 
 #include <algorithm>
@@ -46,12 +42,7 @@
     (charge_distribution_surface<
         cell_level_layout<sidb_technology, clocked_layout<cartesian_layout<offset::ucoord_t>>>>))
 {
-<<<<<<< HEAD
-
-    TestType lyt{};
-=======
     lattice lyt{};
->>>>>>> 1f6a37af
 
     SECTION("Output is written to ostream correctly, degenerated GS")
     {
@@ -61,11 +52,7 @@
         lyt.assign_cell_type({8, 0}, lattice::cell_type::NORMAL);
 
         const sidb_simulation_parameters params{2, -0.32};
-<<<<<<< HEAD
-        const auto                       simulation_results = exhaustive_ground_state_simulation<TestType>(lyt, params);
-=======
         const auto                       simulation_results = exhaustive_ground_state_simulation<lattice>(lyt, params);
->>>>>>> 1f6a37af
 
         std::stringstream ss;
         write_location_and_ground_state(simulation_results, ss);
@@ -92,11 +79,7 @@
         lyt.assign_cell_type({5, 0}, sidb_cell_clk_lyt_siqad::cell_type::NORMAL);
 
         const sidb_simulation_parameters params{2, -0.32};
-<<<<<<< HEAD
-        const auto                       simulation_results = exhaustive_ground_state_simulation<TestType>(lyt, params);
-=======
         const auto                       simulation_results = exhaustive_ground_state_simulation<lattice>(lyt, params);
->>>>>>> 1f6a37af
 
         std::stringstream ss;
         write_location_and_ground_state(simulation_results, ss);
