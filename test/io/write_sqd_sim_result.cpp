--- conflicted
+++ resolved
@@ -285,11 +285,7 @@
         "        <dbdot x=\"72.960000\" y=\"0.000000\"/>\n"
         "    </physloc>\n"
         "    <elec_dist>\n"
-<<<<<<< HEAD
-        "        <dist energy=\"0.246062\" count=\"1\" physically_valid=\"1\" "
-=======
         "        <dist energy=\"0.246049\" count=\"1\" physically_valid=\"1\" "
->>>>>>> 2f8650ae
         "state_count=\"3\">-0-0-0-</dist>\n"
         "    </elec_dist>\n"
         "</sim_out>\n",
@@ -343,11 +339,7 @@
         "        <dbdot x=\"26.880000\" y=\"0.000000\"/>\n"
         "    </physloc>\n"
         "    <elec_dist>\n"
-<<<<<<< HEAD
-        "        <dist energy=\"-0.953155\" count=\"1\" physically_valid=\"1\" state_count=\"3\">-+-</dist>\n"
-=======
         "        <dist energy=\"-0.953108\" count=\"1\" physically_valid=\"1\" state_count=\"3\">-+-</dist>\n"
->>>>>>> 2f8650ae
         "        <dist energy=\"0.000000\" count=\"1\" physically_valid=\"1\" state_count=\"3\">0-0</dist>\n"
         "    </elec_dist>\n"
         "</sim_out>\n",
