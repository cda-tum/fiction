--- conflicted
+++ resolved
@@ -21,8 +21,8 @@
     {
         operational_domain opdom{};
 
-        opdom.dimensions.push_back(operational_domain::sweep_parameter::EPSILON_R);
-        opdom.dimensions.push_back(operational_domain::sweep_parameter::LAMBDA_TF);
+        opdom.dimensions.push_back(sweep_parameter::EPSILON_R);
+        opdom.dimensions.push_back(sweep_parameter::LAMBDA_TF);
 
         static constexpr const char* expected = "epsilon_r,lambda_tf,operational status\n";
 
@@ -32,15 +32,10 @@
     }
     SECTION("custom sweep dimensions")
     {
-<<<<<<< HEAD
         operational_domain opdom{};
 
-        opdom.dimensions.push_back(operational_domain::sweep_parameter::LAMBDA_TF);
-        opdom.dimensions.push_back(operational_domain::sweep_parameter::MU_MINUS);
-=======
-        opdom.x_dimension = sweep_parameter::LAMBDA_TF;
-        opdom.y_dimension = sweep_parameter::MU_MINUS;
->>>>>>> aac6f12d
+        opdom.dimensions.push_back(sweep_parameter::LAMBDA_TF);
+        opdom.dimensions.push_back(sweep_parameter::MU_MINUS);
 
         static constexpr const char* expected = "lambda_tf,mu_minus,operational status\n";
 
@@ -54,11 +49,11 @@
 {
     operational_domain opdom{};
 
-    opdom.dimensions.push_back(operational_domain::sweep_parameter::EPSILON_R);
-    opdom.dimensions.push_back(operational_domain::sweep_parameter::LAMBDA_TF);
+    opdom.dimensions.push_back(sweep_parameter::EPSILON_R);
+    opdom.dimensions.push_back(sweep_parameter::LAMBDA_TF);
 
-    opdom.operational_values = {{operational_domain::parameter_point{{0, 0}}, operational_status::OPERATIONAL},
-                                {operational_domain::parameter_point{{0, 1}}, operational_status::NON_OPERATIONAL}};
+    opdom.operational_values = {{parameter_point{{0, 0}}, operational_status::OPERATIONAL},
+                                {parameter_point{{0, 1}}, operational_status::NON_OPERATIONAL}};
 
     std::ostringstream os{};
 
@@ -117,14 +112,14 @@
 {
     operational_domain opdom{};
 
-    opdom.dimensions.push_back(operational_domain::sweep_parameter::EPSILON_R);
-    opdom.dimensions.push_back(operational_domain::sweep_parameter::LAMBDA_TF);
+    opdom.dimensions.push_back(sweep_parameter::EPSILON_R);
+    opdom.dimensions.push_back(sweep_parameter::LAMBDA_TF);
 
     opdom.operational_values = {
-        {operational_domain::parameter_point{{0.1, 0.2}}, operational_status::OPERATIONAL},
-        {operational_domain::parameter_point{{0.3, 0.4}}, operational_status::NON_OPERATIONAL},
-        {operational_domain::parameter_point{{1.2, 1.4}}, operational_status::OPERATIONAL},
-        {operational_domain::parameter_point{{2.4, 5.75}}, operational_status::NON_OPERATIONAL}};
+        {parameter_point{{0.1, 0.2}}, operational_status::OPERATIONAL},
+        {parameter_point{{0.3, 0.4}}, operational_status::NON_OPERATIONAL},
+        {parameter_point{{1.2, 1.4}}, operational_status::OPERATIONAL},
+        {parameter_point{{2.4, 5.75}}, operational_status::NON_OPERATIONAL}};
 
     std::ostringstream os{};
 
