--- conflicted
+++ resolved
@@ -338,11 +338,7 @@
  * @param layout_name The name to give to the generated layout.
  */
 template <typename Lyt>
-<<<<<<< HEAD
-Lyt read_fqca_layout(std::istream& is, const std::string& layout_name = "")
-=======
-Lyt read_fqca_layout(std::istream& is, const std::string_view& name = "")
->>>>>>> 68b19ae9
+Lyt read_fqca_layout(std::istream& is, const std::string_view& layout_name = "")
 {
     static_assert(is_cell_level_layout_v<Lyt>, "Lyt is not a cell-level layout");
     static_assert(has_qca_technology_v<Lyt>, "Lyt must be a QCA layout");
@@ -365,11 +361,7 @@
  * @param layout_name The name to give to the generated layout.
  */
 template <typename Lyt>
-<<<<<<< HEAD
-Lyt read_fqca_layout(const std::string& filename, const std::string& layout_name = "")
-=======
-Lyt read_fqca_layout(const std::string_view& filename, const std::string_view& name = "")
->>>>>>> 68b19ae9
+Lyt read_fqca_layout(const std::string_view& filename, const std::string_view& layout_name = "")
 {
     std::ifstream is{filename.data(), std::ifstream::in};
 
