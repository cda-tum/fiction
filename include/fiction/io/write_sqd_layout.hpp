--- conflicted
+++ resolved
@@ -223,7 +223,6 @@
                 // generate SiDB cells
                 if constexpr (has_sidb_technology_v<Lyt>)
                 {
-<<<<<<< HEAD
                     const auto type = this->lyt.get_cell_type(c);
                     const auto type_str =
                         type == sidb_technology::cell_type::NORMAL ? "" :
@@ -231,24 +230,20 @@
                         type == sidb_technology::cell_type::OUTPUT ? fmt::format(siqad::DOT_TYPE, "output") :
                                                                      "";
 
-                    design << fmt::format(siqad::DBDOT_BLOCK,
-                                          fmt::format(siqad::LATTICE_COORDINATE, c.x, c.y / 2, c.y % 2), type_str,
-                                          siqad::NORMAL_COLOR);
-=======
                     if constexpr (has_siqad_coord_v<Lyt>)
                     {
                         design << fmt::format(siqad::DBDOT_BLOCK, fmt::format(siqad::LATTICE_COORDINATE, c.x, c.y, c.z),
-                                              siqad::NORMAL_COLOR);
+                                              type_str, siqad::NORMAL_COLOR);
                     }
                     else
                     {
+                        const auto siqad_coord = fiction::siqad::to_siqad_coord(c);
+
                         design << fmt::format(
                             siqad::DBDOT_BLOCK,
-                            fmt::format(siqad::LATTICE_COORDINATE, fiction::siqad::to_siqad_coord(c).x,
-                                        fiction::siqad::to_siqad_coord(c).y, fiction::siqad::to_siqad_coord(c).z),
-                            siqad::NORMAL_COLOR);
-                    }
->>>>>>> 8c067a8e
+                            fmt::format(siqad::LATTICE_COORDINATE, siqad_coord.x, siqad_coord.y, siqad_coord.z),
+                            type_str, siqad::NORMAL_COLOR);
+                    }
                 }
                 // generate QCA cell blocks
                 else if constexpr (has_qca_technology_v<Lyt>)
@@ -300,7 +295,7 @@
                 {
                     const auto& defect = cd.second;
 
-                    // layout is not based on siqad coordinates, coordinate transformation is performed
+                    // layout is not based on SiQAD coordinates, coordinate transformation is performed
                     if constexpr (has_siqad_coord_v<Lyt>)
                     {
                         const auto& cell = cd.first;
