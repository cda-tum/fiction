//
// Created by marcel on 19.05.21.
//

#ifndef FICTION_PRINT_LAYOUT_HPP
#define FICTION_PRINT_LAYOUT_HPP

#include "fiction/layouts/bounding_box.hpp"
#include "fiction/technology/cell_technologies.hpp"
#include "fiction/technology/charge_distribution_surface.hpp"
#include "fiction/technology/sidb_charge_state.hpp"
#include "fiction/technology/sidb_defect_surface.hpp"
#include "fiction/technology/sidb_defects.hpp"
#include "fiction/technology/sidb_lattice.hpp"
#include "fiction/technology/sidb_lattice_orientations.hpp"
#include "fiction/traits.hpp"
#include "fiction/types.hpp"
#include "fiction/utils/layout_utils.hpp"

#include <fmt/color.h>
#include <fmt/format.h>

#include <algorithm>
#include <array>
#include <cstdint>
#include <iostream>
#include <string>
#include <vector>

namespace fiction
{

namespace detail
{

// Escape color sequence for input colors (green).
static const auto INP_COLOR = fmt::fg(fmt::color::green);
// Escape color sequence for output colors (red).
static const auto OUT_COLOR = fmt::fg(fmt::color::red);
// Escape color sequence for latch colors (yellow on black).
static const auto SE_COLOR = fmt::fg(fmt::color::yellow) | fmt::bg(fmt::color::black);
// Escape color sequences for clock background colors (white to dark grey).
static const std::array<fmt::text_style, 4> CLOCK_COLOR{{fmt::fg(fmt::color::black) | fmt::bg(fmt::color::white),
                                                         fmt::fg(fmt::color::black) | fmt::bg(fmt::color::light_gray),
                                                         fmt::fg(fmt::color::white) | fmt::bg(fmt::color::gray),
                                                         fmt::fg(fmt::color::white) | fmt::bg(fmt::color::dark_gray)}};
// Escape color sequence for negatively charged SiDB colors (cyan).
static const auto SIDB_NEG_COLOR = fmt::fg(fmt::color::cyan);
// Escape color sequence for positively charged SiDB colors (red).
static const auto SIDB_POS_COLOR = fmt::fg(fmt::color::red);
// Escape color sequence for charge-neutral SiDB colors (white).
static const auto SIDB_NEUT_COLOR = fmt::fg(fmt::color::white);
// Escape color sequence for lattice background colors (grey).
static const auto SIDB_LAT_COLOR = fmt::fg(fmt::color::gray);

// Escape color sequence for positively charged defect colors (red).
static const auto SIDB_DEF_POS_COLOR = fmt::fg(fmt::color::red);
// Escape color sequence for negatively charged defect colors (blue).
static const auto SIDB_DEF_NEG_COLOR = fmt::fg(fmt::color::blue);
// Escape color sequence for neutrally charged defect colors (yellow).
static const auto SIDB_DEF_NEU_COLOR = fmt::fg(fmt::color::yellow);
// Empty escape color sequence
inline constexpr auto NO_COLOR = fmt::text_style{};

}  // namespace detail

/**
 * Writes a simplified 2D representation of a gate-level layout to an output stream.
 *
 * @tparam Lyt Gate-level layout type.
 * @param os Output stream to write into.
 * @param layout The gate-level layout to print.
 * @param io_color Flag to utilize color escapes for inputs and outputs.
 * @param clk_color Flag to utilize color escapes for clock zones.
 */
template <typename Lyt>
void print_gate_level_layout(std::ostream& os, const Lyt& layout, const bool io_color = true,
                             const bool clk_color = false)
{
    static_assert(is_gate_level_layout_v<Lyt>, "Lyt is not a gate-level layout");

    // empty layout
    if (layout.num_gates() == 0ul && layout.num_wires() == 0ul)
    {
        os << "[i] empty layout" << std::endl;
        return;
    }

    if constexpr (is_hexagonal_layout_v<Lyt>)
    {
        os << "[e] hexagonal layout printing is not supported" << std::endl;
        return;
    }
    else if constexpr (is_shifted_cartesian_layout_v<Lyt>)
    {
        os << "[e] shifted cartesian layout printing is not supported" << std::endl;
        return;
    }

    const auto num_cols = layout.x() + 1;
    const auto num_rows = layout.y() + 1;

    // cache operations and directions in a 2d-matrix-like object
    using s_matrix = std::vector<std::vector<std::string>>;
    s_matrix reprs(num_rows, std::vector<std::string>(num_cols));
    s_matrix x_dirs(num_rows, std::vector<std::string>(num_cols + 1u, " "));
    s_matrix y_dirs(num_rows + 1u, std::vector<std::string>(num_cols, " "));

    const auto gate_repr = [&layout](const auto& t)
    {
        if (layout.is_empty_tile(t))
        {
            return "▢";
        }

        // NOLINTBEGIN(*-else-after-return)

        if (const auto n = layout.get_node(t); layout.is_and(n))
        {
            return "&";
        }
        else if (layout.is_or(n))
        {
            return "|";
        }
        else if (layout.is_inv(n))
        {
            return "¬";
        }
        else if (layout.is_maj(n))
        {
            return "M";
        }
        else if (layout.is_xor(n))
        {
            return "X";
        }
        else if (layout.is_fanout(n))
        {
            return "F";
        }
        else if (layout.is_wire(n))
        {
            // second-layer wire indicates a crossing
            if (const auto at = layout.above(t); (at != t) && layout.is_wire_tile(at))
            {
                return "+";
            }
            if (layout.is_pi(n))
            {
                return "I";
            }
            if (layout.is_po(n))
            {
                return "O";
            }

            return "=";
        }

        // NOLINTEND(*-else-after-return)

        return "?";
    };

    for (auto i = 0ull; i < num_rows; ++i)
    {
        for (auto j = 0ull; j < num_cols; ++j)
        {
            auto t1     = tile<Lyt>{j, i};
            auto t2     = layout.above(t1);
            reprs[i][j] = gate_repr(t1);

            const auto east_west_connections = [&layout, &x_dirs, &t1, &t2, i, j](const auto n)
            {
                const auto ft = layout.get_tile(n);
                if (layout.is_east_of(t1, ft) || layout.is_east_of(t2, ft))
                {
                    x_dirs[i][j] = "→";
                }
                if (layout.is_west_of(t1, ft) || layout.is_west_of(t2, ft))
                {
                    x_dirs[i][j - 1] = "←";
                }
            };

            const auto north_south_connections = [&layout, &y_dirs, &t1, &t2, i, j](const auto n)
            {
                const auto ft = layout.get_tile(n);
                if (layout.is_north_of(t1, ft) || layout.is_north_of(t2, ft))
                {
                    y_dirs[i][j] = "↑";
                }
                if (layout.is_south_of(t1, ft) || layout.is_south_of(t2, ft))
                {
                    y_dirs[i + 1u][j] = "↓";
                }
            };

            layout.foreach_fanout(layout.get_node(t1), east_west_connections);
            layout.foreach_fanout(layout.get_node(t2), east_west_connections);
            layout.foreach_fanout(layout.get_node(t1), north_south_connections);
            layout.foreach_fanout(layout.get_node(t2), north_south_connections);
        }
    }

    // actual printing
    auto r_ctr = 0u;
    auto c_ctr = 0u;
    for (const auto& row : reprs)
    {
        for (const auto& d : y_dirs[r_ctr])
        {
            os << d << " ";
        }
        os << '\n';

        for (const auto& gate : row)
        {
            const auto t = tile<Lyt>{c_ctr, r_ctr};

            fmt::text_style color{};

            if (clk_color)
            {
                color = color | detail::CLOCK_COLOR[layout.get_clock_number(t)];
            }
            if constexpr (has_synchronization_elements_v<Lyt>)
            {
                if (io_color && layout.is_synchronization_element(t))
                {
                    color = color | detail::SE_COLOR;
                }
            }
            if (io_color && layout.is_pi_tile(t))
            {
                color = color | detail::INP_COLOR;
            }
            else if (io_color && layout.is_po_tile(t))
            {
                color = color | detail::OUT_COLOR;
            }

            os << fmt::format(color, gate);

            os << x_dirs[r_ctr][c_ctr];
            ++c_ctr;
        }
        c_ctr = 0u;
        os << '\n';

        ++r_ctr;
    }

    // flush stream
    os << std::endl;
}
/**
 * Writes a simplified 2D representation of a cell-level layout to an output stream.
 *
 * @tparam Lyt Cell-level layout type.
 * @param os Output stream to write into.
 * @param layout The cell-level layout to print.
 * @param io_color Flag to utilize color escapes for inputs and outputs.
 * @param clk_color Flag to utilize color escapes for clock zones.
 */
template <typename Lyt>
void print_cell_level_layout(std::ostream& os, const Lyt& layout, const bool io_color = true,
                             const bool clk_color = false)
{
    static_assert(is_cell_level_layout_v<Lyt>, "Lyt is not a cell-level layout");

    // empty layout
    if (layout.num_cells() == 0ul)
    {
        os << "[i] empty layout" << std::endl;
        return;
    }

    const auto has_cell_above = [&layout](const auto& c)
    {
        for (decltype(layout.z()) z = c.z + decltype(layout.z()){1}; z <= layout.z(); ++z)
        {
            if (!layout.is_empty_cell({c.x, c.y, z}))
            {
                return true;
            }
        }

        return false;
    };

    for (decltype(layout.y()) y_pos = 0; y_pos <= layout.y(); ++y_pos)
    {
        for (decltype(layout.x()) x_pos = 0; x_pos <= layout.x(); ++x_pos)
        {
            cell<Lyt> c{x_pos, y_pos};

            fmt::text_style color{};

            if (clk_color)
            {
                color = color | detail::CLOCK_COLOR[layout.get_clock_number(c)];
            }

            // crossing case
            if (has_cell_above(c))
            {
                os << fmt::format(color, "x");
            }
            else
            {
                const auto ct = layout.get_cell_type(c);

                if constexpr (has_synchronization_elements_v<Lyt>)
                {
                    if (io_color && layout.is_synchronization_element(c))
                    {
                        color = color | detail::SE_COLOR;
                    }
                }
                if (io_color && Lyt::technology::is_input_cell(ct))
                {
                    color = color | detail::INP_COLOR;
                }
                else if (io_color && Lyt::technology::is_output_cell(ct))
                {
                    color = color | detail::OUT_COLOR;
                }

                os << fmt::format(color,
                                  (Lyt::technology::is_normal_cell(ct) ? "▢" : std::string(1u, static_cast<char>(ct))));
            }
        }
        os << '\n';
    }

    // flush stream
    os << std::endl;
}
/**
 * Writes a simplified 2D representation of an SiDB layout (SiDB and defect charges are supported) to an output stream.
 *
 * @tparam Lyt SiDB cell-level layout with charge-information based on SiQAD coordinates or defect-information, e.g., a
 * `charge_distribution_surface` or `sidb_defect_surface`.
 * @param os Output stream to write into.
 * @param lyt The layout of which the information is to be printed.
 * @param lat_color Flag to utilize color escapes for the lattice, charge states, and atomic defects.
 * @param crop_layout Flag to print the 2D bounding box of the layout, while leaving a maximum padding of one dimer row
 * and two columns.
 * @param draw_lattice Flag to enable lattice background drawing.
 */
template <typename Lyt>
void print_sidb_layout(std::ostream& os, const Lyt& lyt, const bool lat_color = true, const bool crop_layout = false,
                       const bool draw_lattice = true)
{
    static_assert(is_cell_level_layout_v<Lyt>, "Lyt is not a cell-level layout");
    static_assert(has_sidb_technology_v<Lyt>, "Lyt is not an SiDB layout");

    if constexpr (!has_siqad_coord_v<Lyt>)
    {
        return print_sidb_layout(os, convert_to_siqad_coordinates(lyt), lat_color, crop_layout, draw_lattice);
    }

    if constexpr (!is_sidb_lattice_v<Lyt>)
    {
        return print_sidb_layout<sidb_lattice<sidb_100_lattice, Lyt>>(os, sidb_lattice<sidb_100_lattice, Lyt>{lyt},
                                                                      lat_color, crop_layout, draw_lattice);
    }

    if constexpr (has_siqad_coord_v<Lyt> && is_sidb_lattice_v<Lyt>)
    {
        // empty layout
        if (lyt.is_empty())
        {
            if constexpr (has_get_sidb_defect_v<Lyt>)
            {
                if (lyt.num_defects() == 0)
                {
                    os << "[i] empty layout" << '\n';
                    return;
                }
            }
            else
            {
                os << "[i] empty layout" << '\n';
                return;
            }
        }

        const bounding_box_2d bb{lyt};

        auto min_nw = bb.get_min();
        auto max_se = bb.get_max();

        std::vector<typename Lyt::cell> defects{};

        // if defects exist in the layout
        if constexpr (has_get_sidb_defect_v<Lyt>)
        {
            if (lyt.num_defects() != 0)
            {
                defects.reserve(lyt.num_defects());
                lyt.foreach_sidb_defect([&defects](const auto& c) { defects.push_back(c.first); });

                std::sort(defects.begin(), defects.end());

<<<<<<< HEAD
            if (min_nw.x > defects.front().x)
            {
                min_nw.x = defects.front().x;
            }
            else if (min_nw.y > defects.front().y)
            {
                min_nw.y = defects.front().y;
            }

            if (max_se.x < defects.back().x)
            {
                max_se.x = defects.back().x;
            }
            else if (max_se.y < defects.back().y)
            {
                max_se.y = defects.back().y;
            }
            // if a defect is more south-east than se, this position is used as max
=======
                min_nw = min_nw > defects.front() ?
                             defects.front() :
                             min_nw;  // if a defect is more north-west than nw, this position is used as min
                max_se = max_se < defects.back() ?
                             defects.back() :
                             max_se;  // if a defect is more south-east than se, this position is used as max
            }
>>>>>>> 1f6a37af
        }

        if (crop_layout)
        {
            // apply padding of maximally one dimer row and two columns
            min_nw = min_nw - coordinate<Lyt>{2, 1};
            max_se = max_se + coordinate<Lyt>{2, 1};

            // ensure only full dimer rows are printed
            min_nw.z = 0;
            max_se.z = 1;
        }

        // loop coordinate is initialized with the north-west coordinate
        auto loop_coordinate = min_nw;

        while (loop_coordinate <= max_se)
        {
            // Is set to true if either charge or defect is printed at loop coordinate
            bool already_printed = false;

            // Check if layout is only a charge distribution surface
            if constexpr (has_get_charge_state_v<Lyt>)
            {
                switch (lyt.get_charge_state(
                    loop_coordinate))  // switch over the charge state of the SiDB at the current coordinate
                {
                    case sidb_charge_state::NEGATIVE:
                    {
                        os << fmt::format(lat_color ? detail::SIDB_NEG_COLOR : detail::NO_COLOR, " ● ");
                        already_printed = true;
                        break;
                    }
                    case sidb_charge_state::POSITIVE:
                    {
                        os << fmt::format(lat_color ? detail::SIDB_POS_COLOR : detail::NO_COLOR, " ⨁ ");
                        already_printed = true;
                        break;
                    }
                    case sidb_charge_state::NEUTRAL:
                    {
                        os << fmt::format(lat_color ? detail::SIDB_NEUT_COLOR : detail::NO_COLOR, " ◯ ");
                        already_printed = true;
                        break;
                    }
                    case sidb_charge_state::NONE:
                    {
                        break;
                    }
                }
            }

            if constexpr (has_get_sidb_defect_v<Lyt>)
            {
                if (lyt.get_sidb_defect(loop_coordinate) != sidb_defect{sidb_defect_type::NONE})
                {
                    if (is_negatively_charged_defect(lyt.get_sidb_defect(loop_coordinate)))
                    {
                        os << fmt::format(lat_color ? detail::SIDB_DEF_NEG_COLOR : detail::NO_COLOR, " ⊟ ");
                        already_printed = true;
                    }
                    else if (is_positively_charged_defect(lyt.get_sidb_defect(loop_coordinate)))
                    {
                        os << fmt::format(lat_color ? detail::SIDB_DEF_POS_COLOR : detail::NO_COLOR, " ⊞ ");
                        already_printed = true;
                    }
                    else if (is_neutrally_charged_defect(lyt.get_sidb_defect(loop_coordinate)))
                    {
                        os << fmt::format(lat_color ? detail::SIDB_DEF_NEU_COLOR : detail::NO_COLOR, " ⊡ ");
                        already_printed = true;
                    }
                }
            }

            if (!already_printed && lyt.get_cell_type(loop_coordinate) != sidb_technology::cell_type::EMPTY)
            {
                os << fmt::format(lat_color ? detail::SIDB_DEF_NEU_COLOR : detail::NO_COLOR, " ◯ ");
                already_printed = true;
            }

            if (!already_printed)
            {
                os << (draw_lattice ? fmt::format(lat_color ? detail::SIDB_LAT_COLOR : detail::NO_COLOR, " · ") : "  ");
            }

            // if the x-coordinate of loop_coordinate is still less than the x-coordinate of the south-west cell, the
            // x-coordinate is increased by 1
            if (loop_coordinate.x < max_se.x)
            {
                loop_coordinate.x += 1;
            }
            else if (loop_coordinate.x == max_se.x && loop_coordinate != max_se)
            {
                if (loop_coordinate.z == 1 && is_sidb_lattice_100_v<Lyt>)
                {
                    os << "\n\n";  // gap between two dimers
                }
                else
                {
                    os << "\n";
                }
                loop_coordinate.x = min_nw.x;
                loop_coordinate.y += (loop_coordinate.z == 1) ? 1 : 0;
                loop_coordinate.z = (loop_coordinate.z == 0) ? 1 : 0;
                if (is_sidb_lattice_111_v<Lyt> && loop_coordinate.z == 1)
                {
                    os << " ";
                }
            }
            else if (loop_coordinate == max_se)
            {
                if (is_sidb_lattice_111_v<Lyt>)
                {
                    os << "\n\n";  // add a gap between two dimers
                }
                break;
            }
        }
        // flush stream
        os << std::endl;
    }
}
/**
 * A unified printer of the versions above. Depending on the passed layout type, this function will automatically
 * select the appropriate printer to use. This simplifies printing by enabling the statement `print_layout(lyt)`.
 *
 * @note This function will use the respective function's default settings to print the layout.
 *
 * @tparam Lyt Any coordinate layout type.
 * @param lyt The coordinate layout.
 * @param os The output stream to write into.
 */
template <typename Lyt>
void print_layout(const Lyt& lyt, std::ostream& os = std::cout)
{
    static_assert(is_coordinate_layout_v<Lyt>, "Lyt is not a coordinate layout");

    if constexpr (is_gate_level_layout_v<Lyt>)
    {
        print_gate_level_layout(os, lyt);
    }
    else if constexpr (is_cell_level_layout_v<Lyt>)
    {
        if constexpr (has_sidb_technology_v<Lyt>)
        {
            print_sidb_layout(os, lyt);
        }
        else
        {
            print_cell_level_layout(os, lyt);
        }
    }
    else
    {
        os << "[e] unknown layout type" << '\n';
    }
}

}  // namespace fiction

#endif  // FICTION_PRINT_LAYOUT_HPP<|MERGE_RESOLUTION|>--- conflicted
+++ resolved
@@ -405,7 +405,6 @@
 
                 std::sort(defects.begin(), defects.end());
 
-<<<<<<< HEAD
             if (min_nw.x > defects.front().x)
             {
                 min_nw.x = defects.front().x;
@@ -424,16 +423,8 @@
                 max_se.y = defects.back().y;
             }
             // if a defect is more south-east than se, this position is used as max
-=======
-                min_nw = min_nw > defects.front() ?
-                             defects.front() :
-                             min_nw;  // if a defect is more north-west than nw, this position is used as min
-                max_se = max_se < defects.back() ?
-                             defects.back() :
-                             max_se;  // if a defect is more south-east than se, this position is used as max
-            }
->>>>>>> 1f6a37af
-        }
+        }
+    }
 
         if (crop_layout)
         {
