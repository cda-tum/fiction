--- conflicted
+++ resolved
@@ -223,12 +223,7 @@
         std::for_each(ordered_cells.cbegin(), ordered_cells.cend(),
                       [this](const auto& c)
                       {
-<<<<<<< HEAD
-                          const auto [nm_x, nm_y] = sidb_nm_position<Lyt>(sim_result.simulation_parameters, c);
-
-=======
                           const auto [nm_x, nm_y] = sidb_nm_position<Lyt>(c);
->>>>>>> 1f6a37af
                           os << fmt::format(siqad::DBDOT, nm_x * 10,
                                             nm_y * 10);  // convert nm to Angstrom
                       });
