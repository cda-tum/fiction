--- conflicted
+++ resolved
@@ -39,13 +39,8 @@
     void run()
     {
         // this part searches for the ground state(s) among all physically valid charge distributions
-<<<<<<< HEAD
-        const auto min_energy =
-            round_to_n_decimal_places(minimum_energy(sim_result.charge_distributions), 6);
-=======
         const auto min_energy = round_to_n_decimal_places(
             minimum_energy(sim_result.charge_distributions.cbegin(), sim_result.charge_distributions.cend()), 6);
->>>>>>> e172b810
 
         std::vector<charge_distribution_surface<Lyt>> ground_state_layouts{};
         for (const auto& valid_layout : sim_result.charge_distributions)
