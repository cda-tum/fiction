--- conflicted
+++ resolved
@@ -274,16 +274,9 @@
     }
 
     /**
-<<<<<<< HEAD
-     * Sets the associated rank positions for nodes in the network, given the order of `nodes`.
-     *
-     * @param level Level at which to replace nodes.
-     * @param nodes The new node order to be set at the given level.
-=======
      * Sets the associated rank positions for all nodes in the network.
      *
      * @param new_ranks A vector of vectors specifying the new node order for each level.
->>>>>>> 7bc18728
      */
     void set_all_ranks(const std::vector<std::vector<node>>& new_ranks)
     {
@@ -309,16 +302,9 @@
     }
 
     /**
-<<<<<<< HEAD
-     * Gets the associated nodes in rank order in a specific `level`.
-     *
-     * @param level Level at which to return the nodes.
-     * @return The node order at the given level.
-=======
      * Gets all associated nodes in rank order across all levels.
      *
      * @return A vector of vectors containing the node order for each level.
->>>>>>> 7bc18728
      */
     [[nodiscard]] std::vector<std::vector<node>> get_all_ranks() const noexcept
     {
