--- conflicted
+++ resolved
@@ -777,11 +777,7 @@
 /**
  * Converts SiQAD coordinates to other coordinates (offset, cube).
  *
-<<<<<<< HEAD
- * @tparam CoordinateType The wanted coordinate type.
-=======
  * @tparam CoordinateType The desired coordinate type.
->>>>>>> 8e616240
  * @param coord SiQAD coordinate to convert.
  * @return Coordinate of type `CoordinateType`.
  */
