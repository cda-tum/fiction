//
// Created by marcel on 01.05.21.
//

#ifndef FICTION_COORDINATES_HPP
#define FICTION_COORDINATES_HPP

#include "fiction/utils/math_utils.hpp"

#include <fmt/format.h>

#include <algorithm>
<<<<<<< HEAD
#include <cassert>
=======
#include <cstddef>
>>>>>>> b359ee5f
#include <cstdint>
#include <functional>
#include <iostream>
#include <limits>
#include <type_traits>

// data types cannot properly be converted to bit field types
#pragma GCC diagnostic push
#ifndef __clang__
#pragma GCC diagnostic ignored "-Wuseless-cast"
#endif
#pragma GCC diagnostic ignored "-Wconversion"

namespace fiction
{

/**
 * Provides offset coordinates. An offset coordinate is a coordinate that defines a location via an offset from a fixed
 * point (origin). Cartesian coordinates are offset coordinates.
 */
namespace offset
{

/**
 * Unsigned offset coordinates.
 *
 * This implementation is optimized for memory-efficiency and fits within 64 bits. Coordinates span from \f$(0, 0, 0)\f$
 * to \f$(2^{31} - 1, 2^{31} - 1, 1)\f$. Each coordinate has a dead indicator `d` that can be used to represent
 * that it is not in use.
 */
struct ucoord_t
{
    /**
     * MSB acts as dead indicator.
     */
    uint64_t d : 1;
    /**
     * 1 bit for the z coordinate.
     */
    uint64_t z : 1;
    /**
     * 31 bit for the y coordinate.
     */
    uint64_t y : 31;
    /**
     * 31 bit for the x coordinate.
     */
    uint64_t x : 31;

    // NOLINTBEGIN(readability-identifier-naming)

    /**
     * Default constructor. Creates a dead coordinate at (0, 0, 0).
     */
    constexpr ucoord_t() noexcept :
            d{static_cast<decltype(d)>(1u)},  // default-constructed ucoord_ts are dead
            z{static_cast<decltype(z)>(0u)},
            y{static_cast<decltype(y)>(0u)},
            x{static_cast<decltype(x)>(0u)}
    {}
    /**
     * Standard constructor. Creates a non-dead coordinate at (x_, y_, z_).
     *
     * @tparam X Type of x.
     * @tparam Y Type of y.
     * @tparam Z Type of z.
     * @param x_ x position.
     * @param y_ y position.
     * @param z_ z position.
     */
    template <class X, class Y, class Z>
    constexpr ucoord_t(X x_, Y y_, Z z_) noexcept :
            d{static_cast<decltype(d)>(0u)},
            z{static_cast<decltype(z)>(z_)},
            y{static_cast<decltype(y)>(y_)},
            x{static_cast<decltype(x)>(x_)}
    {}
    /**
     * Standard constructor. Creates a non-dead coordinate at (x_, y_, 0).
     *
     * @tparam X Type of x.
     * @tparam Y Type of y.
     * @param x_ x position.
     * @param y_ y position.
     */
    template <class X, class Y>
    constexpr ucoord_t(X x_, Y y_) noexcept :
            d{static_cast<decltype(d)>(0u)},
            z{static_cast<decltype(z)>(0u)},
            y{static_cast<decltype(y)>(y_)},
            x{static_cast<decltype(x)>(x_)}
    {}
    /**
     * Standard constructor. Instantiates a coordinate from an uint64_t, where the positions are encoded in the
     * following four parts of the unsigned 64-bit integer (from MSB to LSB):
     *  - 1 bit for the dead indicator
     *  - 1 bit for the z position
     *  - 31 bit for the y position
     *  - 31 bit for the x position
     *
     * @param t Unsigned 64-bit integer to instantiate the coordinate from.
     */
    constexpr explicit ucoord_t(const uint64_t t) noexcept :
            d{static_cast<decltype(d)>(t >> 63ull)},
            z{static_cast<decltype(z)>((t << 1ull) >> 63ull)},
            y{static_cast<decltype(y)>((t << 2ull) >> 33ull)},
            x{static_cast<decltype(x)>((t << 33ull) >> 33ull)}
    {}

    // NOLINTEND(readability-identifier-naming)

    /**
     * Allows explicit conversion to `uint64_t`. Segments an unsigned 64-bit integer into four parts (from MSB to LSB):
     *  - 1 bit for the dead indicator
     *  - 1 bit for the z position
     *  - 31 bit for the y position
     *  - 31 bit for the x position
     */
    explicit constexpr operator uint64_t() const noexcept
    {
        return (((((((static_cast<uint64_t>(d)) << 1ull) | z) << 31ull) | y) << 31ull) | x);
    }
    /**
     * Returns whether the coordinate is dead.
     *
     * @return `true` iff coordinate is dead.
     */
    [[nodiscard]] constexpr bool is_dead() const noexcept
    {
        return static_cast<bool>(d);
    }
    /**
     * Returns a dead copy of the coordinate, i.e., (1, x, y, z).
     *
     * @return A dead copy of the coordinate.
     */
    [[nodiscard]] constexpr ucoord_t get_dead() const noexcept
    {
        return ucoord_t{static_cast<uint64_t>(*this) | static_cast<uint64_t>(ucoord_t{})};
    }
    /**
     * Wraps the coordinate with respect to the given aspect ratio by iterating over the dimensions in the order defined
     * by the coordinate type. For any dimension of the coordinate that is strictly larger than the associated dimension
     * of the aspect ratio, this dimension will be wrapped to zero, and the next dimension is increased. The resulting
     * coordinate becomes a dead copy of the aspect ratio if it is not contained in the aspect ratio after iterating.
     * An example use case of this function is the coordinate iterator, which implements iterator advancing by first
     * incrementing the x dimension, then wrapping the coordinate to the boundary within to enumerate.
     *
     * @param aspect_ratio Aspect ratio to wrap the coordinate to.
     */
    void wrap(const ucoord_t& aspect_ratio) noexcept
    {
        if (x > aspect_ratio.x)
        {
            x = 0;
            ++y;
        }

        if (y > aspect_ratio.y)
        {
            if (z == 1)
            {
                *this = aspect_ratio.get_dead();
            }
            else
            {
                y = 0;
                z = 1;
            }
        }

        if (z > aspect_ratio.z)
        {
            *this = aspect_ratio.get_dead();
        }
    }
    /**
     * Compares against another coordinate for equality. Respects the dead indicator.
     *
     * @param other Right-hand side coordinate.
     * @return `true` iff both coordinates are identical.
     */
    constexpr bool operator==(const ucoord_t& other) const noexcept
    {
        return d == other.d && z == other.z && y == other.y && x == other.x;
    }
    /**
     * Compares against another coordinate's `uint64_t` representation for equality. Respects the dead indicator.
     *
     * @param other Right-hand side coordinate representation in `uint64_t` format.
     * @return `true` iff this coordinate is equal to the converted one.
     */
    constexpr bool operator==(const uint64_t& other) const noexcept
    {
        return static_cast<uint64_t>(*this) == other;
    }
    /**
     * Compares against another coordinate for inequality. Respects the dead indicator.
     *
     * @param other Right-hand side coordinate.
     * @return `true` iff both coordinates are not identical.
     */
    constexpr bool operator!=(const ucoord_t& other) const noexcept
    {
        return !(*this == other);
    }
    /**
     * Determine whether this coordinate is "less than" another one. This is the case if z is smaller, or if z is equal
     * but y is smaller, or if z and y are equal but x is smaller.
     *
     * @param other Right-hand side coordinate.
     * @return `true` iff this coordinate is "less than" the other coordinate.
     */
    constexpr bool operator<(const ucoord_t& other) const noexcept
    {
        if (z < other.z)
        {
            return true;
        }

        if (z == other.z)
        {
            if (y < other.y)
            {
                return true;
            }

            if (y == other.y)
            {
                return x < other.x;
            }
        }

        return false;
    }
    /**
     * Determine whether this coordinate is "greater than" another one. This is the case if the other one is "less
     * than".
     *
     * @param other Right-hand side coordinate.
     * @return `true` iff this coordinate is "greater than" the other coordinate.
     */
    constexpr bool operator>(const ucoord_t& other) const noexcept
    {
        return other < *this;
    }
    /**
     * Determine whether this coordinate is "less than or equal to" another one. This is the case if this one is not
     * "greater than" the other.
     *
     * @param other Right-hand side coordinate.
     * @return `true` iff this coordinate is "less than or equal to" the other coordinate.
     */
    constexpr bool operator<=(const ucoord_t& other) const noexcept
    {
        return !(*this > other);
    }
    /**
     * Determine whether this coordinate is "greater than or equal to" another one. This is the case if this one is not
     * "less than" the other.
     *
     * @param other Right-hand side coordinate.
     * @return `true` iff this coordinate is "greater than or equal to" the other coordinate.
     */
    constexpr bool operator>=(const ucoord_t& other) const noexcept
    {
        return !(*this < other);
    }
    /**
     * Returns a string representation of the coordinate of the form `"(x, y, z)"` that does not respect the dead
     * indicator.
     *
     * @return String representation of the form `"(x, y, z)"`.
     */
    [[nodiscard]] std::string str() const
    {
        return fmt::format("({},{},{})", x, y, z);
    }
};

inline std::ostream& operator<<(std::ostream& os, const ucoord_t& t)
{
    os << t.str();
    return os;
}

}  // namespace offset

/**
 * Provides cube coordinates. Cube coordinates are used as a way to identify faces in a hexagonal grid. A wonderful
 * resource on the topic is: https://www.redblobgames.com/grids/hexagons/#coordinates-cube
 */
namespace cube
{

/**
 * Signed cube coordinates.
 *
 * This implementation allows for negative coordinate values and offers a balance between memory consumption and range
 * of values. Coordinates span from \f$(-2^{31}, -2^{31}, -2^{31})\f$ to \f$(2^{31} - 1, 2^{31} - 1, 2^{31} - 1)\f$.
 * Each coordinate has a dead indicator `d` that can be used to represent that it is not in use.
 */
struct coord_t
{
    /**
     * Dead indicator.
     */
    bool d{true};  // default-constructed coordinates are dead
    /**
     * z coordinate.
     */
    int32_t z;
    /**
     * y coordinate.
     */
    int32_t y;
    /**
     * x coordinate.
     */
    int32_t x;

    // NOLINTBEGIN(readability-identifier-naming)

    /**
     * Default constructor. Creates a dead coordinate at (0, 0, 0).
     */
    constexpr coord_t() noexcept :
            z{static_cast<decltype(z)>(0)},
            y{static_cast<decltype(y)>(0)},
            x{static_cast<decltype(x)>(0)}
    {}
    /**
     * Standard constructor. Creates a non-dead coordinate at (x_, y_, z_).
     *
     * @tparam X Type of x.
     * @tparam Y Type of y.
     * @tparam Z Type of z.
     * @param x_ x position.
     * @param y_ y position.
     * @param z_ z position.
     */
    template <class X, class Y, class Z>
    constexpr coord_t(X x_, Y y_, Z z_) noexcept :
            d{false},
            z{static_cast<decltype(z)>(z_)},
            y{static_cast<decltype(y)>(y_)},
            x{static_cast<decltype(x)>(x_)}
    {}
    /**
     * Standard constructor. Creates a non-dead coordinate at (x_, y_, 0).
     *
     * @tparam X Type of x.
     * @tparam Y Type of y.
     * @param x_ x position.
     * @param y_ y position.
     */
    template <class X, class Y>
    constexpr coord_t(X x_, Y y_) noexcept :
            d{false},
            z{static_cast<decltype(z)>(0)},
            y{static_cast<decltype(y)>(y_)},
            x{static_cast<decltype(x)>(x_)}
    {}

    // NOLINTEND(readability-identifier-naming)

    /**
     * Returns whether the coordinate is dead.
     *
     * @return `true` iff coordinate is dead.
     */
    [[nodiscard]] constexpr bool is_dead() const noexcept
    {
        return static_cast<bool>(d);
    }
    /**
     * Returns a dead copy of the coordinate, i.e., (1, x, y, z).
     *
     * @return A dead copy of the coordinate.
     */
    [[nodiscard]] constexpr coord_t get_dead() const noexcept
    {
        auto dead_coord{*this};
        dead_coord.d = true;
        return dead_coord;
    }
    /**
     * Wraps the coordinate with respect to the given aspect ratio by iterating over the dimensions in the order defined
     * by the coordinate type. For any dimension of the coordinate that is strictly larger than the associated dimension
     * of the aspect ratio, this dimension will be wrapped to zero, and the next dimension is increased. The resulting
     * coordinate becomes a dead copy of the aspect ratio if it is not contained in the aspect ratio after iterating.
     * An example use case of this function is the coordinate iterator, which implements iterator advancing by first
     * incrementing the x dimension, then wrapping the coordinate to the boundary within to enumerate.
     *
     * @param aspect_ratio Aspect ratio to wrap the coordinate to.
     */
    void wrap(const coord_t& aspect_ratio) noexcept
    {
        if (x > aspect_ratio.x)
        {
            x = 0;
            ++y;
        }

        if (y > aspect_ratio.y)
        {
            y = 0;
            ++z;
        }

        if (z > aspect_ratio.z)
        {
            *this = aspect_ratio.get_dead();
        }
    }
    /**
     * Compares against another coordinate for equality. Respects the dead indicator.
     *
     * @param other Right-hand side coordinate.
     * @return `true` iff both coordinates are identical.
     */
    constexpr bool operator==(const coord_t& other) const noexcept
    {
        return d == other.d && z == other.z && y == other.y && x == other.x;
    }
    /**
     * Compares against another coordinate for inequality. Respects the dead indicator.
     *
     * @param other Right-hand side coordinate.
     * @return `true` iff both coordinates are not identical.
     */
    constexpr bool operator!=(const coord_t& other) const noexcept
    {
        return !(*this == other);
    }
    /**
     * Determine whether this coordinate is "less than" another one. This is the case if z is smaller, or if z is equal
     * but y is smaller, or if z and y are equal but x is smaller.
     *
     * @param other Right-hand side coordinate.
     * @return `true` iff this coordinate is "less than" the other coordinate.
     */
    constexpr bool operator<(const coord_t& other) const noexcept
    {
        if (z < other.z)
        {
            return true;
        }

        if (z == other.z)
        {
            if (y < other.y)
            {
                return true;
            }

            if (y == other.y)
            {
                return x < other.x;
            }
        }

        return false;
    }
    /**
     * Determine whether this coordinate is "greater than" another one. This is the case if the other one is "less
     * than".
     *
     * @param other Right-hand side coordinate.
     * @return `true` iff this coordinate is "greater than" the other coordinate.
     */
    constexpr bool operator>(const coord_t& other) const noexcept
    {
        return other < *this;
    }
    /**
     * Determine whether this coordinate is "less than or equal to" another one. This is the case if this one is not
     * "greater than" the other.
     *
     * @param other Right-hand side coordinate.
     * @return `true` iff this coordinate is "less than or equal to" the other coordinate.
     */
    constexpr bool operator<=(const coord_t& other) const noexcept
    {
        return !(*this > other);
    }
    /**
     * Determine whether this coordinate is "greater than or equal to" another one. This is the case if this one is not
     * "less than" the other.
     *
     * @param other Right-hand side coordinate.
     * @return `true` iff this coordinate is "greater than or equal to" the other coordinate.
     */
    constexpr bool operator>=(const coord_t& other) const noexcept
    {
        return !(*this < other);
    }
    /**
     * Adds another coordinate to this one and returns the result. Does not modify this coordinate.
     *
     * @param other Coordinate to add.
     * @return Sum of both coordinates.
     */
    constexpr coord_t operator+(const coord_t& other) const noexcept
    {
        return coord_t{x + other.x, y + other.y, z + other.z};
    }
    /**
     * Subtracts another coordinate from this one and returns the result. Does not modify this coordinate.
     *
     * @param other Coordinate to subtract.
     * @return Difference of both coordinates.
     */
    constexpr coord_t operator-(const coord_t& other) const noexcept
    {
        return coord_t{x - other.x, y - other.y, z - other.z};
    }
    /**
     * Returns a string representation of the coordinate of the form `"(x, y, z)"` that does not respect the dead
     * indicator.
     *
     * @return String representation of the form `"(x, y, z)"`.
     */
    [[nodiscard]] std::string str() const
    {
        return fmt::format("({},{},{})", x, y, z);
    }
};

}  // namespace cube

/**
 * Provides SiQAD coordinates. SiQAD coordinates are used to describe locations of Silicon Dangling Bonds on the
 * H-Si(100) 2x1 surface were dimer columns and rows are identified by x and y values, respectively, while the z value
 * (0,1) points to the top or bottom Si atom in the dimer. The coordinates are originally used in the SiQAD simulator
 * (https://github.com/siqad).
 */
namespace siqad
{

/**
 * SiQAD coordinates.
 *
 * Coordinates span from \f$(-2^{31}, -2^{31}, 0)\f$ to \f$(2^{31} - 1 , 2^{31} - 1, 1)\f$. `x` is the SiDB's
 * x-coordinate, `y` is the dimer pair's row number, and `z` represents the two possible SiDB positions in one SiDB
 * dimer pair. Each coordinate has a dead indicator `d` that can be used to represent that it is not in use.
 */
struct coord_t
{
    /**
     * MSB acts as dead indicator.
     */
    bool d{true};
    /**
     * 1 bit for the z coordinate.
     */
    uint8_t z : 1;
    /**
     * 31 bit for the y coordinate.
     */
    int32_t y;
    /**
     * 31 bit for the x coordinate.
     */
    int32_t x;

    // NOLINTBEGIN(readability-identifier-naming)

    /**
     * Default constructor. Creates a dead coordinate at (0, 0, 0).
     */
    constexpr coord_t() noexcept :
            z{static_cast<decltype(z)>(0)},
            y{static_cast<decltype(y)>(0)},
            x{static_cast<decltype(x)>(0)}
    {}
    /**
     * Standard constructor. Creates a non-dead coordinate at (x_, y_, z_).
     *
     * @tparam X Type of x.
     * @tparam Y Type of y.
     * @tparam Z Type of z.
     * @param x_ x position.
     * @param y_ y position.
     * @param z_ z position.
     */
    template <class X, class Y, class Z>
    constexpr coord_t(X x_, Y y_, Z z_) noexcept :
            d{false},
            z{static_cast<decltype(z)>(z_)},
            y{static_cast<decltype(y)>(y_)},
            x{static_cast<decltype(x)>(x_)}
    {}
    /**
     * Standard constructor. Creates a non-dead coordinate at (x_, y_, 0).
     *
     * @tparam X Type of x.
     * @tparam Y Type of y.
     * @param x_ x position.
     * @param y_ y position.
     */
    template <class X, class Y>
    constexpr coord_t(X x_, Y y_) noexcept :
            d{false},
            z{static_cast<decltype(z)>(0)},
            y{static_cast<decltype(y)>(y_)},
            x{static_cast<decltype(x)>(x_)}
    {}

    // NOLINTEND(readability-identifier-naming)

    /**
     * Returns whether the coordinate is dead.
     *
     * @return True iff coordinate is dead.
     */
    [[nodiscard]] constexpr bool is_dead() const noexcept
    {
        return static_cast<bool>(d);
    }
    /**
     * Returns a dead copy of the coordinate, i.e., (1, x, y, z).
     *
     * @return A dead copy of the coordinate.
     */
    [[nodiscard]] constexpr coord_t get_dead() const noexcept
    {
        auto dead_coord{*this};
        dead_coord.d = true;
        return dead_coord;
    }
    /**
     * Wraps the coordinate with respect to the given aspect ratio by iterating over the dimensions in the order defined
     * by the coordinate type. For any dimension of the coordinate that is strictly larger than the associated dimension
     * of the aspect ratio, this dimension will be wrapped to zero, and the next dimension is increased. The resulting
     * coordinate becomes a dead copy of the aspect ratio if it is not contained in the aspect ratio after iterating.
     * An example use case of this function is the coordinate iterator, which implements iterator advancing by first
     * incrementing the x dimension, then wrapping the coordinate to the boundary within to enumerate.
     *
     * @param aspect_ratio Aspect ratio to wrap the coordinate to.
     */
    void wrap(const coord_t& aspect_ratio) noexcept
    {
        if (x > aspect_ratio.x)
        {
            x = 0;
            y += z;
            z = !z;
        }

        if (z > aspect_ratio.z)
        {
            *this = aspect_ratio.get_dead();
        }

        if (y > aspect_ratio.y)
        {
            *this = aspect_ratio.get_dead();
        }
    }
    /**
     * Compares against another coordinate for equality. Respects the dead indicator.
     *
     * @param other Right-hand side coordinate.
     * @return True iff both coordinates are identical.
     */
    constexpr bool operator==(const coord_t& other) const noexcept
    {
        return d == other.d && z == other.z && y == other.y && x == other.x;
    }
    /**
     * Compares against another coordinate for inequality. Respects the dead indicator.
     *
     * @param other Right-hand side coordinate.
     * @return True iff both coordinates are not identical.
     */
    constexpr bool operator!=(const coord_t& other) const noexcept
    {
        return !(*this == other);
    }
    /**
     * Determine whether this coordinate is "less than" another one. This is the case if y is smaller, or if y is equal
     * but z is smaller, or if z and y are equal but x is smaller.
     *
     * @param other Right-hand side coordinate.
     * @return True iff this coordinate is "less than" the other coordinate.
     */
    constexpr bool operator<(const coord_t& other) const noexcept
    {

        if (y != other.y)
        {
            return y < other.y;
        }
        if (z != other.z)
        {
            return z < other.z;
        }

        return x < other.x;
    }
    /**
     * Determine whether this coordinate is "greater than" another one. This is the case if the other one is "less
     * than".
     *
     * @param other Right-hand side coordinate.
     * @return True iff this coordinate is "greater than" the other coordinate.
     */
    constexpr bool operator>(const coord_t& other) const noexcept
    {
        return other < *this;
    }
    /**
     * Determine whether this coordinate is "less than or equal to" another one. This is the case if this one is not
     * "greater than" the other.
     *
     * @param other Right-hand side coordinate.
     * @return True iff this coordinate is "less than or equal to" the other coordinate.
     */
    constexpr bool operator<=(const coord_t& other) const noexcept
    {
        return !(*this > other);
    }
    /**
     * Determine whether this coordinate is "greater than or equal to" another one. This is the case if this one is not
     * "less than" the other.
     *
     * @param other Right-hand side coordinate.
     * @return True iff this coordinate is "greater than or equal to" the other coordinate.
     */
    constexpr bool operator>=(const coord_t& other) const noexcept
    {
        return !(*this < other);
    }
    /**
     * Adds another coordinate to this one and returns the result. Does not modify this coordinate.
     *
     * @param other Coordinate to add.
     * @return Sum of both coordinates.
     */
    constexpr coord_t operator+(const coord_t& other) const noexcept
    {
        return coord_t{x + other.x, y + other.y + static_cast<decltype(y)>(z && other.z), z ^ other.z};
    }
    /**
     * Subtracts another coordinate from this one and returns the result. Does not modify this coordinate.
     *
     * @param other Coordinate to subtract.
     * @return Difference of both coordinates.
     */
    constexpr coord_t operator-(const coord_t& other) const noexcept
    {
        return coord_t{x - other.x, y - other.y - static_cast<decltype(y)>(!z && other.z), z - other.z};
    }
    /**
     * Returns a string representation of the coordinate of the form "(x, y, z)" that does not respect the dead
     * indicator.
     *
     * @return String representation of the form "(x, y, z)".
     */
    [[nodiscard]] std::string str() const
    {
        return fmt::format("({},{},{})", x, y, z);
    }
};

/**
 * Converts SiQAD coordinates to other coordinates (offset, cube).
 *
 * @tparam CoordinateType The desired coordinate type.
 * @param coord SiQAD coordinate to convert.
 * @return Coordinate of type `CoordinateType`.
 */
template <typename CoordinateType>
constexpr CoordinateType to_fiction_coord(const siqad::coord_t& coord) noexcept
{
    if (!coord.is_dead())
    {
        return {coord.x, coord.y * 2 + coord.z};
    }

    return CoordinateType{};
}
/**
 * Converts any coordinate type to SiQAD coordinates.
 *
 * @tparam CoordinateType Coordinate type to convert.
 * @param coord Coordinate to convert.
 * @return SiQAD coordinate representation of `coord`.
 *
 */
template <typename CoordinateType>
constexpr coord_t to_siqad_coord(const CoordinateType& coord) noexcept
{
    if (coord.y >= 0)
    {
        return {coord.x, (coord.y - coord.y % 2) / 2, coord.y % 2};
    }
    return {coord.x, (coord.y + coord.y % 2) / 2, (-coord.y - 1) % 2 + 1};
}

}  // namespace siqad

/**
 * Converts offset coordinates to cube coordinates
 *
 * @param coord Offset coordinate to convert to a cube coordinate.
 * @return Cube coordinate.
 *
 * @note This function assumes that the input coordinates are within the valid range for cube coordinates. Specifically,
 * the x, y, and z coordinates should be within the range of \f$(0, 0, 0)\f$ to \f$(2^{31} - 1, 2^{31} - 1, 1)\f$. If
 * the input coordinates are outside this range, the behavior of the function is undefined. If the input coordinate is
 * dead, a dead cube coordinate is returned.
 */
constexpr cube::coord_t offset_to_cube_coord(const offset::ucoord_t& coord) noexcept
{
    assert(coord.x <= std::numeric_limits<int32_t>::max() && coord.y <= std::numeric_limits<int32_t>::max() &&
           coord.z <= std::numeric_limits<int32_t>::max() && "Coordinate is out-of-range and cannot be transformed");

    if (coord.is_dead())
    {
        return cube::coord_t{};
    }

    return {static_cast<decltype(cube::coord_t::x)>(coord.x), static_cast<decltype(cube::coord_t::y)>(coord.y),
            static_cast<decltype(cube::coord_t::z)>(coord.z)};
}

/**
 * Computes the area of a given coordinate assuming its origin is (0, 0, 0). Calculates \f$(|x| + 1) \cdot (|y| + 1)\f$
 * by default. The exception is SiQAD coordinates, for which it computes \f$(|x| + 1) \cdot (2 \cdot |y| + |z| + 1)\f$.
 *
 * @tparam CoordinateType Coordinate type.
 * @param coord Coordinate.
 * @return Area of coord.
 */
template <typename CoordinateType>
uint64_t area(const CoordinateType& coord) noexcept
{
    if constexpr (std::is_same_v<CoordinateType, siqad::coord_t>)
    {
        return (static_cast<uint64_t>(integral_abs(coord.x)) + 1) *
               (2 * static_cast<uint64_t>(integral_abs(coord.y)) + static_cast<uint64_t>(integral_abs(coord.z)) + 1);
    }

    return (static_cast<uint64_t>(integral_abs(coord.x)) + 1) * (static_cast<uint64_t>(integral_abs(coord.y)) + 1);
}
/**
 * Computes the volume of a given coordinate assuming its origin is (0, 0, 0). Calculates \f$(|x| + 1) \cdot (|y| + 1)
 * \cdot (|z| + 1)\f$ by default. For SiQAD coordinates, which are planar by definition, the area is returned.
 *
 * @tparam CoordinateType Coordinate type.
 * @param coord Coordinate.
 * @return Volume of coord.
 */
template <typename CoordinateType>
uint64_t volume(const CoordinateType& coord) noexcept
{
    if constexpr (std::is_same_v<CoordinateType, siqad::coord_t>)
    {
        return area(coord);
    }

    return (static_cast<uint64_t>(integral_abs(coord.x)) + 1) * (static_cast<uint64_t>(integral_abs(coord.y)) + 1) *
           (static_cast<uint64_t>(integral_abs(coord.z)) + 1);
}

/**
 * An iterator type that allows to enumerate coordinates in order within a boundary.
 *
 * @tparam CoordinateType Type of coordinate to enumerate.
 */
template <typename CoordinateType>
class coord_iterator
{
  public:
    using value_type = CoordinateType;
    /**
     * Standard constructor. Initializes the iterator with a starting position and the boundary within to enumerate.
     *
     * With `dimension = (1, 2, 1)` and `start = (0, 0, 0)`, the following order would be enumerated for offset or cubic
     * coordinates:
     *
     * - (0, 0, 0)
     * - (1, 0, 0)
     * - (0, 1, 0)
     * - (1, 1, 0)
     * - (0, 2, 0)
     * - (1, 2, 0)
     * - (0, 0, 1)
     * - (1, 0, 1)
     * - (0, 1, 1)
     * - (1, 1, 1)
     * - (0, 2, 1)
     * - (1, 2, 1)
     *
     * For SiQAD coordinates with the same parameters, we have the following order of enumeration:
     *
     * - (0, 0, 0)
     * - (1, 0, 0)
     * - (0, 0, 1)
     * - (1, 0, 1)
     * - (0, 1, 0)
     * - (1, 2, 0)
     * - (0, 1, 1)
     * - (1, 1, 1)
     * - (1, 1, 0)
     * - (0, 2, 0)
     * - (0, 2, 1)
     * - (1, 2, 1)
     *
     * coord_iterator is compatible with the STL forward_iterator category. Does not iterate over negative coordinates.
     *
     * @param dimension Boundary within to enumerate. Iteration wraps at its limits.
     * @param start Starting coordinate to enumerate first.
     */
    constexpr explicit coord_iterator(const CoordinateType& dimension, const CoordinateType& start) noexcept :
            aspect_ratio{dimension},
            coord{start}
    {
        static_assert(std::is_same_v<CoordinateType, offset::ucoord_t> ||
                          std::is_same_v<CoordinateType, cube::coord_t> ||
                          std::is_same_v<CoordinateType, siqad::coord_t>,
                      "CoordinateType must be a supported coordinate");

        // Make sure the start iterator is within the given boundary; first handle negative coordinates ...
        coord.x = std::max(coord.x, static_cast<decltype(coord.x)>(0));
        coord.y = std::max(coord.y, static_cast<decltype(coord.y)>(0));
        coord.z = std::max(coord.z, static_cast<decltype(coord.z)>(0));

        // ... then handle coordinates that are beyond the given boundary.
        coord.wrap(aspect_ratio);
    }
    /**
     * Increments the iterator, while keeping it within the boundary. Also defined on iterators that are out of bounds.
     *
     * @return Reference to the incremented iterator.
     */
    constexpr coord_iterator& operator++() noexcept
    {
        if (coord != aspect_ratio)
        {
            ++coord.x;

            coord.wrap(aspect_ratio);
        }
        else
        {
            coord = coord.get_dead();
        }

        return *this;
    }

    constexpr coord_iterator operator++(int) noexcept
    {
        const auto result{*this};

        ++(*this);

        return result;
    }

    constexpr CoordinateType operator*() const noexcept
    {
        return coord;
    }

    constexpr bool operator==(const coord_iterator& other) const noexcept
    {
        return (coord == other.coord);
    }

    constexpr bool operator!=(const coord_iterator& other) const noexcept
    {
        return !(*this == other);
    }

    constexpr bool operator<(const coord_iterator& other) const noexcept
    {
        return (coord < other.coord);
    }

    constexpr bool operator<=(const coord_iterator& other) const noexcept
    {
        return (coord <= other.coord);
    }

  private:
    const CoordinateType aspect_ratio;

    CoordinateType coord;
};

}  // namespace fiction

// NOLINTBEGIN(cert-dcl58-cpp)

namespace std
{

// define std::hash overload for offset::ucoord_t
template <>
struct hash<fiction::offset::ucoord_t>
{
    std::size_t operator()(const fiction::offset::ucoord_t& c) const noexcept
    {
        return static_cast<std::size_t>(std::hash<uint64_t>{}(static_cast<uint64_t>(c)));
    }
};
// define std::hash overload for cube::coord_t
template <>
struct hash<fiction::cube::coord_t>
{
    // based on: https://stackoverflow.com/questions/25649342/hash-function-for-3d-integer-coordinates
    std::size_t operator()(const fiction::cube::coord_t& c) const noexcept
    {
        return static_cast<std::size_t>((c.x * 18397ll) + (c.y * 20483ll) + (c.z * 29303ll) + static_cast<int>(c.d));
    }
};
// define std::hash overload for siqad::coord_t
template <>
struct hash<fiction::siqad::coord_t>
{
    // based on: https://stackoverflow.com/questions/25649342/hash-function-for-3d-integer-coordinates
    std::size_t operator()(const fiction::siqad::coord_t& c) const noexcept
    {
        return static_cast<std::size_t>((c.x * 18397ll) + (c.y * 20483ll) + (c.z * 29303ll) + static_cast<int>(c.d));
    }
};

// make coord_iterator compatible with STL iterator categories
template <typename Coordinate>
struct iterator_traits<fiction::coord_iterator<Coordinate>>
{
    using iterator_category = std::forward_iterator_tag;
    using value_type        = Coordinate;
};

}  // namespace std

// NOLINTEND(cert-dcl58-cpp)

namespace fmt
{

// make offset::ucoord_t compatible with fmt::format
template <>
struct formatter<fiction::offset::ucoord_t>
{
    template <typename ParseContext>
    constexpr auto parse(ParseContext& ctx)
    {
        return ctx.begin();
    }

    template <typename FormatContext>
    auto format(const fiction::offset::ucoord_t& c, FormatContext& ctx)
    {
        return format_to(ctx.out(), "({},{},{})", c.x, c.y, c.z);
    }
};
// make cube::coord_t compatible with fmt::format
template <>
struct formatter<fiction::cube::coord_t>
{
    template <typename ParseContext>
    constexpr auto parse(ParseContext& ctx)
    {
        return ctx.begin();
    }

    template <typename FormatContext>
    auto format(const fiction::cube::coord_t& c, FormatContext& ctx)
    {
        return format_to(ctx.out(), "({},{},{})", c.x, c.y, c.z);
    }
};
// make siqad::coord_t compatible with fmt::format
template <>
struct formatter<fiction::siqad::coord_t>
{
    template <typename ParseContext>
    constexpr auto parse(ParseContext& ctx)
    {
        return ctx.begin();
    }

    template <typename FormatContext>
    auto format(const fiction::siqad::coord_t& c, FormatContext& ctx)
    {
        return format_to(ctx.out(), "({},{},{})", c.x, c.y, c.z);
    }
};

}  // namespace fmt

#pragma GCC diagnostic pop

#endif  // FICTION_COORDINATES_HPP<|MERGE_RESOLUTION|>--- conflicted
+++ resolved
@@ -10,11 +10,8 @@
 #include <fmt/format.h>
 
 #include <algorithm>
-<<<<<<< HEAD
+#include <cstddef>
 #include <cassert>
-=======
-#include <cstddef>
->>>>>>> b359ee5f
 #include <cstdint>
 #include <functional>
 #include <iostream>
