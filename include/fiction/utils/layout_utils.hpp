//
// Created by marcel on 14.10.21.
//

#ifndef FICTION_LAYOUT_UTILS_HPP
#define FICTION_LAYOUT_UTILS_HPP

#include "fiction/layouts/coordinates.hpp"
#include "fiction/technology/cell_ports.hpp"
#include "fiction/technology/charge_distribution_surface.hpp"
#include "fiction/technology/sidb_defect_surface.hpp"
#include "fiction/technology/sidb_lattice.hpp"
#include "fiction/traits.hpp"
#include "fiction/types.hpp"

#include <algorithm>
#include <cassert>
#include <cstdint>
<<<<<<< HEAD
#include <cstdlib>
=======
#include <cstdio>
>>>>>>> 18bafd25
#include <limits>
#include <random>
#include <type_traits>
#include <utility>
#include <vector>

namespace fiction
{

/**
 * Returns the number of adjacent coordinates of a given one. This is not a constant value because `c` could be located
 * at a layout border.
 *
 * @tparam Lyt Layout type.
 * @param lyt Layout.
 * @param c Coordinate whose number of adjacencies are required.
 * @return Number of `c`'s adjacent coordinates.
 */
template <typename Lyt>
[[nodiscard]] uint8_t num_adjacent_coordinates(const Lyt& lyt, const coordinate<Lyt>& c) noexcept
{
    static_assert(is_coordinate_layout_v<Lyt>, "Lyt is not a coordinate layout");

    return static_cast<uint8_t>(lyt.adjacent_coordinates(c).size());
}

/**
 * Converts a relative cell position within a tile to an absolute cell position within a layout. To compute the absolute
 * position, the layout topology is taken into account.
 *
 * @tparam GateSizeX Horizontal tile size.
 * @tparam GateSizeY Vertical tile size.
 * @tparam GateLyt Gate-level layout type.
 * @tparam CellLyt Cell-level layout type.
 * @param gate_lyt The gate-level layout whose tiles are to be considered.
 * @param t Tile within gate_lyt.
 * @param relative_c Relative cell position within t.
 * @return Absolute cell position in a layout.
 */
template <uint16_t GateSizeX, uint16_t GateSizeY, typename GateLyt, typename CellLyt>
[[nodiscard]] cell<CellLyt> relative_to_absolute_cell_position(const GateLyt& gate_lyt, const tile<GateLyt>& t,
                                                               const cell<CellLyt>& relative_c) noexcept
{
    static_assert(is_cell_level_layout_v<CellLyt>, "CellLyt is not a cell-level layout");
    static_assert(!has_siqad_coord_v<CellLyt>, "CellLyt cannot have SiQAD coordinates");
    static_assert(is_gate_level_layout_v<GateLyt>, "GateLyt is not a gate-level layout");

    assert(relative_c.x < GateSizeX && relative_c.y < GateSizeY &&
           "relative_c must be within the bounds of a single tile");

    cell<CellLyt> absolute_c{};

    // Cartesian layouts
    if constexpr (is_cartesian_layout_v<GateLyt>)
    {
        absolute_c = {t.x * GateSizeX, t.y * GateSizeY, t.z};
    }
    // shifted Cartesian layouts
    else if constexpr (is_shifted_cartesian_layout_v<GateLyt>)
    {
        if constexpr (has_horizontally_shifted_cartesian_orientation_v<GateLyt>)
        {
            absolute_c = {t.x * GateSizeX, static_cast<decltype(absolute_c.y)>(t.y * (GateSizeY)), t.z};
        }
        else if constexpr (has_vertically_shifted_cartesian_orientation_v<GateLyt>)
        {
            absolute_c = {static_cast<decltype(absolute_c.x)>(t.x * (GateSizeX)), t.y * (GateSizeY), t.z};
        }

        if constexpr (has_odd_row_cartesian_arrangement_v<GateLyt>)
        {
            if (gate_lyt.is_in_odd_row(t))
            {
                // odd rows are shifted in by width / 2
                absolute_c.x += static_cast<decltype(absolute_c.x)>(static_cast<double>(GateSizeX) / 2.0);
            }
        }
        else if constexpr (has_even_row_cartesian_arrangement_v<GateLyt>)
        {
            if (gate_lyt.is_in_even_row(t))
            {
                // even rows are shifted in by width / 2
                absolute_c.x += static_cast<decltype(absolute_c.x)>(static_cast<double>(GateSizeX) / 2.0);
            }
        }
        else if constexpr (has_odd_column_cartesian_arrangement_v<GateLyt>)
        {
            if (gate_lyt.is_in_odd_column(t))
            {
                // odd columns are shifted in by height / 2
                absolute_c.y += static_cast<decltype(absolute_c.y)>(static_cast<double>(GateSizeY) / 2.0);
            }
        }
        else if constexpr (has_even_column_cartesian_arrangement_v<GateLyt>)
        {
            if (gate_lyt.is_in_even_column(t))
            {
                // even columns are shifted in by height / 2
                absolute_c.y += static_cast<decltype(absolute_c.y)>(static_cast<double>(GateSizeY) / 2.0);
            }
        }
    }
    // hexagonal layouts
    else if constexpr (is_hexagonal_layout_v<GateLyt>)
    {
        if constexpr (has_pointy_top_hex_orientation_v<GateLyt>)
        {
            // vertical distance between pointy top hexagons is height * 3/4
            absolute_c = {t.x * GateSizeX, static_cast<decltype(absolute_c.y)>(t.y * (GateSizeY * 3 / 4)), t.z};
        }
        else if constexpr (has_flat_top_hex_orientation_v<GateLyt>)
        {
            // horizontal distance between flat top hexagons is width * 3/4
            absolute_c = {static_cast<decltype(absolute_c.x)>(t.x * (GateSizeX * 3 / 4)), t.y * (GateSizeY), t.z};
        }

        if constexpr (has_odd_row_hex_arrangement_v<GateLyt>)
        {
            if (gate_lyt.is_in_odd_row(t))
            {
                // odd rows are shifted in by width / 2
                absolute_c.x += static_cast<decltype(absolute_c.x)>(static_cast<double>(GateSizeX) / 2.0);
            }
        }
        else if constexpr (has_even_row_hex_arrangement_v<GateLyt>)
        {
            if (gate_lyt.is_in_even_row(t))
            {
                // even rows are shifted in by width / 2
                absolute_c.x += static_cast<decltype(absolute_c.x)>(static_cast<double>(GateSizeX) / 2.0);
            }
        }
        else if constexpr (has_odd_column_hex_arrangement_v<GateLyt>)
        {
            if (gate_lyt.is_in_odd_column(t))
            {
                // odd columns are shifted in by height / 2
                absolute_c.y += static_cast<decltype(absolute_c.y)>(static_cast<double>(GateSizeY) / 2.0);
            }
        }
        else if constexpr (has_even_column_hex_arrangement_v<GateLyt>)
        {
            if (gate_lyt.is_in_even_column(t))
            {
                // even columns are shifted in by height / 2
                absolute_c.y += static_cast<decltype(absolute_c.y)>(static_cast<double>(GateSizeY) / 2.0);
            }
        }
    }
    // more gate-level layout types go here
    else
    {
        assert(false && "unknown gate-level layout type");
    }

    absolute_c.x += relative_c.x;
    absolute_c.y += relative_c.y;

    return absolute_c;
}

/**
 * Port directions address coordinates relative to each other by specifying cardinal directions. This function converts
 * such a relative direction to an absolute coordinate when given a layout and a coordinate therein to consider. That
 * is, when presented with, e.g., a `NORTH_EAST` direction, it will return the coordinate that is to the `NORTH_EAST` of
 * the given coordinate `c` in the layout `lyt`.
 *
 * @tparam Lyt Coordinate layout type.
 * @param lyt Coordinate layout.
 * @param c Coordinate to consider.
 * @param port Port direction.
 * @return Absolute coordinate specified by a coordinate `c` in layout `lyt` and a port direction.
 */
template <typename Lyt>
[[nodiscard]] coordinate<Lyt> port_direction_to_coordinate(const Lyt& lyt, const coordinate<Lyt>& c,
                                                           const port_direction& port) noexcept
{
    static_assert(is_coordinate_layout_v<Lyt>, "Lyt is not a coordinate layout");

    switch (port.dir)
    {
        case port_direction::cardinal::NORTH:
        {
            return lyt.north(c);
        }
        case port_direction::cardinal::NORTH_EAST:
        {
            return lyt.north_east(c);
        }
        case port_direction::cardinal::EAST:
        {
            return lyt.east(c);
        }
        case port_direction::cardinal::SOUTH_EAST:
        {
            return lyt.south_east(c);
        }
        case port_direction::cardinal::SOUTH:
        {
            return lyt.south(c);
        }
        case port_direction::cardinal::SOUTH_WEST:
        {
            return lyt.south_west(c);
        }
        case port_direction::cardinal::WEST:
        {
            return lyt.west(c);
        }
        case port_direction::cardinal::NORTH_WEST:
        {
            return lyt.north_west(c);
        }
        default:
        {
            assert(false && "Given port does not specify a cardinal direction");
        }
    }

    return {};
}

/**
 * A new layout is constructed and returned that is equivalent to the given cell-level layout. However, its coordinates
 * are normalized, i.e., start at `(0, 0)` and are all positive. To this end, all existing coordinates are shifted by an
 * x and y offset.
 *
 * @tparam Lyt SiDB cell-level layout type.
 * @param lyt The layout which is to be normalized.
 * @return New normalized equivalent layout.
 */
template <typename Lyt>
Lyt normalize_layout_coordinates(const Lyt& lyt) noexcept
{
    static_assert(is_cartesian_layout_v<Lyt>, "Lyt is not a Cartesian layout");
    static_assert(is_cell_level_layout_v<Lyt>, "Lyt is not a cell-level layout");

    auto x_offset = std::numeric_limits<decltype(lyt.x())>::max();
    auto y_offset = std::numeric_limits<decltype(lyt.y())>::max();

    lyt.foreach_cell(
        [&x_offset, &y_offset](const auto& c)
        {
            if (c.y < y_offset)
            {
                y_offset = c.y;
            }
            if (c.x < x_offset)
            {
                x_offset = c.x;
            }
        });

    Lyt lyt_new{};

    assert(lyt.x() - x_offset >= 0 && "x_offset is too large");
    assert(lyt.y() - y_offset >= 0 && "y_offset is too large");

    lyt_new.resize(
        {static_cast<std::size_t>(lyt.x() - x_offset), static_cast<std::size_t>(lyt.y() - y_offset), lyt.z()});

    lyt_new.set_layout_name(lyt.get_layout_name());
    lyt_new.set_tile_size_x(lyt.get_tile_size_x());
    lyt_new.set_tile_size_y(lyt.get_tile_size_y());

    lyt.foreach_cell(
        [&lyt_new, &lyt, &x_offset, &y_offset](const auto& c)
        {
            lyt_new.assign_cell_type({c.x - x_offset, c.y - y_offset}, lyt.get_cell_type(c));
            lyt_new.assign_cell_mode({c.x - x_offset, c.y - y_offset}, lyt.get_cell_mode(c));
            lyt_new.assign_cell_name({c.x - x_offset, c.y - y_offset}, lyt.get_cell_name(c));
        });

    return lyt_new;
}
/**
 * Converts the coordinates of a given cell-level layout (cds and defect surface can be layered on top) to SiQAD
 * coordinates. A new equivalent layout based on SiQAD coordinates is returned.
 *
 * @tparam Lyt SiDB cell-level layout type based on fiction coordinates, e.g., `offset::ucoord_t` or `cube::coord_t`.
 * @param lyt The layout that is to be converted to a new layout based on SiQAD coordinates.
 * @return A new equivalent layout based on SiQAD coordinates.
 */
template <typename Lyt>
auto convert_layout_to_siqad_coordinates(const Lyt& lyt) noexcept
{
    static_assert(is_cartesian_layout_v<Lyt>, "Lyt is not a Cartesian layout");
    static_assert(is_cell_level_layout_v<Lyt>, "Lyt is not a cell-level layout");
    static_assert(has_sidb_technology_v<Lyt>, "Lyt is not an SiDB layout");

    auto process_layout = [](auto& lyt_orig, auto lyt_new)
    {
        lyt_new.resize({lyt_orig.x(), (lyt_orig.y() - lyt_orig.y() % 2) / 2});
        lyt_new.set_layout_name(lyt_orig.get_layout_name());
        lyt_new.set_tile_size_x(lyt_orig.get_tile_size_x());
        lyt_new.set_tile_size_y(lyt_orig.get_tile_size_y());

        lyt_orig.foreach_cell(
            [&lyt_new, &lyt_orig](const auto& c)
            {
                lyt_new.assign_cell_type(siqad::to_siqad_coord(c), lyt_orig.get_cell_type(c));
                lyt_new.assign_cell_mode(siqad::to_siqad_coord(c), lyt_orig.get_cell_mode(c));
                lyt_new.assign_cell_name(siqad::to_siqad_coord(c), lyt_orig.get_cell_name(c));
            });

        if constexpr (is_charge_distribution_surface_v<Lyt> && is_sidb_defect_surface_v<Lyt>)
        {
            auto lyt_defect = sidb_defect_surface{lyt_new};

            lyt_orig.foreach_sidb_defect(
                [&lyt_defect](const auto& cd)
                { lyt_defect.assign_sidb_defect(siqad::to_siqad_coord(cd.first), cd.second); });

            auto lyt_cds_defect = charge_distribution_surface{lyt_defect};

            lyt_orig.foreach_cell(
                [&lyt_cds_defect, &lyt_orig](const auto& c)
                {
                    lyt_cds_defect.assign_charge_state(siqad::to_siqad_coord(c), lyt_orig.get_charge_state(c),
                                                       charge_index_mode::KEEP_CHARGE_INDEX);
                });

            lyt_cds_defect.assign_physical_parameters(lyt_orig.get_simulation_params());

            return lyt_cds_defect;
        }
        else if constexpr (is_sidb_defect_surface_v<Lyt> && !is_charge_distribution_surface_v<Lyt>)
        {
            sidb_defect_surface<decltype(lyt_new)> lyt_surface{lyt_new};
            lyt_orig.foreach_sidb_defect(
                [&lyt_surface, &lyt_orig](const auto& cd) {
                    lyt_surface.assign_sidb_defect(siqad::to_siqad_coord(cd.first), lyt_orig.get_sidb_defect(cd.first));
                });
            return lyt_surface;
        }
        else if constexpr (is_charge_distribution_surface_v<Lyt> && !is_sidb_defect_surface_v<Lyt>)
        {
            charge_distribution_surface<decltype(lyt_new)> lyt_new_cds{lyt_new};

            lyt_orig.foreach_cell(
                [&lyt_new_cds, &lyt_orig](const auto& c)
                {
                    lyt_new_cds.assign_charge_state(siqad::to_siqad_coord(c), lyt_orig.get_charge_state(c),
                                                    charge_index_mode::KEEP_CHARGE_INDEX);
                });

            lyt_new_cds.assign_physical_parameters(lyt_orig.get_simulation_params());

            return lyt_new_cds;
        }
        else
        {
            return lyt_new;
        }
    };

    if constexpr (!is_sidb_lattice_v<Lyt>)
    {
        return process_layout(lyt, sidb_cell_clk_lyt_siqad{});
    }
    else
    {
        return process_layout(lyt, sidb_lattice<lattice_orientation<Lyt>, sidb_cell_clk_lyt_siqad>{});
    }
}
/**
 * Converts the coordinates of a given SiDB cell-level layout (cds and defect surface can be layered on top) to
 * alternative coordinates, such as `offset::ucoord_t` or `cube::coord_t`. Returns a new layout equivalent to the
 * original layout but based on the specified coordinate system.
 *
 * @tparam LytDest Source SiDB cell-level layout type.
 * @tparam LytSrc Target SiDB cell-level layout type.
 * @param lyt The layout that is to be converted to a new layout based on fiction coordinates.
 * @return A new equivalent layout based on fiction coordinates.
 */
template <typename LytDest, typename LytSrc>
[[nodiscard]] LytDest convert_layout_to_fiction_coordinates(const LytSrc& lyt) noexcept
{
    static_assert(is_cartesian_layout_v<LytSrc>, "LytSrc is not a Cartesian layout");
    static_assert(is_cell_level_layout_v<LytSrc>, "LytSrc is not a cell-level layout");
    static_assert(has_sidb_technology_v<LytSrc>, "LytSrc is not an SiDB layout");
    static_assert(has_siqad_coord_v<LytSrc>, "LytSrc is not based on SiQAD coordinates");
    static_assert(is_cartesian_layout_v<LytDest>, "LytDest is not a Cartesian layout");
    static_assert(is_cell_level_layout_v<LytDest>, "LytDest is not a cell-level layout");
    static_assert(has_sidb_technology_v<LytDest>, "LytDest is not an SiDB layout");

    static_assert(is_sidb_defect_surface_v<LytDest> == is_sidb_defect_surface_v<LytSrc>,
                  "Only one layout type supports defects");
    static_assert(is_charge_distribution_surface_v<LytDest> == is_charge_distribution_surface_v<LytSrc>,
                  "Only one layout type supports charge distributions");

    static_assert((is_sidb_lattice_111_v<LytDest> == is_sidb_lattice_111_v<LytSrc>) ||
                      (is_sidb_lattice_100_v<LytDest> == is_sidb_lattice_100_v<LytSrc>),
                  "Different lattice orientations");

    bool are_cells_assigned_to_negative_coordinates = false;

    // determine if cells are assigned to negative coordinates. If true, the layout must be normalized first when
    // converting to offset coordinates.
    lyt.foreach_cell(
        [&are_cells_assigned_to_negative_coordinates](const auto& c)
        {
            if (c.x < 0 || c.y < 0)
            {
                are_cells_assigned_to_negative_coordinates = true;
                return false;  // abort
            }

            return true;  // keep looping
        });

    if (are_cells_assigned_to_negative_coordinates && has_offset_ucoord_v<LytDest>)
    {
        return convert_layout_to_fiction_coordinates<LytDest>(normalize_layout_coordinates(lyt));
    }

    auto process_layout = [&lyt](auto lyt_new)
    {
        if constexpr (is_sidb_lattice_v<LytSrc>)
        {
            lyt_new.resize({lyt.x(), lyt.y() * 2 + 1});
            lyt_new.set_layout_name(lyt.get_layout_name());
            lyt_new.set_tile_size_x(lyt.get_tile_size_x());
            lyt_new.set_tile_size_y(lyt.get_tile_size_y());

            lyt.foreach_cell(
                [&lyt_new, &lyt](const auto& c)
                {
                    lyt_new.assign_cell_type(siqad::to_fiction_coord<coordinate<LytDest>>(c), lyt.get_cell_type(c));
                    lyt_new.assign_cell_mode(siqad::to_fiction_coord<coordinate<LytDest>>(c), lyt.get_cell_mode(c));
                    lyt_new.assign_cell_name(siqad::to_fiction_coord<coordinate<LytDest>>(c), lyt.get_cell_name(c));
                });

            if constexpr (is_charge_distribution_surface_v<LytSrc> && is_sidb_defect_surface_v<LytSrc>)
            {
                auto lyt_defect = sidb_defect_surface{lyt_new};

                lyt.foreach_sidb_defect(
                    [&lyt_defect](const auto& cd) {
                        lyt_defect.assign_sidb_defect(siqad::to_fiction_coord<coordinate<LytDest>>(cd.first),
                                                      cd.second);
                    });

                auto lyt_cds_defect = charge_distribution_surface{lyt_defect};

                lyt.foreach_cell(
                    [&lyt_cds_defect, &lyt](const auto& c)
                    {
                        lyt_cds_defect.assign_charge_state(siqad::to_fiction_coord<coordinate<LytDest>>(c),
                                                           lyt.get_charge_state(c),
                                                           charge_index_mode::KEEP_CHARGE_INDEX);
                    });

                lyt_cds_defect.assign_physical_parameters(lyt.get_simulation_params());

                return lyt_cds_defect;
            }
            else if constexpr (is_sidb_defect_surface_v<LytSrc> && !is_charge_distribution_surface_v<LytSrc>)
            {
                LytDest lyt_surface{lyt_new};
                lyt.foreach_sidb_defect(
                    [&lyt_surface, &lyt](const auto& cd)
                    {
                        lyt_surface.assign_sidb_defect(siqad::to_fiction_coord<coordinate<LytDest>>(cd.first),
                                                       lyt.get_sidb_defect(cd.first));
                    });

                return lyt_surface;
            }
            else if constexpr (is_charge_distribution_surface_v<LytSrc> && !is_sidb_defect_surface_v<LytSrc>)
            {
                LytDest lyt_new_cds{sidb_defect_surface{lyt_new}};

                lyt.foreach_cell(
                    [&lyt_new_cds, &lyt](const auto& c)
                    {
                        lyt_new_cds.assign_charge_state(siqad::to_fiction_coord<coordinate<LytDest>>(c),
                                                        lyt.get_charge_state(c), charge_index_mode::KEEP_CHARGE_INDEX);
                    });

                lyt_new_cds.assign_physical_parameters(lyt.get_simulation_params());

                return lyt_new_cds;
            }
            else
            {
                return lyt_new;
            }
        }
    };

    if constexpr (!is_sidb_lattice_v<LytSrc>)
    {
        if constexpr (is_charge_distribution_surface_v<LytSrc> && is_sidb_defect_surface_v<LytSrc>)
        {
            cds_sidb_defect_100_cell_clk_lyt_siqad lyt_100{lyt};

            lyt.foreach_cell([&lyt_100, &lyt](const auto& c)
                             { lyt_100.assign_charge_state(c, lyt.get_charge_state(c), false); });

            lyt_100.assign_physical_parameters(lyt.get_simulation_params());

            lyt.foreach_sidb_defect([&lyt_100](const auto& cd) { lyt_100.assign_sidb_defect(cd.first, cd.second); });
            return convert_layout_to_fiction_coordinates<LytDest, cds_sidb_defect_100_cell_clk_lyt_siqad>(lyt_100);
        }
        else if constexpr (is_charge_distribution_surface_v<LytSrc> && !is_sidb_defect_surface_v<LytSrc>)
        {
            const sidb_100_cell_clk_lyt_siqad lyt_100{lyt};
            cds_sidb_100_cell_clk_lyt_siqad   cds_lyt_100{lyt_100};
            lyt.foreach_cell(
                [&cds_lyt_100, &lyt](const auto& c)
                { cds_lyt_100.assign_charge_state(c, lyt.get_charge_state(c), charge_index_mode::KEEP_CHARGE_INDEX); });

            cds_lyt_100.assign_physical_parameters(lyt.get_simulation_params());

            return convert_layout_to_fiction_coordinates<LytDest, cds_sidb_100_cell_clk_lyt_siqad>(cds_lyt_100);
        }
        else if constexpr (is_sidb_defect_surface_v<LytSrc> && !is_charge_distribution_surface_v<LytSrc>)
        {
            const sidb_100_cell_clk_lyt_siqad                lyt_100{lyt};
            sidb_defect_surface<sidb_100_cell_clk_lyt_siqad> lyt_100_defect{lyt_100};
            lyt.foreach_sidb_defect([&lyt_100_defect, &lyt](const auto& cd)
                                    { lyt_100_defect.assign_sidb_defect(cd.first, lyt.get_sidb_defect(cd.first)); });
            return convert_layout_to_fiction_coordinates<LytDest>(lyt_100_defect);
        }
        else
        {
            return convert_layout_to_fiction_coordinates<LytDest, sidb_100_cell_clk_lyt_siqad>(
                sidb_100_cell_clk_lyt_siqad{lyt});
        }
    }

    else
    {
        if constexpr (has_offset_ucoord_v<LytDest>)
        {
            return process_layout(sidb_lattice<lattice_orientation<LytSrc>, sidb_cell_clk_lyt>{});
        }
        else if constexpr (has_cube_coord_v<LytDest>)
        {
            return process_layout(sidb_lattice<lattice_orientation<LytSrc>, sidb_cell_clk_lyt_cube>{});
        }
        else
        {
            return process_layout(sidb_lattice<lattice_orientation<LytSrc>, sidb_cell_clk_lyt_siqad>{});
        }
    }
}
/**
 * Generates a random coordinate within the region spanned by two given coordinates. The two given coordinates form the
 * top left corner and the bottom right corner of the spanned region.
 *
 * @tparam CoordinateType The coordinate implementation to be used.
 * @param coordinate1 Top left Coordinate.
 * @param coordinate2 Bottom right Coordinate (coordinate order is not important, automatically swapped if
 * necessary).
 * @return Randomly generated coordinate.
 */
template <typename CoordinateType>
CoordinateType random_coordinate(CoordinateType coordinate1, CoordinateType coordinate2) noexcept
{
    static std::mt19937_64 generator(std::random_device{}());

    if (coordinate1 > coordinate2)
    {
        std::swap(coordinate1, coordinate2);
    }

    if constexpr (is_siqad_coord_v<CoordinateType>)
    {
        std::uniform_int_distribution<> dist_x(coordinate1.x, coordinate2.x);
        std::uniform_int_distribution<> dist_y(coordinate1.y, coordinate2.y);
        std::uniform_int_distribution<> dist_z(0, 1);

        return std::clamp(siqad::coord_t{dist_x(generator), dist_y(generator), dist_z(generator)}, coordinate1,
                          coordinate2);
    }
    else
    {
        std::uniform_int_distribution<> dist_x(coordinate1.x, coordinate2.x);
        std::uniform_int_distribution<> dist_y(coordinate1.y, coordinate2.y);
        std::uniform_int_distribution<> dist_z(coordinate1.z, coordinate2.z);

        return {dist_x(generator), dist_y(generator), dist_z(generator)};
    }
}
/**
 * Generates a vector of all coordinates within an area spanned by two coordinates.
 *
 * This function calculates and returns a list of all coordinates within a rectangular area defined by two corner
 * coordinates, inclusive of the boundaries. The coordinates are generated in a top-to-bottom, left-to-right order,
 * covering the entire area between the two specified corners.
 *
 * @tparam CoordinateType Coordinate Type.
 * @param cell_first_corner The cell defining the first corner of the area.
 * @param cell_second_corner The cell defining the second corner of the area.
 * @return A vector containing all cells within the specified area.
 */
template <typename CoordinateType>
[[nodiscard]] inline std::vector<CoordinateType>
all_coordinates_in_spanned_area(const CoordinateType& cell_first_corner,
                                const CoordinateType& cell_second_corner) noexcept
{
    // for SiQAD coordinates
    if constexpr (std::is_same_v<CoordinateType, siqad::coord_t>)
    {
        auto cell_first_corner_cube  = siqad::to_fiction_coord<cube::coord_t>(cell_first_corner);
        auto cell_second_corner_cube = siqad::to_fiction_coord<cube::coord_t>(cell_second_corner);

        cube::coord_t nw_cell{std::min(cell_first_corner_cube.x, cell_second_corner_cube.x),
                              std::min(cell_first_corner_cube.y, cell_second_corner_cube.y)};
        cube::coord_t se_cell{std::max(cell_first_corner_cube.x, cell_second_corner_cube.x),
                              std::max(cell_first_corner_cube.y, cell_second_corner_cube.y)};

        const auto total_cell_count = static_cast<uint64_t>(std::abs(nw_cell.x - se_cell.x) + 1) *
                                      static_cast<uint64_t>(std::abs(nw_cell.y - se_cell.y) + 1);

        std::vector<CoordinateType> all_cells{};
        all_cells.reserve(total_cell_count);

        auto current_cell = nw_cell;

        // collect all cells in the area (spanned by the nw `north-west` and se `south-east` cell) going from top to
        // down from left to right.
        while (current_cell <= se_cell)
        {
            all_cells.push_back(siqad::to_siqad_coord(current_cell));
            if (current_cell.x < se_cell.x)
            {
                current_cell.x += 1;
            }
            else
            {
                current_cell.x = nw_cell.x;
                current_cell.y += 1;
            }
        }

        return all_cells;
    }
    // for cube and offset coordinates
    else
    {
        CoordinateType nw_cell{std::min(cell_first_corner.x, cell_second_corner.x),
                               std::min(cell_first_corner.y, cell_second_corner.y)};
        CoordinateType se_cell{std::max(cell_first_corner.x, cell_second_corner.x),
                               std::max(cell_first_corner.y, cell_second_corner.y)};

        const auto total_cell_count =
            static_cast<uint64_t>(std::abs(static_cast<int64_t>(nw_cell.x) - static_cast<int64_t>(se_cell.x)) + 1) *
            static_cast<uint64_t>(std::abs(static_cast<int64_t>(nw_cell.y) - static_cast<int64_t>(se_cell.y)) + 1);
        std::vector<CoordinateType> all_cells{};
        all_cells.reserve(total_cell_count);

        auto current_cell = nw_cell;

        // collect all cells in the area (spanned by the nw `north-west` and se `south-east` cell) going from top to
        // down from left to right.
        while (current_cell <= se_cell)
        {
            all_cells.push_back(current_cell);

            if (current_cell.x < se_cell.x)
            {
                current_cell.x += 1;
            }
            else
            {
                current_cell.x = nw_cell.x;
                current_cell.y += 1;
            }
        }

        return all_cells;
    }
}

/**
 * This function checks whether the given layouts `first_lyt` and `second_lyt` are identical by comparing various
 * properties such as the number of cells, the types of cells, defects (if applicable), and charge states (if
 * applicable). The comparison is done in a detailed manner depending on the specific layout type.
 *
 * @Note The aspect ratios of the cell-level layouts are not compared.
 *
 * @tparam Lyt The layout type. Must be a cell-level layout.
 * @param first_lyt The first layout to compare.
 * @param second_lyt The second layout to compare.
 * @return `true` if the layouts are identical, `false` otherwise.
 */
template <typename Lyt>
[[nodiscard]] inline bool are_cell_layouts_identical(const Lyt& first_lyt, const Lyt& second_lyt) noexcept
{
    static_assert(is_cell_level_layout_v<Lyt>, "Lyt is not a cell-level layout");

    if (first_lyt.num_cells() != second_lyt.num_cells())
    {
        return false;
    }

    bool different_cells = false;

    first_lyt.foreach_cell(
        [&first_lyt, &second_lyt, &different_cells](const auto& c)
        {
            if (first_lyt.get_cell_type(c) != second_lyt.get_cell_type(c))
            {
                different_cells = true;
                return false;  // abort
            }
            return true;  // keep looping
        });

    if (different_cells)
    {
        return false;
    }

    if constexpr (is_sidb_defect_surface_v<Lyt>)
    {
        if (second_lyt.num_defects() != first_lyt.num_defects())
        {
            return false;
        }

        bool different_defects = false;

        first_lyt.foreach_sidb_defect(
            [&first_lyt, &second_lyt, &different_defects](const auto& defect_old)
            {
                if (first_lyt.get_sidb_defect(defect_old.first) != second_lyt.get_sidb_defect(defect_old.first))
                {
                    different_defects = true;
                    return false;  // abort
                }
                return true;  // keep looping
            });

        if (different_defects)
        {
            return false;
        }
    }

    if constexpr (is_charge_distribution_surface_v<Lyt>)
    {
        if (second_lyt.num_neutral_sidbs() != first_lyt.num_neutral_sidbs())
        {
            return false;
        }

        if (second_lyt.num_negative_sidbs() != first_lyt.num_negative_sidbs())
        {
            return false;
        }

        if (second_lyt.num_positive_sidbs() != first_lyt.num_positive_sidbs())
        {
            return false;
        }

        bool different_charge_state = false;
        first_lyt.foreach_cell(
            [&different_charge_state, &first_lyt, &second_lyt](const auto& c)
            {
                if (first_lyt.get_charge_state(c) != second_lyt.get_charge_state(c))
                {
                    different_charge_state = true;
                    return false;  // abort
                }
                return true;  // keep looping
            });

        if (different_charge_state)
        {
            return false;
        }
    }

    return true;
}

}  // namespace fiction

#endif  // FICTION_LAYOUT_UTILS_HPP<|MERGE_RESOLUTION|>--- conflicted
+++ resolved
@@ -16,11 +16,8 @@
 #include <algorithm>
 #include <cassert>
 #include <cstdint>
-<<<<<<< HEAD
 #include <cstdlib>
-=======
 #include <cstdio>
->>>>>>> 18bafd25
 #include <limits>
 #include <random>
 #include <type_traits>
