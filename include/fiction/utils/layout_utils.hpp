--- conflicted
+++ resolved
@@ -326,11 +326,7 @@
                 [&lyt_new_cds, &lyt_orig](const auto& c)
                 { lyt_new_cds.assign_charge_state(siqad::to_siqad_coord(c), lyt_orig.get_charge_state(c), false); });
 
-<<<<<<< HEAD
-            lyt_new_cds.assign_simulation_parameters(lyt.get_simulation_params());
-=======
             lyt_new_cds.assign_physical_parameters(lyt_orig.get_simulation_params());
->>>>>>> ec465b85
 
             lyt_orig.foreach_sidb_defect(
                 [&lyt_new_cds](const auto& cd)
@@ -354,11 +350,7 @@
                 [&lyt_new_cds, &lyt_orig](const auto& c)
                 { lyt_new_cds.assign_charge_state(siqad::to_siqad_coord(c), lyt_orig.get_charge_state(c), false); });
 
-<<<<<<< HEAD
-            lyt_new_cds.assign_simulation_parameters(lyt.get_simulation_params());
-=======
             lyt_new_cds.assign_physical_parameters(lyt_orig.get_simulation_params());
->>>>>>> ec465b85
 
             return lyt_new_cds;
         }
