//
// Created by marcel on 14.10.21.
//

#ifndef FICTION_LAYOUT_UTILS_HPP
#define FICTION_LAYOUT_UTILS_HPP

#include "fiction/layouts/cell_level_layout.hpp"
#include "fiction/layouts/coordinates.hpp"
#include "fiction/technology/cell_ports.hpp"
#include "fiction/traits.hpp"
#include "fiction/types.hpp"

#include <algorithm>
#include <cassert>
#include <cstdint>
#include <limits>
#include <random>
#include <type_traits>
#include <utility>

namespace fiction
{

/**
 * Returns the number of adjacent coordinates of a given one. This is not a constant value because `c` could be located
 * at a layout border.
 *
 * @tparam Lyt Layout type.
 * @param lyt Layout.
 * @param c Coordinate whose number of adjacencies are required.
 * @return Number of `c`'s adjacent coordinates.
 */
template <typename Lyt>
[[nodiscard]] uint8_t num_adjacent_coordinates(const Lyt& lyt, const coordinate<Lyt>& c) noexcept
{
    static_assert(is_coordinate_layout_v<Lyt>, "Lyt is not a coordinate layout");

    return static_cast<uint8_t>(lyt.adjacent_coordinates(c).size());
}

/**
 * Converts a relative cell position within a tile to an absolute cell position within a layout. To compute the absolute
 * position, the layout topology is taken into account.
 *
 * @tparam GateSizeX Horizontal tile size.
 * @tparam GateSizeY Vertical tile size.
 * @tparam GateLyt Gate-level layout type.
 * @tparam CellLyt Cell-level layout type.
 * @param gate_lyt The gate-level layout whose tiles are to be considered.
 * @param t Tile within gate_lyt.
 * @param relative_c Relative cell position within t.
 * @return Absolute cell position in a layout.
 */
template <uint16_t GateSizeX, uint16_t GateSizeY, typename GateLyt, typename CellLyt>
[[nodiscard]] cell<CellLyt> relative_to_absolute_cell_position(const GateLyt& gate_lyt, const tile<GateLyt>& t,
                                                               const cell<CellLyt>& relative_c) noexcept
{
    static_assert(is_cell_level_layout_v<CellLyt>, "CellLyt is not a cell-level layout");
    static_assert(!has_siqad_coord_v<CellLyt>, "CellLyt cannot have SiQAD coordinates");
    static_assert(is_gate_level_layout_v<GateLyt>, "GateLyt is not a gate-level layout");

    assert(relative_c.x < GateSizeX && relative_c.y < GateSizeY &&
           "relative_c must be within the bounds of a single tile");

    cell<CellLyt> absolute_c{};

    // Cartesian layouts
    if constexpr (is_cartesian_layout_v<GateLyt>)
    {
        absolute_c = {t.x * GateSizeX, t.y * GateSizeY, t.z};
    }
    // shifted Cartesian layouts
    else if constexpr (is_shifted_cartesian_layout_v<GateLyt>)
    {
        if constexpr (has_horizontally_shifted_cartesian_orientation_v<GateLyt>)
        {
            absolute_c = {t.x * GateSizeX, static_cast<decltype(absolute_c.y)>(t.y * (GateSizeY)), t.z};
        }
        else if constexpr (has_vertically_shifted_cartesian_orientation_v<GateLyt>)
        {
            absolute_c = {static_cast<decltype(absolute_c.x)>(t.x * (GateSizeX)), t.y * (GateSizeY), t.z};
        }

        if constexpr (has_odd_row_cartesian_arrangement_v<GateLyt>)
        {
            if (gate_lyt.is_in_odd_row(t))
            {
                // odd rows are shifted in by width / 2
                absolute_c.x += static_cast<decltype(absolute_c.x)>(static_cast<double>(GateSizeX) / 2.0);
            }
        }
        else if constexpr (has_even_row_cartesian_arrangement_v<GateLyt>)
        {
            if (gate_lyt.is_in_even_row(t))
            {
                // even rows are shifted in by width / 2
                absolute_c.x += static_cast<decltype(absolute_c.x)>(static_cast<double>(GateSizeX) / 2.0);
            }
        }
        else if constexpr (has_odd_column_cartesian_arrangement_v<GateLyt>)
        {
            if (gate_lyt.is_in_odd_column(t))
            {
                // odd columns are shifted in by height / 2
                absolute_c.y += static_cast<decltype(absolute_c.y)>(static_cast<double>(GateSizeY) / 2.0);
            }
        }
        else if constexpr (has_even_column_cartesian_arrangement_v<GateLyt>)
        {
            if (gate_lyt.is_in_even_column(t))
            {
                // even columns are shifted in by height / 2
                absolute_c.y += static_cast<decltype(absolute_c.y)>(static_cast<double>(GateSizeY) / 2.0);
            }
        }
    }
    // hexagonal layouts
    else if constexpr (is_hexagonal_layout_v<GateLyt>)
    {
        if constexpr (has_pointy_top_hex_orientation_v<GateLyt>)
        {
            // vertical distance between pointy top hexagons is height * 3/4
            absolute_c = {t.x * GateSizeX, static_cast<decltype(absolute_c.y)>(t.y * (GateSizeY * 3 / 4)), t.z};
        }
        else if constexpr (has_flat_top_hex_orientation_v<GateLyt>)
        {
            // horizontal distance between flat top hexagons is width * 3/4
            absolute_c = {static_cast<decltype(absolute_c.x)>(t.x * (GateSizeX * 3 / 4)), t.y * (GateSizeY), t.z};
        }

        if constexpr (has_odd_row_hex_arrangement_v<GateLyt>)
        {
            if (gate_lyt.is_in_odd_row(t))
            {
                // odd rows are shifted in by width / 2
                absolute_c.x += static_cast<decltype(absolute_c.x)>(static_cast<double>(GateSizeX) / 2.0);
            }
        }
        else if constexpr (has_even_row_hex_arrangement_v<GateLyt>)
        {
            if (gate_lyt.is_in_even_row(t))
            {
                // even rows are shifted in by width / 2
                absolute_c.x += static_cast<decltype(absolute_c.x)>(static_cast<double>(GateSizeX) / 2.0);
            }
        }
        else if constexpr (has_odd_column_hex_arrangement_v<GateLyt>)
        {
            if (gate_lyt.is_in_odd_column(t))
            {
                // odd columns are shifted in by height / 2
                absolute_c.y += static_cast<decltype(absolute_c.y)>(static_cast<double>(GateSizeY) / 2.0);
            }
        }
        else if constexpr (has_even_column_hex_arrangement_v<GateLyt>)
        {
            if (gate_lyt.is_in_even_column(t))
            {
                // even columns are shifted in by height / 2
                absolute_c.y += static_cast<decltype(absolute_c.y)>(static_cast<double>(GateSizeY) / 2.0);
            }
        }
    }
    // more gate-level layout types go here
    else
    {
        assert(false && "unknown gate-level layout type");
    }

    absolute_c.x += relative_c.x;
    absolute_c.y += relative_c.y;

    return absolute_c;
}

/**
 * Port directions address coordinates relative to each other by specifying cardinal directions. This function converts
 * such a relative direction to an absolute coordinate when given a layout and a coordinate therein to consider. That
 * is, when presented with, e.g., a `NORTH_EAST` direction, it will return the coordinate that is to the `NORTH_EAST` of
 * the given coordinate `c` in the layout `lyt`.
 *
 * @tparam Lyt Coordinate layout type.
 * @param lyt Coordinate layout.
 * @param c Coordinate to consider.
 * @param port Port direction.
 * @return Absolute coordinate specified by a coordinate `c` in layout `lyt` and a port direction.
 */
template <typename Lyt>
[[nodiscard]] coordinate<Lyt> port_direction_to_coordinate(const Lyt& lyt, const coordinate<Lyt>& c,
                                                           const port_direction& port) noexcept
{
    static_assert(is_coordinate_layout_v<Lyt>, "Lyt is not a coordinate layout");

    switch (port.dir)
    {
        case port_direction::cardinal::NORTH:
        {
            return lyt.north(c);
        }
        case port_direction::cardinal::NORTH_EAST:
        {
            return lyt.north_east(c);
        }
        case port_direction::cardinal::EAST:
        {
            return lyt.east(c);
        }
        case port_direction::cardinal::SOUTH_EAST:
        {
            return lyt.south_east(c);
        }
        case port_direction::cardinal::SOUTH:
        {
            return lyt.south(c);
        }
        case port_direction::cardinal::SOUTH_WEST:
        {
            return lyt.south_west(c);
        }
        case port_direction::cardinal::WEST:
        {
            return lyt.west(c);
        }
        case port_direction::cardinal::NORTH_WEST:
        {
            return lyt.north_west(c);
        }
        default:
        {
            assert(false && "Given port does not specify a cardinal direction");
        }
    }

    return {};
}

/**
 * A new layout is constructed and returned that is equivalent to the given cell-level layout. However, its coordinates
 * are normalized, i.e., start at `(0, 0)` and are all positive. To this end, all existing coordinates are shifted by an
 * x and y offset.
 *
 * @tparam Lyt Cell-level layout type.
 * @param lyt The layout which is to be normalized.
 * @return New normalized equivalent layout.
 */
template <typename Lyt>
Lyt normalize_layout_coordinates(const Lyt& lyt) noexcept
{
    static_assert(is_cartesian_layout_v<Lyt>, "Lyt is not a Cartesian layout");
    static_assert(is_cell_level_layout_v<Lyt>, "Lyt is not a cell-level layout");

    auto x_offset = std::numeric_limits<int32_t>::max();
    auto y_offset = std::numeric_limits<int32_t>::max();

    lyt.foreach_cell(
        [&x_offset, &y_offset](const auto& c)
        {
            if (c.y < y_offset)
            {
                y_offset = c.y;
            }
            if (c.x < x_offset)
            {
                x_offset = c.x;
            }
        });

    Lyt lyt_new{{lyt.x() - x_offset, lyt.y() - y_offset, lyt.z()},
                lyt.get_layout_name(),
                lyt.get_tile_size_x(),
                lyt.get_tile_size_y()};

    lyt.foreach_cell(
        [&lyt_new, &lyt, &x_offset, &y_offset](const auto& c)
        {
            lyt_new.assign_cell_type({c.x - x_offset, c.y - y_offset}, lyt.get_cell_type(c));
            lyt_new.assign_cell_mode({c.x - x_offset, c.y - y_offset}, lyt.get_cell_mode(c));
            lyt_new.assign_cell_name({c.x - x_offset, c.y - y_offset}, lyt.get_cell_name(c));
        });

    return lyt_new;
}

/**
 * Converts the offset coordinates of a given cell-level layout to cube coordinates. A new equivalent layout based on
 * cube coordinates is returned.
 *
 * @tparam LytOffset Cell-level layout type based on`offset::ucoord_t`.
 * @tparam LytCube Cell-level layout type based on`cube::coord_t`.
 * @param lyt The layout that is to be converted is based on offset coordinates.
 * @return A new equivalent layout based on cube coordinates.
 */
template <typename LytCube, typename LytOffset>
LytCube convert_offset_to_cube_coordinates(const LytOffset& lyt) noexcept
{
    static_assert(is_cartesian_layout_v<LytOffset>, "Lyt is not a Cartesian layout");
    static_assert(is_cell_level_layout_v<LytOffset>, "Lyt is not a cell-level layout");
    static_assert(has_offset_ucoord_v<LytOffset>, "Lyt does not have offset coordinates");
    static_assert(has_cube_coord_v<LytCube>, "Lyt does not have cube coordinates");

    LytCube lyt_new{{lyt.x(), (lyt.y())}, lyt.get_layout_name(), lyt.get_tile_size_x(), lyt.get_tile_size_y()};

    lyt.foreach_cell(
        [&lyt_new, &lyt](const auto& c)
        {
            lyt_new.assign_cell_type(offset_to_cube_coord(c), lyt.get_cell_type(c));
            lyt_new.assign_cell_mode(offset_to_cube_coord(c), lyt.get_cell_mode(c));
            lyt_new.assign_cell_name(offset_to_cube_coord(c), lyt.get_cell_name(c));
        });

    return lyt_new;
}

/**
 * Converts the coordinates of a given cell-level layout to SiQAD coordinates. A new equivalent layout based on SiQAD
 * coordinates is returned.
 *
 * @tparam Lyt Cell-level layout type based on fiction coordinates, e.g., `offset::ucoord_t` or `cube::coord_t`.
 * @param lyt The layout that is to be converted to a new layout based on SiQAD coordinates.
 * @return A new equivalent layout based on SiQAD coordinates.
 */
template <typename Lyt>
sidb_cell_clk_lyt_siqad convert_to_siqad_coordinates(const Lyt& lyt) noexcept
{
    static_assert(is_cartesian_layout_v<Lyt>, "Lyt is not a Cartesian layout");
    static_assert(is_cell_level_layout_v<Lyt>, "Lyt is not a cell-level layout");
    static_assert(has_sidb_technology_v<Lyt>, "Lyt is not an SiDB layout");

    sidb_cell_clk_lyt_siqad lyt_new{{lyt.x(), (lyt.y() - lyt.y() % 2) / 2},
                                    lyt.get_layout_name(),
                                    lyt.get_tile_size_x(),
                                    lyt.get_tile_size_y()};

    lyt.foreach_cell(
        [&lyt_new, &lyt](const auto& c)
        {
            lyt_new.assign_cell_type(siqad::to_siqad_coord<cell<Lyt>>(c), lyt.get_cell_type(c));
            lyt_new.assign_cell_mode(siqad::to_siqad_coord<cell<Lyt>>(c), lyt.get_cell_mode(c));
            lyt_new.assign_cell_name(siqad::to_siqad_coord<cell<Lyt>>(c), lyt.get_cell_name(c));
        });

    return lyt_new;
}

/**
 * Converts the coordinates of a given cell-level layout to fiction coordinates, e.g., `offset::ucoord_t` or
 * `cube::coord_t`. A new equivalent layout based on fiction coordinates is returned.
 *
 * @tparam Lyt Cell-level layout type based on fiction coordinates.
 * @param lyt The layout that is to be converted to a new layout based on fiction coordinates.
 * @return A new equivalent layout based on fiction coordinates.
 */
template <typename Lyt>
Lyt convert_to_fiction_coordinates(const sidb_cell_clk_lyt_siqad& lyt) noexcept
{
    static_assert(is_cartesian_layout_v<Lyt>, "Lyt is not a Cartesian layout");
    static_assert(is_cell_level_layout_v<Lyt>, "Lyt is not a cell-level layout");
    static_assert(has_sidb_technology_v<Lyt>, "Lyt is not an SiDB layout");

<<<<<<< HEAD
    bool has_negative_coordinates = false;

    lyt.foreach_cell(
        [&has_negative_coordinates](const auto& c)
        {
            if (c.x < 0 || c.y < 0)
            {
                has_negative_coordinates = true;
            }
=======
    bool are_cells_assigned_to_negative_coordinates = false;

    // determine if cells are assigned to negative coordinates. If true, the layout must be normalized first when
    // converting to offset coordinates.
    lyt.foreach_cell(
        [&are_cells_assigned_to_negative_coordinates](const auto& c)
        {
            if (c.x < 0 || c.y < 0)
            {
                are_cells_assigned_to_negative_coordinates = true;
                return false;  // abort
            }

            return true;  // keep looping
>>>>>>> 8e616240
        });

    Lyt lyt_new{{lyt.x(), 2 * lyt.y() + 1}, lyt.get_layout_name(), lyt.get_tile_size_x(), lyt.get_tile_size_y()};

    const auto assign_coordinates = [&lyt_new](const auto& base_lyt) noexcept
    {
        base_lyt.foreach_cell(
            [&lyt_new, &base_lyt](const auto& c)
            {
                lyt_new.assign_cell_type(siqad::to_fiction_coord<cell<Lyt>>(c), base_lyt.get_cell_type(c));
                lyt_new.assign_cell_mode(siqad::to_fiction_coord<cell<Lyt>>(c), base_lyt.get_cell_mode(c));
                lyt_new.assign_cell_name(siqad::to_fiction_coord<cell<Lyt>>(c), base_lyt.get_cell_name(c));
            });
    };

<<<<<<< HEAD
    if (has_offset_ucoord_v<Lyt> && !lyt.is_empty() && has_negative_coordinates)
=======
    if (has_offset_ucoord_v<Lyt> && !lyt.is_empty() && are_cells_assigned_to_negative_coordinates)
>>>>>>> 8e616240
    {
        auto lyt_normalized = normalize_layout_coordinates<sidb_cell_clk_lyt_siqad>(lyt);
        assign_coordinates(lyt_normalized);
        lyt_new.resize({lyt_normalized.x(), 2 * lyt_normalized.y() + 1});
    }
    else
    {
        assign_coordinates(lyt);
    }

    return lyt_new;
}

/**
 * Generates a random coordinate within the region spanned by two given coordinates. The two given coordinates form the
 * top left corner and the bottom right corner of the spanned region.
 *
 * @tparam CoordinateType The coordinate implementation to be used.
 * @param coordinate1 Top left Coordinate.
 * @param coordinate2 Bottom right Coordinate (coordinate order is not important, automatically swapped if
 * necessary).
 * @return Randomly generated coordinate.
 */
template <typename CoordinateType>
CoordinateType random_coordinate(CoordinateType coordinate1, CoordinateType coordinate2) noexcept
{
    static std::mt19937_64 generator(std::random_device{}());

    if (coordinate1 > coordinate2)
    {
        std::swap(coordinate1, coordinate2);
    }

    if constexpr (std::is_same_v<CoordinateType, siqad::coord_t>)
    {
        std::uniform_int_distribution<> dist_x(coordinate1.x, coordinate2.x);
        std::uniform_int_distribution<> dist_y(coordinate1.y, coordinate2.y);
        std::uniform_int_distribution<> dist_z(0, 1);

        return std::clamp(siqad::coord_t{dist_x(generator), dist_y(generator), dist_z(generator)}, coordinate1,
                          coordinate2);
    }

    else
    {
        std::uniform_int_distribution<> dist_x(coordinate1.x, coordinate2.x);
        std::uniform_int_distribution<> dist_y(coordinate1.y, coordinate2.y);
        std::uniform_int_distribution<> dist_z(coordinate1.z, coordinate2.z);

        return {dist_x(generator), dist_y(generator), dist_z(generator)};
    }
}
/**
 * Generates a vector of all coordinates within an area spanned by two coordinates.
 *
 * This function calculates and returns a vector of all coordinates that span the area
 * between the northwest (cell_nw) and southeast (cell_se) cells, inclusive.
 * The cells are generated in a top-down, left-to-right fashion within the specified area.
 *
 * @tparam CoordinateType Coordinate Type.
 * @param cell_nw The northwest cell defining the starting point of the area.
 * @param cell_se The southeast cell defining the ending point of the area.
 * @return A vector containing all cells within the specified area.
 */
template <typename CoordinateType>
<<<<<<< HEAD
[[nodiscard]] inline std::vector<CoordinateType> all_sidbs_in_spanned_area(const CoordinateType& cell_nw,
                                                                           const CoordinateType& cell_se) noexcept
{
    // for siqad coordinates
=======
[[nodiscard]] inline std::vector<CoordinateType> all_coordinates_in_spanned_area(const CoordinateType& cell_nw,
                                                                                 const CoordinateType& cell_se) noexcept
{
    // for SiQAD coordinates
>>>>>>> 8e616240
    if constexpr (std::is_same_v<CoordinateType, siqad::coord_t>)
    {
        const auto c1_cube          = siqad::to_fiction_coord<cube::coord_t>(cell_nw);
        const auto c2_cube          = siqad::to_fiction_coord<cube::coord_t>(cell_se);
        const auto total_cell_count = static_cast<uint64_t>(std::abs(c1_cube.x - c2_cube.x) + 1) *
                                      static_cast<uint64_t>(std::abs(c1_cube.y - c2_cube.y) + 1);
        std::vector<CoordinateType> all_cells{};
        all_cells.reserve(total_cell_count);

        auto current_cell = c1_cube;

        // collect all cells in the area (spanned by the nw `north-west` and se `south-east` cell) going from top to
        // down from left to right.
        while (current_cell <= c2_cube)
        {
            all_cells.push_back(siqad::to_siqad_coord(current_cell));
            if (current_cell.x < cell_se.x)
            {
                current_cell.x += 1;
            }
            else
            {
                current_cell.x = cell_nw.x;
                current_cell.y += 1;
            }
        }

        return all_cells;
    }
    // for cube and offset coordinates
    else
    {
        const auto total_cell_count =
<<<<<<< HEAD
            static_cast<uint64_t>(std::abs(static_cast<int64_t>(cell_se.x) - static_cast<int64_t>(cell_nw.x)) + 1) *
            static_cast<uint64_t>(std::abs(static_cast<int64_t>(cell_se.y) - static_cast<int64_t>(cell_nw.y)) + 1);
=======
            static_cast<uint64_t>(std::abs(static_cast<int64_t>(cell_nw.x) - static_cast<int64_t>(cell_se.x)) + 1) *
            static_cast<uint64_t>(std::abs(static_cast<int64_t>(cell_nw.y) - static_cast<int64_t>(cell_se.y)) + 1);
>>>>>>> 8e616240
        std::vector<CoordinateType> all_cells{};
        all_cells.reserve(total_cell_count);

        auto current_cell = cell_nw;

        // collect all cells in the area (spanned by the nw `north-west` and se `south-east` cell) going from top to
        // down from left to right.
        while (current_cell <= cell_se)
        {

            all_cells.push_back(current_cell);

            if (current_cell.x < cell_se.x)
            {
                current_cell.x += 1;
            }
            else
            {
                current_cell.x = cell_nw.x;
                current_cell.y += 1;
            }
        }

        return all_cells;
    }
}

}  // namespace fiction

#endif  // FICTION_LAYOUT_UTILS_HPP<|MERGE_RESOLUTION|>--- conflicted
+++ resolved
@@ -358,17 +358,6 @@
     static_assert(is_cell_level_layout_v<Lyt>, "Lyt is not a cell-level layout");
     static_assert(has_sidb_technology_v<Lyt>, "Lyt is not an SiDB layout");
 
-<<<<<<< HEAD
-    bool has_negative_coordinates = false;
-
-    lyt.foreach_cell(
-        [&has_negative_coordinates](const auto& c)
-        {
-            if (c.x < 0 || c.y < 0)
-            {
-                has_negative_coordinates = true;
-            }
-=======
     bool are_cells_assigned_to_negative_coordinates = false;
 
     // determine if cells are assigned to negative coordinates. If true, the layout must be normalized first when
@@ -383,7 +372,6 @@
             }
 
             return true;  // keep looping
->>>>>>> 8e616240
         });
 
     Lyt lyt_new{{lyt.x(), 2 * lyt.y() + 1}, lyt.get_layout_name(), lyt.get_tile_size_x(), lyt.get_tile_size_y()};
@@ -399,11 +387,7 @@
             });
     };
 
-<<<<<<< HEAD
-    if (has_offset_ucoord_v<Lyt> && !lyt.is_empty() && has_negative_coordinates)
-=======
     if (has_offset_ucoord_v<Lyt> && !lyt.is_empty() && are_cells_assigned_to_negative_coordinates)
->>>>>>> 8e616240
     {
         auto lyt_normalized = normalize_layout_coordinates<sidb_cell_clk_lyt_siqad>(lyt);
         assign_coordinates(lyt_normalized);
@@ -469,17 +453,10 @@
  * @return A vector containing all cells within the specified area.
  */
 template <typename CoordinateType>
-<<<<<<< HEAD
-[[nodiscard]] inline std::vector<CoordinateType> all_sidbs_in_spanned_area(const CoordinateType& cell_nw,
-                                                                           const CoordinateType& cell_se) noexcept
-{
-    // for siqad coordinates
-=======
 [[nodiscard]] inline std::vector<CoordinateType> all_coordinates_in_spanned_area(const CoordinateType& cell_nw,
                                                                                  const CoordinateType& cell_se) noexcept
 {
     // for SiQAD coordinates
->>>>>>> 8e616240
     if constexpr (std::is_same_v<CoordinateType, siqad::coord_t>)
     {
         const auto c1_cube          = siqad::to_fiction_coord<cube::coord_t>(cell_nw);
@@ -513,13 +490,8 @@
     else
     {
         const auto total_cell_count =
-<<<<<<< HEAD
-            static_cast<uint64_t>(std::abs(static_cast<int64_t>(cell_se.x) - static_cast<int64_t>(cell_nw.x)) + 1) *
-            static_cast<uint64_t>(std::abs(static_cast<int64_t>(cell_se.y) - static_cast<int64_t>(cell_nw.y)) + 1);
-=======
             static_cast<uint64_t>(std::abs(static_cast<int64_t>(cell_nw.x) - static_cast<int64_t>(cell_se.x)) + 1) *
             static_cast<uint64_t>(std::abs(static_cast<int64_t>(cell_nw.y) - static_cast<int64_t>(cell_se.y)) + 1);
->>>>>>> 8e616240
         std::vector<CoordinateType> all_cells{};
         all_cells.reserve(total_cell_count);
 
