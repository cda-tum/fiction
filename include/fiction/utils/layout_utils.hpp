--- conflicted
+++ resolved
@@ -288,43 +288,8 @@
     return lyt_new;
 }
 /**
-<<<<<<< HEAD
- * Converts the offset coordinates of a given cell-level layout to cube coordinates. A new equivalent layout based on
- * cube coordinates is returned.
- *
- * @tparam LytOffset Cell-level layout type based on`offset::ucoord_t`.
- * @tparam LytCube Cell-level layout type based on`cube::coord_t`.
- * @param lyt The layout that is to be converted is based on offset coordinates.
- * @return A new equivalent layout based on cube coordinates.
- */
-template <typename LytCube, typename LytOffset>
-LytCube convert_offset_to_cube_coordinates(const LytOffset& lyt) noexcept
-{
-    static_assert(is_cartesian_layout_v<LytOffset>, "Lyt is not a Cartesian layout");
-    static_assert(is_cell_level_layout_v<LytOffset>, "Lyt is not a cell-level layout");
-    static_assert(has_offset_ucoord_v<LytOffset>, "Lyt does not have offset coordinates");
-    static_assert(has_cube_coord_v<LytCube>, "Lyt does not have cube coordinates");
-
-    LytCube lyt_new{{lyt.x(), (lyt.y())}, lyt.get_layout_name(), lyt.get_tile_size_x(), lyt.get_tile_size_y()};
-
-    lyt.foreach_cell(
-        [&lyt_new, &lyt](const auto& c)
-        {
-            lyt_new.assign_cell_type(offset_to_cube_coord(c), lyt.get_cell_type(c));
-            lyt_new.assign_cell_mode(offset_to_cube_coord(c), lyt.get_cell_mode(c));
-            lyt_new.assign_cell_name(offset_to_cube_coord(c), lyt.get_cell_name(c));
-        });
-
-    return lyt_new;
-}
-
-/**
- * Converts the coordinates of a given cell-level layout to SiQAD coordinates. A new equivalent layout based on SiQAD
- * coordinates is returned.
-=======
  * Converts the coordinates of a given cell-level layout (cds and defect surface can be layered on top) to SiQAD
  * coordinates. A new equivalent layout based on SiQAD coordinates is returned.
->>>>>>> 1f6a37af
  *
  * @tparam Lyt Cell-level layout type based on fiction coordinates, e.g., `offset::ucoord_t` or `cube::coord_t`.
  * @param lyt The layout that is to be converted to a new layout based on SiQAD coordinates.
