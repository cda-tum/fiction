//
// Created by Jan Drewniok on 24.11.22.
//

#ifndef FICTION_SIDB_SIMULATION_PARAMETERS_HPP
#define FICTION_SIDB_SIMULATION_PARAMETERS_HPP

#include "fiction/technology/physical_constants.hpp"

#include <cassert>
#include <cstdint>

namespace fiction
{

/**
 * This struct collects all physical parameters for physical SiDB simulations. It can be useful to adjust them,
 * especially when experiments create new insights. However, the default values are commonly used.
 */
struct sidb_simulation_parameters
{
    /**
     * Default constructor.
     *
     * @param base_number simulation can be conducted with 2 and 3 charge states. 2 = (Negative, Neutral), 3 =
     * (Negative, Neutral, Positive).
     * @param mu (µ-) is the energy transition level (0/-) in eV.
     * @param relative_permittivity it describes the electric field reduction due to polarization.
     * @param screening_distance also known as "Thomas-Fermi screening" and it describes the electric field screening
     * due to free charges in nm.
     * @param a lattice constant in Å (Ångström).
     * @param b lattice constant in Å.
     * @param c lattice constant in Å.
     */
    constexpr explicit sidb_simulation_parameters(const uint8_t base_number = 3, const double mu = -0.32,
                                                  const double relative_permittivity = 5.6,
                                                  const double screening_distance = 5.0, const double a = 3.84,
                                                  const double b = 7.68, const double c = 2.25) :
            lat_a{a},
            lat_b{b},
            lat_c{c},
            epsilon_r{relative_permittivity},
            lambda_tf{screening_distance},
            mu_minus{mu},
            base{base_number}

    {
        assert((base == 2 || base == 3) && "base must be 2 or 3");
    }

    /**
     * `lat_a` is the lattice vector in x-direction (unit: Å).
     */
    double lat_a;
    /**
     * `lat_b` is the lattice vector in y-direction (unit: Å).
     */
    double lat_b;
    /**
     * `lat_c` is the dimer pair separation (unit: Å).
     */
    double lat_c;
    /**
     * `epsilon_r` is the electric permittivity. It is a material specific number (unit-less).
     */
    double epsilon_r;
    /**
<<<<<<< HEAD
     * `k` is the Coulomb constant and is inversely proportional to the electric permittivity (unit: SI).
     */
    double k;
    /**
     * `lambda_tf` is the Thomas-Fermi screening distance (unit: nm).
=======
     * lambda_tf is the Thomas-Fermi screening distance (unit: nm).
>>>>>>> 5bc7ede6
     */
    double lambda_tf;
    /**
     * mu_minus (µ-) is the energy transition level (0/-) (unit: eV).
     */
    double mu_minus;
    /**
     * `base` can be either 2 or 3 and describes the assumed number of charge states of one SiDB.
     * It often makes sense to assume only negatively and neutrally charged SiDBs.
     */
    uint8_t base;
    /**
     * k is the Coulomb constant K_E divided by epsilon_r (unit: \f$ N \cdot m^{2}
     * \cdot C^{-2} \f$).
     */
    [[nodiscard]] double k() const noexcept
    {
        return physical_constants::K_E / epsilon_r;
    }
    /**
     * mu_plus (µ+) is the energy transition level (+/0) (unit: eV).
     */
    [[nodiscard]] double mu_plus() const noexcept
    {
        return mu_minus - 0.59;
    };
};

}  // namespace fiction

#endif  // FICTION_SIDB_SIMULATION_PARAMETERS_HPP<|MERGE_RESOLUTION|>--- conflicted
+++ resolved
@@ -65,19 +65,11 @@
      */
     double epsilon_r;
     /**
-<<<<<<< HEAD
-     * `k` is the Coulomb constant and is inversely proportional to the electric permittivity (unit: SI).
-     */
-    double k;
-    /**
      * `lambda_tf` is the Thomas-Fermi screening distance (unit: nm).
-=======
-     * lambda_tf is the Thomas-Fermi screening distance (unit: nm).
->>>>>>> 5bc7ede6
      */
     double lambda_tf;
     /**
-     * mu_minus (µ-) is the energy transition level (0/-) (unit: eV).
+     * `mu_minus` (µ-) is the energy transition level (0/-) (unit: eV).
      */
     double mu_minus;
     /**
