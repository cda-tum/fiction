//
// Created by Jan Drewniok on 11.01.23.
//

#ifndef FICTION_QUICKSIM_HPP
#define FICTION_QUICKSIM_HPP

#include "fiction/algorithms/simulation/sidb/sidb_simulation_parameters.hpp"
#include "fiction/algorithms/simulation/sidb/sidb_simulation_result.hpp"
#include "fiction/technology/charge_distribution_surface.hpp"
#include "fiction/technology/sidb_charge_state.hpp"
#include "fiction/traits.hpp"
#include "fiction/utils/execution_utils.hpp"

#include <mockturtle/utils/stopwatch.hpp>

#include <algorithm>
#include <chrono>
#include <cstdint>
#include <limits>
#include <mutex>
#include <optional>
#include <thread>
#include <vector>

namespace fiction
{
/**
 * This struct stores the parameters for the *QuickSim* algorithm.
 */
struct quicksim_params
{
    /**
     * Simulation parameters for the simulation of the physical SiDB system.
     */
    sidb_simulation_parameters simulation_parameters{};
    /**
     * Number of iterations to run the simulation for.
     */
    uint64_t iteration_steps{80};
    /**
     * `alpha` parameter for the *QuickSim* algorithm (should be reduced if no result is found).
     */
    double alpha{0.7};
    /**
     * Number of threads to spawn. By default the number of threads is set to the number of available hardware threads.
     */
    uint64_t number_threads{std::thread::hardware_concurrency()};
    /**
     * Timeout limit (in ms).
     */
    uint64_t timeout = std::numeric_limits<uint64_t>::max();
};

/**
 * The *QuickSim* algorithm which was proposed in \"QuickSim: Efficient and Accurate Physical Simulation of Silicon
 * Dangling Bond Logic\" by J. Drewniok, M. Walter, S. S. H. Ng, K. Walus, and R. Wille in IEEE NANO 2023
 * (https://ieeexplore.ieee.org/document/10231266) is an electrostatic ground state simulation algorithm for SiDB
 * layouts. It determines physically valid charge configurations (with minimal energy) of a given (already initialized)
 * charge distribution layout. Depending on the simulation parameters, the ground state is found with a certain
 * probability after one run.
 *
 * @note *QuickSim* currently does not support atomic defect simulation.
 *
 * @tparam Lyt SiDB cell-level layout type.
 * @param lyt The layout to simulate.
 * @param ps QuickSim parameters.
 * @return `sidb_simulation_result` is returned if the simulation was successful, otherwise `std::nullopt`.
 */
template <typename Lyt>
std::optional<sidb_simulation_result<Lyt>> quicksim(const Lyt& lyt, const quicksim_params& ps = quicksim_params{})
{
    static_assert(is_cell_level_layout_v<Lyt>, "Lyt is not a cell-level layout");
    static_assert(has_sidb_technology_v<Lyt>, "Lyt must be an SiDB layout");
    static_assert(!is_sidb_defect_surface_v<Lyt>,
                  "Lyt cannot be an SiDB defect surface, defects are not supported by the QuickSim algorithm");

    if (ps.iteration_steps == 0)
    {
        return std::nullopt;
    }

    sidb_simulation_result<Lyt> st{};
    st.algorithm_name = "QuickSim";
    st.additional_simulation_parameters.emplace("iteration_steps", ps.iteration_steps);
    st.additional_simulation_parameters.emplace("alpha", ps.alpha);
    st.simulation_parameters = ps.simulation_parameters;
    st.charge_distributions.reserve(ps.iteration_steps);

    if (ps.iteration_steps == 0)
    {
        return std::nullopt;
    }

    bool timeout_limit_reached = false;

    mockturtle::stopwatch<>::duration time_counter{};

    // Track the start time for timeout
    const auto start_time = std::chrono::high_resolution_clock::now();

    // measure run time (artificial scope)
    {
        const mockturtle::stopwatch stop{time_counter};

        charge_distribution_surface<Lyt> charge_lyt{lyt};

        // set the given physical parameters
        charge_lyt.assign_physical_parameters(ps.simulation_parameters);
        charge_lyt.assign_base_number(2);
        charge_lyt.assign_all_charge_states(sidb_charge_state::NEGATIVE);
        charge_lyt.update_after_charge_change(dependent_cell_mode::VARIABLE);
        const auto predefined_negative_sidb_indices = charge_lyt.negative_sidb_detection();

        // Check that the layout with all SiDBs negatively charged is physically valid.
        if (charge_lyt.is_physically_valid())
        {
            st.charge_distributions.push_back(charge_distribution_surface<Lyt>{charge_lyt});
        }

        // Check that the layout with all SiDBs neutrally charged is physically valid.
        charge_lyt.assign_all_charge_states(sidb_charge_state::NEUTRAL);
        charge_lyt.update_after_charge_change();

        if (!predefined_negative_sidb_indices.empty())
        {
            if (charge_lyt.is_physically_valid())
            {
                st.charge_distributions.push_back(charge_distribution_surface<Lyt>{charge_lyt});
            }
        }

        // Check if the layout where all SiDBs that need to be negatively charged are negatively charged and the rest
        // are neutrally charged is physically valid.
        std::vector<uint64_t> all_sidb_indices_with_unknown_charge_state{};
        all_sidb_indices_with_unknown_charge_state.reserve(charge_lyt.num_cells());

        for (const auto& cell : charge_lyt.get_sidb_order())
        {
            if (std::find(FICTION_EXECUTION_POLICY_PAR_UNSEQ predefined_negative_sidb_indices.cbegin(),
                          predefined_negative_sidb_indices.cend(),
                          charge_lyt.cell_to_index(cell)) == predefined_negative_sidb_indices.cend())
            {
                all_sidb_indices_with_unknown_charge_state.push_back(
                    static_cast<uint64_t>(charge_lyt.cell_to_index(cell)));
            }
        }

        for (const auto& negative_sidb_index : predefined_negative_sidb_indices)
        {
            charge_lyt.assign_charge_state_by_index(negative_sidb_index, sidb_charge_state::NEGATIVE);
        }

        charge_lyt.update_after_charge_change();
        if (charge_lyt.is_physically_valid())
        {
            st.charge_distributions.push_back(charge_distribution_surface<Lyt>{charge_lyt});
        }

        // If the number of threads is initially set to zero, the simulation is run with one thread.
        const uint64_t num_threads = std::max(ps.number_threads, uint64_t{1});

        // split the iterations among threads
        const auto iter_per_thread =
            std::max(ps.iteration_steps / num_threads,
                     uint64_t{1});  // If the number of set threads is greater than the number of iterations, the
                                    // number of threads defines how many times QuickSim is repeated

        std::vector<std::thread> threads{};
        threads.reserve(num_threads);
        std::mutex mutex{};  // used to control access to shared resources

        for (uint64_t z = 0ul; z < num_threads; z++)
        {
            threads.emplace_back(
                [&]
                {
                    // if all SiDBs are negatively charged, abort
                    if (predefined_negative_sidb_indices.size() == charge_lyt.num_cells())
                    {
                        return;
                    }

                    charge_distribution_surface<Lyt> charge_lyt_copy{charge_lyt.clone()};

                    for (uint64_t l = 0ul; l < iter_per_thread; ++l)
                    {
<<<<<<< HEAD
                        // Check if the timeout has been reached before starting the iterations
                        const auto current_time = std::chrono::high_resolution_clock::now();
                        const auto elapsed_time =
                            std::chrono::duration_cast<std::chrono::milliseconds>(current_time - start_time).count();

                        if (static_cast<uint64_t>(elapsed_time) >= ps.timeout)
                        {
                            timeout_limit_reached = true;
                            return;  // Exit the thread if the timeout has been reached
                        }

                        for (uint64_t i = 0ul; i < charge_lyt.num_cells(); ++i)
                        {
                            if (std::find(negative_sidb_indices.cbegin(), negative_sidb_indices.cend(), i) !=
                                negative_sidb_indices.cend())
                            {
                                continue;
                            }

                            std::vector<uint64_t> index_start{i};

=======
                        for (const auto& sidb_index_with_unknown_charge_state :
                             all_sidb_indices_with_unknown_charge_state)
                        {
>>>>>>> ac42d894
                            charge_lyt_copy.assign_all_charge_states(sidb_charge_state::NEUTRAL);

                            auto negative_sidbs_indices = predefined_negative_sidb_indices;
                            negative_sidbs_indices.push_back(sidb_index_with_unknown_charge_state);

                            for (const auto& negative_sidb_index : negative_sidbs_indices)
                            {
                                charge_lyt_copy.assign_charge_state_by_index(negative_sidb_index,
                                                                             sidb_charge_state::NEGATIVE);
                            }

                            charge_lyt_copy.update_after_charge_change();

                            if (charge_lyt_copy.is_physically_valid())
                            {
                                const std::lock_guard lock{mutex};
                                st.charge_distributions.push_back(charge_distribution_surface<Lyt>{charge_lyt_copy});
                            }

                            const auto upper_limit = all_sidb_indices_with_unknown_charge_state.size() - 1;

                            for (uint64_t num = 0ul; num < upper_limit; num++)
                            {
                                charge_lyt_copy.adjacent_search(ps.alpha, negative_sidbs_indices);
                                charge_lyt_copy.validity_check();

                                if (charge_lyt_copy.is_physically_valid())
                                {
                                    const std::lock_guard lock{mutex};
                                    st.charge_distributions.push_back(
                                        charge_distribution_surface<Lyt>{charge_lyt_copy});
                                }
                            }
                        }
                    }
                });
        }

        for (auto& thread : threads)
        {
            thread.join();
        }
    }

    st.simulation_runtime = time_counter;

    if (timeout_limit_reached)
    {
        return std::nullopt;
    }

    return st;
}

}  // namespace fiction

#endif  // FICTION_QUICKSIM_HPP<|MERGE_RESOLUTION|>--- conflicted
+++ resolved
@@ -185,33 +185,21 @@
 
                     for (uint64_t l = 0ul; l < iter_per_thread; ++l)
                     {
-<<<<<<< HEAD
-                        // Check if the timeout has been reached before starting the iterations
-                        const auto current_time = std::chrono::high_resolution_clock::now();
-                        const auto elapsed_time =
-                            std::chrono::duration_cast<std::chrono::milliseconds>(current_time - start_time).count();
-
-                        if (static_cast<uint64_t>(elapsed_time) >= ps.timeout)
-                        {
-                            timeout_limit_reached = true;
-                            return;  // Exit the thread if the timeout has been reached
-                        }
-
-                        for (uint64_t i = 0ul; i < charge_lyt.num_cells(); ++i)
-                        {
-                            if (std::find(negative_sidb_indices.cbegin(), negative_sidb_indices.cend(), i) !=
-                                negative_sidb_indices.cend())
-                            {
-                                continue;
-                            }
-
-                            std::vector<uint64_t> index_start{i};
-
-=======
                         for (const auto& sidb_index_with_unknown_charge_state :
                              all_sidb_indices_with_unknown_charge_state)
                         {
->>>>>>> ac42d894
+                            // Check if the timeout has been reached before starting the iterations
+                            const auto current_time = std::chrono::high_resolution_clock::now();
+                            const auto elapsed_time =
+                                std::chrono::duration_cast<std::chrono::milliseconds>(current_time - start_time)
+                                    .count();
+
+                            if (static_cast<uint64_t>(elapsed_time) >= ps.timeout)
+                            {
+                                timeout_limit_reached = true;
+                                return;  // Exit the thread if the timeout has been reached
+                            }
+
                             charge_lyt_copy.assign_all_charge_states(sidb_charge_state::NEUTRAL);
 
                             auto negative_sidbs_indices = predefined_negative_sidb_indices;
@@ -258,7 +246,7 @@
 
     st.simulation_runtime = time_counter;
 
-    if (timeout_limit_reached)
+    if (timeout_limit_reached || st.charge_distributions.empty())
     {
         return std::nullopt;
     }
