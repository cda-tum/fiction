--- conflicted
+++ resolved
@@ -18,19 +18,13 @@
 #include "fiction/traits.hpp"
 #include "fiction/utils/hash.hpp"
 
-#if (PROGRESS_BARS)
-#include <mockturtle/utils/progress_bar.hpp>
-#endif
-
 #include <mockturtle/utils/stopwatch.hpp>
 
 #include <algorithm>
 #include <array>
-#include <cmath>
 #include <cstdint>
 #include <iterator>
 #include <mutex>
-#include <optional>
 #include <thread>
 #include <unordered_map>
 #include <utility>
@@ -57,12 +51,6 @@
      * Global external electrostatic potential. Value is applied on each cell in the layout.
      */
     double global_potential = 0;
-    /**
-     * Toggle to enable/disable the progress bar. Could impair runtimes slightly, so best used for long simulations.
-     *
-     * @note `FICTION_PROGRESS_BARS` CMake flag must be enabled for the progress bar to appear.
-     */
-    bool enable_progress_bar = false;
     /**
      * This specifies the maximum cluster size for which Ground State Space will solve an NP-complete sub-problem
      * exhaustively. The sets of SiDBs that witness local population stability for each respective charge state may be
@@ -120,7 +108,7 @@
             charge_layout,
             ground_state_space_params{charge_layout.get_phys_params(),
                                       params.validity_witness_partitioning_max_cluster_size_gss,
-                                      params.num_overlapping_witnesses_limit_gss, params.enable_progress_bar});
+                                      params.num_overlapping_witnesses_limit_gss});
 
         if (!gss_stats.top_cluster)
         {
@@ -138,7 +126,7 @@
 
             if (!gss_stats.top_cluster->charge_space.empty())
             {
-                collect_physically_valid_charge_distributions(gss_stats.top_cluster, gss_stats.num_projector_states);
+                collect_physically_valid_charge_distributions(gss_stats.top_cluster);
             }
         }
 
@@ -176,28 +164,6 @@
         return cds;
     }
 
-#if (PROGRESS_BARS)
-    void initialize_progress_bar(const uint64_t num_projector_states) noexcept
-    {
-        if (num_projector_states * num_projector_states + 1 !=
-            static_cast<uint32_t>(pow(static_cast<double>(num_projector_states), 2.0) + 1))
-        {
-            std::cout << "[w] More than sqrt(2^32-2) projector states are not supported for the progress bar feature."
-                      << std::endl;
-        }
-        else
-        {
-            // initialize a progress bar
-            bar = std::make_unique<mockturtle::progress_bar>(
-                static_cast<uint32_t>(pow(static_cast<double>(num_projector_states), 2.0) + 1),
-                "[i] performing ClusterComplete simulation: |{0}|");
-
-            // zero handled projector states acts as "no progress bar enabled"
-            handled_projector_states++;
-        }
-    }
-#endif
-
     [[nodiscard]] constexpr inline bool fail_onto_negative_charge(const double pot_bound) const noexcept
     {
         // V > e - mu-
@@ -322,8 +288,7 @@
                                           sidb_clustering_state&              clustering_state) const noexcept
     {
         // before the parent projector state may be specialised to a specific composition of its children; first the
-        // projections of the parent must be subtracted, then they are added back after all compositions were
-        // handled
+        // projections of the parent must be subtracted, then they are added back after all compositions were handled
         for (uint64_t sidb_ix = 0; sidb_ix < charge_layout.num_cells(); ++sidb_ix)
         {
             if constexpr (op == potential_bound_update_operation::ADD)
@@ -341,51 +306,6 @@
         }
     }
 
-<<<<<<< HEAD
-=======
-    complete_potential_bounds_store
-    apply_inter_cluster_potential(sidb_charge_space_composition& parent_composition,
-                                  sidb_clustering_state&         clustering_state) const noexcept
-    {
-        // create a complete potential bounds store that stores the effect of the specialisation, to be removed
-        // later
-        complete_potential_bounds_store composition_bounds{};
-        composition_bounds.initialise_complete_potential_bounds(charge_layout.num_cells());
-
-        // the parent is now specialised to a specific composition of its children; the children are applied by
-        // adding their respective projections for this composition to all SiDBs
-        for (uint64_t sidb_ix = 0; sidb_ix < charge_layout.num_cells(); ++sidb_ix)
-        {
-            double comp_pot_lb = 0;
-            double comp_pot_ub = 0;
-
-            for (sidb_cluster_projector_state& child_pst : parent_composition.proj_states)
-            {
-                comp_pot_lb += get_projector_state_bound_pot<bound_direction::LOWER>(child_pst, sidb_ix);
-                comp_pot_ub += get_projector_state_bound_pot<bound_direction::UPPER>(child_pst, sidb_ix);
-            }
-
-            clustering_state.pot_bounds.update(sidb_ix, comp_pot_lb, comp_pot_ub);
-
-            composition_bounds.set(sidb_ix, -comp_pot_lb, -comp_pot_ub);
-        }
-
-        return composition_bounds;
-    }
-
-    void undo_apply_inter_cluster_potential(const complete_potential_bounds_store& composition_bounds,
-                                            sidb_clustering_state&                 clustering_state) const noexcept
-    {
-        // this inverts the operation of the function above, un-applying the (old, already considered) children,
-        // thus allowing the next specialisation to be applied
-        for (uint64_t sidb_ix = 0; sidb_ix < charge_layout.num_cells(); ++sidb_ix)
-        {
-            clustering_state.pot_bounds.update(sidb_ix, composition_bounds.get<bound_direction::LOWER>(sidb_ix),
-                                               composition_bounds.get<bound_direction::UPPER>(sidb_ix));
-        }
-    }
-
->>>>>>> 56f55038
     void add_physically_valid_charge_configurations(sidb_clustering_state& clustering_state) noexcept
     {
         // check for pruning
@@ -451,22 +371,7 @@
             clustering_state.pot_bounds -= max_pst_composition.pot_bounds;
         }
 
-<<<<<<< HEAD
         // apply max_pst back
-=======
-#if (PROGRESS_BARS)
-        if (handled_projector_states > 0)
-        {
-            const std::lock_guard lock{progress_bar_mutex};
-
-            handled_projector_states += 1;
-
-            (*bar)(handled_projector_states);
-        }
-#endif
-
-        // apply max_cst back
->>>>>>> 56f55038
         add_or_subtract_parent_potential<potential_bound_update_operation::ADD>(*max_pst, clustering_state);
 
         // move back
@@ -501,16 +406,8 @@
         return clustering_state;
     }
 
-    void collect_physically_valid_charge_distributions(const sidb_cluster_ptr&        top_cluster,
-                                                       const std::optional<uint64_t>& num_projector_states) noexcept
-    {
-#if (PROGRESS_BARS)
-        if (num_projector_states.has_value())
-        {
-            initialize_progress_bar(num_projector_states.value());
-        }
-#endif
-
+    void collect_physically_valid_charge_distributions(const sidb_cluster_ptr& top_cluster) noexcept
+    {
         const uint64_t top_level_multisets = top_cluster->charge_space.size();
 
         const uint64_t num_threads_to_use = std::min(std::max(num_threads, uint64_t{1}), top_level_multisets);
@@ -565,12 +462,6 @@
 
     sidb_simulation_result<Lyt> res{};
     std::mutex                  res_mutex{};
-
-#if (PROGRESS_BARS)
-    std::unique_ptr<mockturtle::progress_bar> bar;
-    uint64_t                                  handled_projector_states = 0;
-    std::mutex                                progress_bar_mutex{};
-#endif
 
     const charge_distribution_surface<Lyt>                          charge_layout;
     const std::unordered_map<typename Lyt::cell, const sidb_defect> real_placed_defects;
