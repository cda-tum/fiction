--- conflicted
+++ resolved
@@ -417,13 +417,9 @@
                     return {operational_status::NON_OPERATIONAL, non_operationality_reason::LOGIC_MISMATCH};
                 }
 
-<<<<<<< HEAD
                 ++simulator_invocations;
                 // performs physical simulation of a given SiDB layout at a given input combination
                 const auto simulation_results = physical_simulation_of_layout(bii);
-=======
-            const auto ground_states = groundstate_from_simulation_result(simulation_results);
->>>>>>> 9d45592c
 
                 // if no physically valid charge distributions were found, the layout is non-operational
                 if (simulation_results.charge_distributions.empty())
@@ -431,7 +427,7 @@
                     return {operational_status::NON_OPERATIONAL, non_operationality_reason::LOGIC_MISMATCH};
                 }
 
-                const auto ground_states = determine_groundstate_from_simulation_results(simulation_results);
+                const auto ground_states = groundstate_from_simulation_result(simulation_results);
 
                 for (const auto& gs : ground_states)
                 {
