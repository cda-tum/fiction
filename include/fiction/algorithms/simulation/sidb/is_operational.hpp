//
// Created by Jan Drewniok on 11.09.23.
//

#ifndef FICTION_IS_OPERATIONAL_HPP
#define FICTION_IS_OPERATIONAL_HPP

#include "fiction/algorithms/iter/bdl_input_iterator.hpp"
#include "fiction/algorithms/simulation/sidb/can_positive_charges_occur.hpp"
#include "fiction/algorithms/simulation/sidb/clustercomplete.hpp"
#include "fiction/algorithms/simulation/sidb/detect_bdl_pairs.hpp"
#include "fiction/algorithms/simulation/sidb/detect_bdl_wires.hpp"
#include "fiction/algorithms/simulation/sidb/exhaustive_ground_state_simulation.hpp"
#include "fiction/algorithms/simulation/sidb/quickexact.hpp"
#include "fiction/algorithms/simulation/sidb/quicksim.hpp"
#include "fiction/algorithms/simulation/sidb/sidb_simulation_engine.hpp"
#include "fiction/algorithms/simulation/sidb/sidb_simulation_parameters.hpp"
#include "fiction/algorithms/simulation/sidb/sidb_simulation_result.hpp"
#include "fiction/technology/cell_ports.hpp"
#include "fiction/technology/cell_technologies.hpp"
#include "fiction/technology/charge_distribution_surface.hpp"
#include "fiction/technology/constants.hpp"
#include "fiction/technology/sidb_charge_state.hpp"
#include "fiction/traits.hpp"
#include "fiction/utils/truth_table_utils.hpp"

#include <kitty/bit_operations.hpp>
#include <kitty/traits.hpp>

#include <algorithm>
#include <cassert>
#include <cstddef>
#include <cstdint>
#include <limits>
#include <optional>
#include <set>
#include <utility>
#include <vector>

namespace fiction
{

/**
 * Possible operational status of a layout.
 */
enum class operational_status : uint8_t
{
    /**
     * The layout is operational.
     */
    OPERATIONAL,
    /**
     * The layout is non-operational.
     */
    NON_OPERATIONAL
};

/**
 * Parameters for the `is_operational` algorithm.
 */
struct is_operational_params
{
    /**
     * Condition to decide whether a layout is operational or non-operational, relating to kinks.
     */
    enum class operational_condition_kinks : uint8_t
    {
        /**
         * Even if the I/O pins show kinks, the layout is still considered as operational.
         */
        TOLERATE_KINKS,
        /**
         * The I/O pins are not allowed to show kinks. If kinks exist, the layout is considered non-operational.
         */
        REJECT_KINKS
    };
    /**
     * Condition to decide whether a layout is operational or non-operational, relating to positive charges.
     */
    enum class operational_condition_positive_charges : uint8_t
    {
        /**
         * Positive charges may not be able to occur. In the case of the converse being true, the layout is considered
         * as non-operational.
         */
        REJECT_POSITIVE_CHARGES,
        /**
         * Even if positive charges can occur, the layout is still considered as operational.
         */
        TOLERATE_POSITIVE_CHARGES,
    };
    /**
     * Simulation method to determine if the layout is operational or non-operational.
     */
    enum class operational_analysis_strategy : uint8_t
    {
        /**
         * Do not apply filter strategies to determine whether the layout is operational.
         * Instead, rely solely on physical simulation.
         */
        SIMULATION_ONLY,
        /**
         * Apply filtering exclusively to determine whether the layout is non-operational. If the layout
         * passes all filter steps, it is considered operational.
         *
         * @note This is an extremely fast approximation that may lead to false positives.
         */
        FILTER_ONLY,
        /**
         * Before a physical simulation is conducted, the algorithm checks if filter strategies can determine that the
         * layout is non-operational. This only provides any runtime benefits if kinks are rejected.
         */
        FILTER_THEN_SIMULATION
    };
    /**
     * The termination condition for assessment of the operational status of the given layout.
     */
    enum class termination_condition : uint8_t
    {
        /**
         * The assessment for the given layout terminates either when it is found to be operational for all input
         * combinations, or an input combination is found for which the layout is not operational.
         */
        ON_FIRST_NON_OPERATIONAL,
        /**
         * The operational status is assessed for all input combinations.
         */
        ALL_INPUT_COMBINATIONS_ASSESSED
    };
    /**
     * Selector for the different ways to handle obtained simulation results.
     */
    enum class simulation_results_mode : uint8_t
    {
        /**
         * The simulation results for each input pattern are returned for operational gates.
         */
        KEEP_SIMULATION_RESULTS,
        /**
         * The simulation results are discarded after the operational status was assessed.
         */
        DISCARD_SIMULATION_RESULTS
    };
    /**
     * The simulation parameters for the physical simulation of the ground state.
     */
    sidb_simulation_parameters simulation_parameters{};
    /**
     * The simulation engine to be used for the operational domain computation.
     */
    sidb_simulation_engine sim_engine{sidb_simulation_engine::QUICKEXACT};
    /**
     * Parameters for the BDL input iterator.
     */
    bdl_input_iterator_params input_bdl_iterator_params{};
    /**
     * Condition to decide whether a layout is operational or non-operational, relating to kinks.
     */
    operational_condition_kinks op_condition_kinks = operational_condition_kinks::TOLERATE_KINKS;
    /**
     * Condition to decide whether a layout is operational or non-operational, relating to kinks.
     */
    operational_condition_positive_charges op_condition_positive_charges =
        operational_condition_positive_charges::REJECT_POSITIVE_CHARGES;
    /**
     * Strategy to determine whether a layout is operational or non-operational.
     */
    operational_analysis_strategy strategy_to_analyze_operational_status =
        operational_analysis_strategy::SIMULATION_ONLY;
    /**
     * Condition to decide when to terminate the assessment of the operational status of the given layout.
     */
    termination_condition termination_cond = termination_condition::ON_FIRST_NON_OPERATIONAL;
    /**
     * Simulation results that are used to certify the status `OPERATIONAL` are not kept by default.
     */
    simulation_results_mode simulation_results_retention = simulation_results_mode::DISCARD_SIMULATION_RESULTS;
};

/**
 * This struct is used to collect results from the operational status assessment.
 *
 * @tparam Lyt SiDB cell-level layout type.
 */
template <typename Lyt>
struct operational_assessment
{
    /**
     * This struct collects the information for a specific input combination that was obtained during the assessment.
     */
    struct operational_assessment_for_input
    {
        /**
         * Standard constructor that only sets the operational status.
         *
         * @param op_status The operational status to set.
         */
        explicit operational_assessment_for_input(const operational_status op_status) noexcept : status{op_status} {}
        /**
         * The assessed operational status of the given layout under one input combination.
         */
        operational_status status;
        /**
         * The charge distributions obtained for one input combination that was tested.
         */
        std::optional<sidb_simulation_result<Lyt>> simulation_results{};
    };
    /**
     * Standard constructor that only sets the operational status.
     *
     * @param op_status The operational status to set.
     */
    explicit operational_assessment(const operational_status op_status) noexcept : status{op_status} {}
    /**
     * The assessed operational status of the given layout. The status `OPERATIONAL` is given if and only the layout is
     * operational under all input combinations.
     */
    operational_status status;
    /**
     * When the termination condition is set to `ALL_INPUT_COMBINATIONS_ASSESSED`, the operational status for each
     * respective input combination is stored here, sorted by their binary representation. When the simulation retention
     * is set to `KEEP_SIMULATION_RESULTS`, this optional structure is also populated.
     */
    std::optional<std::vector<operational_assessment_for_input>> assessment_per_input{};
    /**
     * The number of input combinations tested.
     */
    std::size_t simulator_invocations{0};
    /**
     * Extracts the simulation results contained in this operational assessment through moves.
     *
     * @return A vector containing the simulation results for each respective input that was assessed.
     */
    [[nodiscard]] std::vector<sidb_simulation_result<Lyt>> extract_simulation_results_per_input() const noexcept
    {
        assert(assessment_per_input.has_value() && "Assessment results per input are not present.");
        assert(!assessment_per_input.value().empty() && "No input combinations were assessed.");
        assert(assessment_per_input.value().front().simulation_results.has_value() &&
               "Simulation results were not retained during assessment.");

        std::vector<sidb_simulation_result<Lyt>> simulation_results_per_input{};
        simulation_results_per_input.reserve(assessment_per_input.value().size());

        for (operational_assessment_for_input assessment : assessment_per_input.value())
        {
            simulation_results_per_input.push_back(std::move(assessment.simulation_results.value()));
        }

        return simulation_results_per_input;
    }
};

namespace detail
{

/**
 * Reason why a layout is non-operational.
 */
enum class non_operationality_reason : uint8_t
{
    /**
     * Kinks induced the layout to become non-operational.
     */
    KINKS,
    /**
     * The layout is non-operational because of logic mismatch.
     */
    LOGIC_MISMATCH,
    /**
     * Positive charges may occur but the simulation base is set to `2`.
     */
    POTENTIAL_POSITIVE_CHARGES,
    /**
     * No reason for non-operationality could be determined.
     */
    NONE,
};
/**
 * Reason why the layout is not a valid gate implementation for the given Boolean function.
 */
enum class layout_invalidity_reason : uint8_t
{
    /**
     * Positive SiDBs can potentially occur.
     */
    POTENTIAL_POSITIVE_CHARGES,
    /**
     * The layout is physically infeasible, meaning no charge distribution of the canvas SiDBs satisfies the criteria
     * for physical validity.
     */
    PHYSICAL_INFEASIBILITY,
    /**
     * I/O signals are unstable, indicating that an information flip results in a lower energy state.
     */
    IO_INSTABILITY,
};

/**
 * Implementation of the `is_operational` algorithm for a given SiDB layout.
 *
 * This class provides an implementation of the `is_operational` algorithm for
 * a specified SiDB layout and parameters. It checks whether the SiDB layout is operational
 * by simulating its behavior for different input combinations and comparing the results
 * to expected outputs from a truth table.
 *
 * @tparam Lyt SiDB cell-level layout type.
 * @tparam TT Type of the truth table.
 */
template <typename Lyt, typename TT>
class is_operational_impl
{
  public:
    /**
     * Constructor to initialize the algorithm with a layout and parameters.
     *
     * @param lyt The SiDB cell-level layout to be checked.
     * @param spec Expected Boolean function of the layout given as a multi-output truth table.
     * @param params Parameters for the `is_operational` algorithm.
     */
    is_operational_impl(const Lyt& lyt, const std::vector<TT>& spec, const is_operational_params& params) :
            layout{lyt},
            truth_table{spec},
            parameters{params},
            output_bdl_pairs(detect_bdl_pairs(lyt, sidb_technology::cell_type::OUTPUT,
                                              params.input_bdl_iterator_params.bdl_wire_params.bdl_pairs_params)),
            bii(bdl_input_iterator<Lyt>{lyt, params.input_bdl_iterator_params}),
            input_bdl_wires{
                detect_bdl_wires(lyt, params.input_bdl_iterator_params.bdl_wire_params, bdl_wire_selection::INPUT)},
            output_bdl_wires{
                detect_bdl_wires(lyt, params.input_bdl_iterator_params.bdl_wire_params, bdl_wire_selection::OUTPUT)},
            number_of_output_wires{output_bdl_wires.size()},
            number_of_input_wires{input_bdl_wires.size()}
    {}
    /**
     * Constructor to initialize the algorithm with a layout, parameters, input and output wires.
     *
     * @param lyt The SiDB cell-level layout to be checked.
     * @param tt Expected Boolean function of the layout given as a multi-output truth table.
     * @param params Parameters for the `is_operational` algorithm.
     * @param input_wires BDL input wires of lyt.
     * @param output_wires BDL output wires of lyt.
     * @param initialize_bii If `true`, the BDL input iterator is initialized, `false` otherwise. This parameter is only
     * needed in special cases (verify_logic_match.hpp).
     */
    is_operational_impl(const Lyt& lyt, const std::vector<TT>& tt, const is_operational_params& params,
                        const std::vector<bdl_wire<Lyt>>& input_wires, const std::vector<bdl_wire<Lyt>>& output_wires,
                        const bool initialize_bii = true) :
            layout{lyt},
            truth_table{tt},
            parameters{params},
            output_bdl_pairs(detect_bdl_pairs(layout, sidb_technology::cell_type::OUTPUT,
                                              params.input_bdl_iterator_params.bdl_wire_params.bdl_pairs_params)),
            bii{initialize_bii ? bdl_input_iterator<Lyt>{layout, params.input_bdl_iterator_params, input_wires} :
                                 bdl_input_iterator<Lyt>{Lyt{}}},
            input_bdl_wires{input_wires},
            output_bdl_wires{output_wires},
            number_of_output_wires{output_bdl_wires.size()},
            number_of_input_wires{input_bdl_wires.size()}
    {}
    /**
     * Constructor to initialize the algorithm with a layout, parameters, input and output wires, and a canvas layout.
     *
     * @param lyt The SiDB cell-level layout to be checked.
     * @param spec Expected Boolean function of the layout given as a multi-output truth table.
     * @param params Parameters for the `is_operational` algorithm.
     * @param input_wires BDL input wires of lyt.
     * @param output_wires BDL output wires of lyt.
     * @param c_lyt Canvas layout.
     */
    is_operational_impl(const Lyt& lyt, const std::vector<TT>& spec, const is_operational_params& params,
                        const std::vector<bdl_wire<Lyt>>& input_wires, const std::vector<bdl_wire<Lyt>>& output_wires,
                        const Lyt& c_lyt) :
            layout{lyt},
            truth_table{spec},
            parameters{params},
            output_bdl_pairs(detect_bdl_pairs(lyt, sidb_technology::cell_type::OUTPUT,
                                              params.input_bdl_iterator_params.bdl_wire_params.bdl_pairs_params)),
            bii{bdl_input_iterator<Lyt>{layout, params.input_bdl_iterator_params, input_wires}},
            input_bdl_wires{input_wires},
            output_bdl_wires{output_wires},
            number_of_output_wires{output_bdl_wires.size()},
            number_of_input_wires{input_bdl_wires.size()},
            canvas_lyt{c_lyt}
    {
        if (params.op_condition_kinks == is_operational_params::operational_condition_kinks::TOLERATE_KINKS)
        {
            output_bdl_pairs = detect_bdl_pairs(layout, sidb_technology::cell_type::OUTPUT,
                                                params.input_bdl_iterator_params.bdl_wire_params.bdl_pairs_params);
        }
    }
    /**
     * Constructor to initialize the algorithm with a layout and parameters.
     *
     * @param lyt The SiDB cell-level layout to be checked.
     * @param spec Expected Boolean function of the layout given as a multi-output truth table.
     * @param params Parameters for the `is_operational` algorithm.
     * @param c_lyt Canvas layout.
     */
    is_operational_impl(const Lyt& lyt, const std::vector<TT>& spec, const is_operational_params& params,
                        const Lyt& c_lyt) :
            layout{lyt},
            truth_table{spec},
            parameters{params},
            output_bdl_pairs(detect_bdl_pairs(lyt, sidb_technology::cell_type::OUTPUT,
                                              params.input_bdl_iterator_params.bdl_wire_params.bdl_pairs_params)),
            bii(bdl_input_iterator<Lyt>{lyt, params.input_bdl_iterator_params}),
            input_bdl_wires{
                detect_bdl_wires(lyt, params.input_bdl_iterator_params.bdl_wire_params, bdl_wire_selection::INPUT)},
            output_bdl_wires{
                detect_bdl_wires(lyt, params.input_bdl_iterator_params.bdl_wire_params, bdl_wire_selection::OUTPUT)},
            number_of_output_wires{output_bdl_wires.size()},
            number_of_input_wires{input_bdl_wires.size()},
            canvas_lyt{c_lyt}
    {}
    /**
     * This function evaluates whether the given layout is invalid, i.e., it cannot implement the given Boolean
     * function. This is done in three separate filtering steps: (1) discarding SiDB layouts with
     * potentially positively charged SiDBs, (2) utilizing an efficient method to identify and discard SiDB layouts that
     * do not satisfy physical model constraints under the I/O pin conditions required for the desired Boolean function,
     * and (3) detecting I/O signal instability.
     *
     * @param input_pattern The current input pattern.
     * @return A `layout_invalidity_reason` object indicating why the layout is non-operational; or `std::nullopt` if it
     * could not certainly be determined to be in fact non-operational.
     */
    [[nodiscard]] std::optional<layout_invalidity_reason> is_layout_invalid(const uint64_t input_pattern) noexcept
    {
        bii = input_pattern;

        charge_distribution_surface<Lyt> cds_layout{*bii};
        cds_layout.assign_all_charge_states(sidb_charge_state::NEGATIVE);
        cds_layout.assign_physical_parameters(parameters.simulation_parameters);

        if (parameters.op_condition_positive_charges ==
                is_operational_params::operational_condition_positive_charges::REJECT_POSITIVE_CHARGES &&
            can_positive_charges_occur(cds_layout, parameters.simulation_parameters))
        {
            return layout_invalidity_reason::POTENTIAL_POSITIVE_CHARGES;
        }

        const auto input_index = bii.get_current_input_index();

        set_charge_distribution_of_input_pins(cds_layout, bii.get_current_input_index());
        set_charge_distribution_of_output_pins(cds_layout, evaluate_output(truth_table, input_index));

        if (const auto physical_validity = is_physical_validity_feasible(cds_layout); physical_validity.has_value())
        {
            if (const auto output_index = evaluate_output(truth_table, input_index); is_io_signal_unstable(
                    cds_layout, truth_table.front().num_bits(), input_index, output_index, physical_validity.value()))
            {
                return layout_invalidity_reason::IO_INSTABILITY;
            };

            return std::nullopt;
        }

        return layout_invalidity_reason::PHYSICAL_INFEASIBILITY;
    }
    /**
     * Run the `is_operational` algorithm.
     *
     * This function executes the operational status checking algorithm for the given SiDB layout
     * and parameters provided during initialization.
     *
     * @return Pair with the first element indicating the operational status (either `OPERATIONAL` or `NON_OPERATIONAL`)
     * and the second element indicating the reason if it is non-operational.
     */
    [[nodiscard]] std::pair<operational_assessment<Lyt>, non_operationality_reason> run() noexcept
    {
        if (!canvas_lyt.is_empty())
        {
<<<<<<< HEAD
            if ((parameters.op_condition_kinks == is_operational_params::operational_condition_kinks::REJECT_KINKS &&
=======
            if ((parameters.op_condition == is_operational_params::operational_condition::REJECT_KINKS &&
>>>>>>> fa330270
                 parameters.strategy_to_analyze_operational_status ==
                     is_operational_params::operational_analysis_strategy::FILTER_THEN_SIMULATION) ||
                (parameters.strategy_to_analyze_operational_status ==
                     is_operational_params::operational_analysis_strategy::FILTER_ONLY &&
                 parameters.op_condition == is_operational_params::operational_condition::REJECT_KINKS))
            {
                // number of different input combinations
                for (auto i = 0u; i < truth_table.front().num_bits(); ++i, ++bii)
                {
                    if (is_layout_invalid(bii.get_current_input_index()))
                    {
                        return {operational_assessment<Lyt>{operational_status::NON_OPERATIONAL},
                                non_operationality_reason::LOGIC_MISMATCH};
                    }
                }
            }

            // if the layout is not discarded during the three filtering steps, it is considered operational.
            // This is only an approximation.
            if (parameters.strategy_to_analyze_operational_status ==
                is_operational_params::operational_analysis_strategy::FILTER_ONLY)
            {
                return {operational_assessment<Lyt>{operational_status::OPERATIONAL}, non_operationality_reason::NONE};
            }

            if (parameters.strategy_to_analyze_operational_status !=
                    is_operational_params::operational_analysis_strategy::SIMULATION_ONLY &&
                parameters.strategy_to_analyze_operational_status !=
                    is_operational_params::operational_analysis_strategy::FILTER_THEN_SIMULATION)
            {
                return {operational_assessment<Lyt>{operational_status::OPERATIONAL}, non_operationality_reason::NONE};
            }
        }
<<<<<<< HEAD

        operational_assessment<Lyt> operational_assessment_results{operational_status::OPERATIONAL};

        // when `termination_condition::ALL_INPUT_COMBINATIONS_ASSESSED` is set, the results of the operational status
        // assessment are also stored for each input separately
        std::vector<typename operational_assessment<Lyt>::operational_assessment_for_input>
            assessment_results_per_input{};
        if (parameters.termination_cond ==
            is_operational_params::termination_condition::ALL_INPUT_COMBINATIONS_ASSESSED)
=======
        // if the layout is not discarded during the three filtering steps, it is considered operational.
        // This is only an approximation.
        if (parameters.strategy_to_analyze_operational_status ==
                is_operational_params::operational_analysis_strategy::FILTER_ONLY &&
            !canvas_lyt.is_empty())
>>>>>>> fa330270
        {
            assessment_results_per_input.reserve(truth_table.front().num_bits());
        }

        // when `simulation_results_mode::KEEP_SIMULATION_RESULTS` is set, the simulation results must be collected for
        // each input combination
        std::vector<sidb_simulation_result<Lyt>> sim_res_per_input{};
        if (parameters.simulation_results_retention ==
            is_operational_params::simulation_results_mode::KEEP_SIMULATION_RESULTS)
        {
            sim_res_per_input.reserve(truth_table.front().num_bits());
        }

        bii = 0;
        // number of different input combinations
        for (auto i = 0u; i < truth_table.front().num_bits(); ++i, ++bii)
        {
            typename operational_assessment<Lyt>::operational_assessment_for_input
                assessment_results_for_this_input_combination{operational_status::OPERATIONAL};

            // if positively charged SiDBs can occur, the SiDB layout is considered non-operational
            if (parameters.op_condition_positive_charges ==
                    is_operational_params::operational_condition_positive_charges::REJECT_POSITIVE_CHARGES &&
                can_positive_charges_occur(*bii, parameters.simulation_parameters))
            {
                operational_assessment_results.status = operational_status::NON_OPERATIONAL;

                if (parameters.termination_cond ==
                    is_operational_params::termination_condition::ON_FIRST_NON_OPERATIONAL)
                {
                    return {operational_assessment_results, non_operationality_reason::POTENTIAL_POSITIVE_CHARGES};
                }

                // all input combinations are being assessed

                assessment_results_for_this_input_combination.status = operational_status::NON_OPERATIONAL;

                assessment_results_per_input.push_back(std::move(assessment_results_for_this_input_combination));

                continue;
            }

            ++operational_assessment_results.simulator_invocations;

            // performs physical simulation of a given SiDB layout at a given input combination
            const auto simulation_results = physical_simulation_of_layout(bii);

            // if no physically valid charge distributions were found, the layout is non-operational
            if (simulation_results.charge_distributions.empty())
            {
                operational_assessment_results.status = operational_status::NON_OPERATIONAL;

                if (parameters.termination_cond ==
                    is_operational_params::termination_condition::ON_FIRST_NON_OPERATIONAL)
                {
                    return {operational_assessment_results, non_operationality_reason::LOGIC_MISMATCH};
                }

                // all input combinations are being assessed

                assessment_results_for_this_input_combination.status = operational_status::NON_OPERATIONAL;

                assessment_results_for_this_input_combination.simulation_results.emplace();

                assessment_results_per_input.push_back(std::move(assessment_results_for_this_input_combination));

                continue;
            }

            const auto ground_states = simulation_results.groundstates();

            for (const auto& gs : ground_states)
            {
                const auto [op_status, non_op_reason] = verify_logic_match_of_cds(gs, i);

                if (op_status == operational_status::OPERATIONAL)
                {
                    continue;
                }

                // the input combination is not operational

                operational_assessment_results.status = operational_status::NON_OPERATIONAL;

                if (parameters.termination_cond ==
                    is_operational_params::termination_condition::ON_FIRST_NON_OPERATIONAL)
                {
                    if (non_op_reason == non_operationality_reason::LOGIC_MISMATCH)
                    {
                        return {operational_assessment_results, non_operationality_reason::LOGIC_MISMATCH};
                    }

                    if (non_op_reason == non_operationality_reason::KINKS &&
                        parameters.op_condition_kinks ==
                            is_operational_params::operational_condition_kinks::REJECT_KINKS)
                    {
                        return {operational_assessment_results, non_operationality_reason::KINKS};
                    }
                }

                // all input combinations are being assessed

                assessment_results_for_this_input_combination.status = operational_status::NON_OPERATIONAL;
            }

            // store the assessment results for this input combination when the termination condition is set to
            // `termination_condition::ALL_INPUT_COMBINATION_ASSESSED` or the simulation result retention is set to
            // `simulation_results_mode::KEEP_SIMULATION_RESULTS`
            if (parameters.termination_cond ==
                    is_operational_params::termination_condition::ALL_INPUT_COMBINATIONS_ASSESSED ||
                parameters.simulation_results_retention ==
                    is_operational_params::simulation_results_mode::KEEP_SIMULATION_RESULTS)
            {
                // save simulation results when the simulation result retention is set to
                // `simulation_results_mode::KEEP_SIMULATION_RESULTS`
                if (parameters.simulation_results_retention ==
                    is_operational_params::simulation_results_mode::KEEP_SIMULATION_RESULTS)
                {
                    assessment_results_for_this_input_combination.simulation_results = std::move(simulation_results);
                }

                assessment_results_per_input.push_back(std::move(assessment_results_for_this_input_combination));
            }
        }

        // store the assessment results for all input combinations when the termination condition is set to
        // `termination_condition::ALL_INPUT_COMBINATION_ASSESSED` or the simulation result retention is set to
        // `simulation_results_mode::KEEP_SIMULATION_RESULTS`
        if (parameters.termination_cond ==
                is_operational_params::termination_condition::ALL_INPUT_COMBINATIONS_ASSESSED ||
            parameters.simulation_results_retention ==
                is_operational_params::simulation_results_mode::KEEP_SIMULATION_RESULTS)
        {
            operational_assessment_results.assessment_per_input = std::move(assessment_results_per_input);
        }

        // note: when all input combinations are assessed per termination condition, the assessment can yield the layout
        // is non-operational, yet we do not give a reason
        return {operational_assessment_results, non_operationality_reason::NONE};
    }
    /**
     * Checks if the given charge distribution correctly encodes the expected logic for the given input pattern,
     * based on a provided truth table.
     *
     * Example:
     * In the ground state charge distribution of an AND gate, kinks are rejected for the gate to be considered
     * operational. Given an input pattern of `01`, this function will:
     * - Verify that the left input wire encodes `0`.
     * - Verify that the right input wire encodes `1`.
     * - Verify that the output wire encodes `0`.
     * Determines if the given charge distribution fulfills the correct logic based on the provided charge index and
     * truth table.
     *
     * @param given_cds The charge distribution surface to be checked for operation.
     * @param input_pattern Input pattern represented by the position of perturbers.
     * @return Pair with the first element indicating the operational status (either `OPERATIONAL` or `NON_OPERATIONAL`)
     * and the second element indicating the reason if it is non-operational.
     */
    [[nodiscard]] std::pair<operational_status, non_operationality_reason>
    verify_logic_match_of_cds(const charge_distribution_surface<Lyt>& given_cds, const uint64_t input_pattern) noexcept
    {
        auto non_operational_reason = non_operationality_reason::LOGIC_MISMATCH;

        // if positively charged SiDBs can occur, the SiDB layout is considered non-operational
        if (parameters.op_condition_positive_charges ==
                is_operational_params::operational_condition_positive_charges::REJECT_POSITIVE_CHARGES &&
            can_positive_charges_occur(given_cds, parameters.simulation_parameters))
        {
            return {operational_status::NON_OPERATIONAL, non_operationality_reason::POTENTIAL_POSITIVE_CHARGES};
        }

        assert(!output_bdl_pairs.empty() && "No output cell provided.");

        // fetch the charge states of the output BDL pair
        for (auto output = 0u; output < output_bdl_pairs.size(); output++)
        {
            const auto charge_state_output_upper = given_cds.get_charge_state(output_bdl_pairs[output].upper);
            const auto charge_state_output_lower = given_cds.get_charge_state(output_bdl_pairs[output].lower);

            // if the output charge states are equal, the layout is not operational
            if (charge_state_output_lower == charge_state_output_upper)
            {
                return {operational_status::NON_OPERATIONAL, non_operationality_reason::LOGIC_MISMATCH};
            }

            // if the expected output is 1, the expected charge states are (upper, lower) = (0, -1)
            if (kitty::get_bit(truth_table[output], input_pattern))
            {
                if (!encodes_bit_one(given_cds, output_bdl_pairs[output], output_bdl_wires[output].port))
                {
                    return {operational_status::NON_OPERATIONAL, non_operationality_reason::LOGIC_MISMATCH};
                }
            }
            // if the expected output is 0, the expected charge states are (upper, lower) = (-1, 0)
            else
            {
                if (!encodes_bit_zero(given_cds, output_bdl_pairs[output], output_bdl_wires[output].port))
                {
                    return {operational_status::NON_OPERATIONAL, non_operationality_reason::LOGIC_MISMATCH};
                }
            }
        }

        if (parameters.op_condition_kinks == is_operational_params::operational_condition_kinks::REJECT_KINKS)
        {
            assert(!input_bdl_wires.empty() && "No input wires provided.");
            assert(!output_bdl_wires.empty() && "No output wires provided.");
            assert((truth_table.size() == output_bdl_wires.size()) &&
                   "Number of truth tables and output BDL wires don't not match");

            if (check_existence_of_kinks_in_input_wires(given_cds, input_pattern) ||
                check_existence_of_kinks_in_output_wires(given_cds, input_pattern))
            {
                non_operational_reason = non_operationality_reason::KINKS;
            }
        }

        if (non_operational_reason == non_operationality_reason::KINKS)
        {
            return {operational_status::NON_OPERATIONAL, non_operationality_reason::KINKS};
        }

        // if we made it here, the layout is operational
        return {operational_status::OPERATIONAL, non_operationality_reason::NONE};
    }
    /**
     * Determines the input combinations for which the layout is non-operational and the reason why the layout is
     * non-operational.
     *
     * @return Vector of pairs where the first element of the pair is the input pattern (e.g. 2-input Boolean function:
     * 00 ^= 0; 10 ^= 2) for which the layout is non-operational. The second entry indicates the reason why the
     * layout is non-operational (`non_operationality_reason`) for the given input pattern.
     */
    [[nodiscard]] std::vector<std::pair<uint64_t, non_operationality_reason>>
    determine_non_operational_input_patterns_and_non_operationality_reason() noexcept
    {
        assert((truth_table.size() == output_bdl_wires.size()) &&
               "Number of truth tables and output BDL pairs does not match");

        std::vector<std::pair<uint64_t, non_operationality_reason>>
            non_operational_input_pattern_and_non_operationality_reason{};

        // number of different input combinations
        for (auto i = 0u; i < truth_table.front().num_bits(); ++i, ++bii)
        {
            // if positively charged SiDBs can occur, the SiDB layout is considered non-operational
            if (parameters.op_condition_positive_charges ==
                    is_operational_params::operational_condition_positive_charges::REJECT_POSITIVE_CHARGES &&
                can_positive_charges_occur(*bii, parameters.simulation_parameters))
            {
                non_operational_input_pattern_and_non_operationality_reason.emplace_back(
                    i, non_operationality_reason::POTENTIAL_POSITIVE_CHARGES);
                continue;
            }

            // performs physical simulation of a given SiDB layout at a given input combination
            const auto simulation_results = physical_simulation_of_layout(bii);

            // if no physically valid charge distributions were found, the layout is non-operational
            if (simulation_results.charge_distributions.empty())
            {
                continue;
            }

            const auto ground_states = simulation_results.groundstates();

            for (const auto& gs : ground_states)
            {
                const auto [op_status, non_op_reason] = verify_logic_match_of_cds(gs, i);
                if (op_status == operational_status::NON_OPERATIONAL)
                {
                    non_operational_input_pattern_and_non_operationality_reason.emplace_back(i, non_op_reason);
                }
            }
        }

        // if we made it here, the layout is operational
        return non_operational_input_pattern_and_non_operationality_reason;
    }
    /**
     * This function determines if there is a charge distribution of the canvas SiDBs for which the charge distribution
     * of the whole layout is physically valid.
     *
     * @param cds_layout The charge distribution surface layout to be evaluated.
     * @return The minimum energy value if a physically valid configuration is found, `std::nullopt`
     * otherwise.
     */
    [[nodiscard]] std::optional<double>
    is_physical_validity_feasible(charge_distribution_surface<Lyt>& cds_layout) const noexcept
    {
<<<<<<< HEAD
        if (canvas_lyt.num_cells() == 0)
        {
            cds_layout.update_after_charge_change(dependent_cell_mode::FIXED,
                                                  energy_calculation::KEEP_OLD_ENERGY_VALUE);

            if (cds_layout.is_physically_valid())
            {
                cds_layout.recompute_electrostatic_potential_energy();
                return cds_layout.get_electrostatic_potential_energy();
            }

            return std::nullopt;
        }
=======
        assert(!canvas_lyt.is_empty() && "The canvas layout must not be empty.");
>>>>>>> fa330270

        auto min_energy = std::numeric_limits<double>::infinity();

        uint64_t canvas_charge_index = 0;

        charge_distribution_surface<Lyt> cds_canvas_copy{canvas_lyt};
        cds_canvas_copy.assign_base_number(2);
        cds_canvas_copy.assign_charge_index(canvas_charge_index);
        cds_canvas_copy.assign_dependent_cell(cds_canvas_copy.get_sidb_order().front());
        cds_layout.assign_dependent_cell(cds_canvas_copy.get_sidb_order().front());

        const auto max_index = cds_canvas_copy.get_max_charge_index();

        assert(max_index == static_cast<uint64_t>(std::pow(2, cds_canvas_copy.num_cells() - 1) - 1) &&
               "The maximum charge index is incorrect. Probably, the dependent cell is not set.");

        while (canvas_charge_index <= max_index)
        {
            cds_canvas_copy.foreach_cell(
                [&cds_layout, &cds_canvas_copy](const auto& c)
                {
                    cds_layout.assign_charge_state(c, cds_canvas_copy.get_charge_state(c),
                                                   charge_index_mode::KEEP_CHARGE_INDEX);
                });
            cds_layout.update_after_charge_change(dependent_cell_mode::VARIABLE,
                                                  energy_calculation::KEEP_OLD_ENERGY_VALUE);

            if (cds_layout.is_physically_valid())
            {
                cds_layout.recompute_electrostatic_potential_energy();
                if (cds_layout.get_electrostatic_potential_energy() + constants::ERROR_MARGIN < min_energy)
                {
                    min_energy = cds_layout.get_electrostatic_potential_energy();
                }
            }

            if (canvas_charge_index == max_index)
            {
                break;
            }

            canvas_charge_index++;
            cds_canvas_copy.assign_charge_index(canvas_charge_index,
                                                charge_distribution_mode::UPDATE_CHARGE_DISTRIBUTION);
        }

        if (min_energy < std::numeric_limits<double>::infinity())
        {
            return min_energy;
        }

        return std::nullopt;
    }

    /**
     * This function assigns the charge states of the input pins in the layout according to the input index provided.
     * This means that when a zero is applied, each BDL pair in the wire is set to zero.
     *
     * @param cds The charge distribution surface layout to be modified.
     * @param current_input_index The index representing the current input pattern.
     */
    void set_charge_distribution_of_input_pins(charge_distribution_surface<Lyt>& cds,
                                               const uint64_t                    current_input_index) const noexcept
    {
        cds.assign_all_charge_states(sidb_charge_state::NEGATIVE, charge_index_mode::KEEP_CHARGE_INDEX);

        for (auto i = 0u; i < number_of_input_wires; i++)
        {
            if (input_bdl_wires[number_of_input_wires - 1 - i].port.dir == port_direction::SOUTH ||
                input_bdl_wires[number_of_input_wires - 1 - i].port.dir == port_direction::EAST)
            {
                if ((current_input_index & (uint64_t{1ull} << i)) != 0ull)
                {
                    for (const auto& bdl : input_bdl_wires[number_of_input_wires - 1 - i].pairs)
                    {
                        if (bdl.type == sidb_technology::INPUT)
                        {
                            continue;
                        }
                        cds.assign_charge_state(bdl.upper, sidb_charge_state::NEUTRAL,
                                                charge_index_mode::KEEP_CHARGE_INDEX);
                        cds.assign_charge_state(bdl.lower, sidb_charge_state::NEGATIVE,
                                                charge_index_mode::KEEP_CHARGE_INDEX);
                    }
                }
                else
                {
                    for (const auto& bdl : input_bdl_wires[number_of_input_wires - 1 - i].pairs)
                    {
                        if (bdl.type == sidb_technology::INPUT)
                        {
                            continue;
                        }
                        cds.assign_charge_state(bdl.upper, sidb_charge_state::NEGATIVE,
                                                charge_index_mode::KEEP_CHARGE_INDEX);
                        cds.assign_charge_state(bdl.lower, sidb_charge_state::NEUTRAL,
                                                charge_index_mode::KEEP_CHARGE_INDEX);
                    }
                }
            }
            else
            {
                if ((current_input_index & (uint64_t{1ull} << i)) != 0ull)
                {
                    for (const auto& bdl : input_bdl_wires[number_of_input_wires - 1 - i].pairs)
                    {
                        if (bdl.type == sidb_technology::INPUT)
                        {
                            continue;
                        }
                        cds.assign_charge_state(bdl.upper, sidb_charge_state::NEGATIVE,
                                                charge_index_mode::KEEP_CHARGE_INDEX);
                        cds.assign_charge_state(bdl.lower, sidb_charge_state::NEUTRAL,
                                                charge_index_mode::KEEP_CHARGE_INDEX);
                    }
                }
                else
                {
                    for (const auto& bdl : input_bdl_wires[number_of_input_wires - 1 - i].pairs)
                    {
                        if (bdl.type == sidb_technology::INPUT)
                        {
                            continue;
                        }
                        cds.assign_charge_state(bdl.upper, sidb_charge_state::NEUTRAL,
                                                charge_index_mode::KEEP_CHARGE_INDEX);
                        cds.assign_charge_state(bdl.lower, sidb_charge_state::NEGATIVE,
                                                charge_index_mode::KEEP_CHARGE_INDEX);
                    }
                }
            }
        }
    }

    /**
     * This function assigns the charge states of the output pins in the layout according to the input index provided.
     * This means that when a zero is applied, each BDL pair in the wire is set to zero.
     *
     * @param cds The charge distribution surface layout to be modified.
     * @param output_wire_index The index representing the current input pattern of the output wire.
     */
    void set_charge_distribution_of_output_pins(charge_distribution_surface<Lyt>& cds,
                                                const uint64_t                    output_wire_index) const noexcept
    {
        for (auto i = 0u; i < number_of_output_wires; i++)
        {
            if (output_bdl_wires[i].port.dir == port_direction::SOUTH ||
                output_bdl_wires[i].port.dir == port_direction::EAST)
            {
                if ((output_wire_index & (uint64_t{1ull} << i)) != 0ull)
                {
                    for (const auto& bdl : output_bdl_wires[i].pairs)
                    {
                        cds.assign_charge_state(bdl.upper, sidb_charge_state::NEUTRAL,
                                                charge_index_mode::KEEP_CHARGE_INDEX);
                        cds.assign_charge_state(bdl.lower, sidb_charge_state::NEGATIVE,
                                                charge_index_mode::KEEP_CHARGE_INDEX);
                    }
                }
                else
                {
                    for (const auto& bdl : output_bdl_wires[i].pairs)
                    {
                        cds.assign_charge_state(bdl.upper, sidb_charge_state::NEGATIVE,
                                                charge_index_mode::KEEP_CHARGE_INDEX);
                        cds.assign_charge_state(bdl.lower, sidb_charge_state::NEUTRAL,
                                                charge_index_mode::KEEP_CHARGE_INDEX);
                    }
                }
            }
            else if (output_bdl_wires[i].port.dir == port_direction::NONE)
            {
                if ((output_wire_index & (uint64_t{1ull} << i)) != 0ull)
                {
                    for (const auto& bdl : output_bdl_wires[i].pairs)
                    {
                        if (bdl.type == sidb_technology::INPUT)
                        {
                            continue;
                        }
                        cds.assign_charge_state(bdl.upper, sidb_charge_state::NEUTRAL,
                                                charge_index_mode::KEEP_CHARGE_INDEX);
                        cds.assign_charge_state(bdl.lower, sidb_charge_state::NEGATIVE,
                                                charge_index_mode::KEEP_CHARGE_INDEX);
                    }
                }
                else
                {
                    for (const auto& bdl : output_bdl_wires[i].pairs)
                    {
                        cds.assign_charge_state(bdl.upper, sidb_charge_state::NEGATIVE,
                                                charge_index_mode::KEEP_CHARGE_INDEX);
                        cds.assign_charge_state(bdl.lower, sidb_charge_state::NEUTRAL,
                                                charge_index_mode::KEEP_CHARGE_INDEX);
                    }
                }
            }
            else
            {
                if ((output_wire_index & (uint64_t{1ull} << i)) != 0ull)
                {
                    for (const auto& bdl : output_bdl_wires[i].pairs)
                    {
                        if (bdl.type == sidb_technology::INPUT)
                        {
                            continue;
                        }
                        cds.assign_charge_state(bdl.upper, sidb_charge_state::NEGATIVE,
                                                charge_index_mode::KEEP_CHARGE_INDEX);
                        cds.assign_charge_state(bdl.lower, sidb_charge_state::NEUTRAL,
                                                charge_index_mode::KEEP_CHARGE_INDEX);
                    }
                }
                else
                {
                    for (const auto& bdl : output_bdl_wires[i].pairs)
                    {
                        cds.assign_charge_state(bdl.upper, sidb_charge_state::NEUTRAL,
                                                charge_index_mode::KEEP_CHARGE_INDEX);
                        cds.assign_charge_state(bdl.lower, sidb_charge_state::NEGATIVE,
                                                charge_index_mode::KEEP_CHARGE_INDEX);
                    }
                }
            }
        }
    }
    /**
     * This function iterates through various input patterns and output wire indices to determine if any configuration
     * results in a physically valid layout with energy below the given energy value, indicating I/O signal instability.
     *
     * @param cds_layout The charge distribution surface layout to be modified and checked.
     * @param max_input_pattern_index The maximum index for input pattern
     * @param input_pattern The specific input pattern for which the stability check is conducted.
     * @param logical_correct_output_pattern The expected correct output pattern for the given input.
     * @param minimal_energy_of_physically_valid_layout The minimum energy threshold below which the layout is
     * considered unstable.
     * @return `true` if the I/O signal is unstable, `false` otherwise.
     */
    [[nodiscard]] bool is_io_signal_unstable(charge_distribution_surface<Lyt>& cds_layout,
                                             const uint64_t max_input_pattern_index, const uint64_t input_pattern,
                                             const uint64_t logical_correct_output_pattern,
                                             const double   minimal_energy_of_physically_valid_layout) const noexcept
    {
        for (auto kink_states_input = 0u; kink_states_input < max_input_pattern_index; ++kink_states_input)
        {
            for (auto output_wire_index = 0u; output_wire_index < std::pow(2, output_bdl_wires.size());
                 output_wire_index++)
            {
                if (output_wire_index == logical_correct_output_pattern && kink_states_input == input_pattern)
                {
                    continue;
                }

                set_charge_distribution_of_input_pins(cds_layout, kink_states_input);
                set_charge_distribution_of_output_pins(cds_layout, output_wire_index);

                if (const auto physical_validity = is_physical_validity_feasible(cds_layout);
                    physical_validity.has_value())
                {
                    if (physical_validity.value() + constants::ERROR_MARGIN < minimal_energy_of_physically_valid_layout)
                    {
                        return true;
                    }
                }
            }
        }

        return false;
    }

  private:
    /**
     * SiDB cell-level layout.
     */
    const Lyt layout;
    /**
     * The specification of the layout.
     */
    const std::vector<TT>& truth_table{};
    /**
     * Parameters for the `is_operational` algorithm.
     */
    const is_operational_params& parameters;
    /**
     * Output BDL pairs.
     */
    std::vector<bdl_pair<cell<Lyt>>> output_bdl_pairs;
    /**
     * Iterator that iterates over all possible input states.
     */
    bdl_input_iterator<Lyt> bii;
    /**
     * Input BDL wires.
     */
    std::vector<bdl_wire<Lyt>> input_bdl_wires;
    /**
     * Output BDL wires.
     */
    std::vector<bdl_wire<Lyt>> output_bdl_wires;
    /**
     * Number of output BDL wires.
     */
    const std::size_t number_of_output_wires;
    /**
     * Number of input BDL wires.
     */
    const std::size_t number_of_input_wires;
    /**
     * Layout consisting of all canvas SiDBs.
     */
    Lyt canvas_lyt{};
<<<<<<< HEAD
=======

>>>>>>> fa330270
    /**
     * This function conducts physical simulation of the given SiDB layout.
     * The simulation results are stored in the `sim_result` variable.
     *
     * @param bdl_iterator BDL input iterator representing the SiDB layout with a given input
     * combination.
     * @return Simulation results.
     */
    [[nodiscard]] sidb_simulation_result<Lyt>
    physical_simulation_of_layout(const bdl_input_iterator<Lyt>& bdl_iterator) noexcept
    {
        if (parameters.sim_engine == sidb_simulation_engine::EXGS)
        {
            // perform exhaustive ground state simulation
            return exhaustive_ground_state_simulation(*bdl_iterator, parameters.simulation_parameters);
        }
        if (parameters.sim_engine == sidb_simulation_engine::QUICKEXACT)
        {
            // perform QuickExact exact simulation
            const quickexact_params<cell<Lyt>> quickexact_params{
                parameters.simulation_parameters,
                fiction::quickexact_params<cell<Lyt>>::automatic_base_number_detection::OFF};
            return quickexact(*bdl_iterator, quickexact_params);
        }
#if (FICTION_ALGLIB_ENABLED)
        if (parameters.sim_engine == sidb_simulation_engine::CLUSTERCOMPLETE)
        {
            // perform ClusterComplete exact simulation
            const clustercomplete_params<cell<Lyt>> cc_params{parameters.simulation_parameters};
            return clustercomplete(*bdl_iterator, cc_params);
        }
#endif  // FICTION_ALGLIB_ENABLED
        if constexpr (!is_sidb_defect_surface_v<Lyt>)
        {
            if (parameters.sim_engine == sidb_simulation_engine::QUICKSIM)
            {
                assert(parameters.simulation_parameters.base == 2 && "QuickSim does not support base-3 simulation");

                // perform QuickSim heuristic simulation
                const quicksim_params qs_params{parameters.simulation_parameters, 500, 0.6};

                if (const auto qs_result = quicksim(*bdl_iterator, qs_params); qs_result.has_value())
                {
                    return qs_result.value();
                }
                return sidb_simulation_result<Lyt>{};  // return empty result if no valid charge distribution was found
            }
        }

        assert(false && "unsupported simulation engine");

        return sidb_simulation_result<Lyt>{};
    }
    /**
     * This function iterates through the input wires and evaluates their charge states against the expected
     * states derived from the input pattern. A kink is considered to exist if an input wire's charge state does not
     * match the expected value (i.e., bit one or bit zero) for the given input index.
     *
     * @param ground_state The ground state charge distribution surface.
     * @param current_input_index The current input index used to retrieve the expected output from the truth table.
     * @return `true` if any input wire contains a kink (i.e., an unexpected charge state), `false` otherwise.
     */
    [[nodiscard]] bool check_existence_of_kinks_in_input_wires(const charge_distribution_surface<Lyt>& ground_state,
                                                               const uint64_t current_input_index) const noexcept
    {
        return std::any_of(input_bdl_wires.crbegin(), input_bdl_wires.crend(),
                           [this, &ground_state, &current_input_index, i = 0u](const auto& wire) mutable
                           {
                               const auto current_bit_set = (current_input_index & (uint64_t{1ull} << i++)) != 0ull;
                               return std::any_of(wire.pairs.cbegin(), wire.pairs.cend(),
                                                  [this, &ground_state, &current_bit_set, &wire](const auto& bdl)
                                                  {
                                                      if (bdl.type == sidb_technology::INPUT)
                                                      {
                                                          return false;  // Skip processing for input type.
                                                      }

                                                      if (current_bit_set)
                                                      {
                                                          return !encodes_bit_one(ground_state, bdl, wire.port);
                                                      }

                                                      return !encodes_bit_zero(ground_state, bdl, wire.port);
                                                  });
                           });
    }

    /**
     * This function iterates through the output wires and evaluates their charge states against the expected
     * states derived from the truth table. A kink is considered to exist if an output wire's charge state does not
     * match the expected value (i.e., bit one or bit zero) for the given input index.
     *
     * @param ground_state The ground state charge distribution surface.
     * @param current_input_index The current input index used to retrieve the expected output from the truth table.
     * @return `true` if any output wire contains a kink (i.e., an unexpected charge state), `false` otherwise.
     */
    [[nodiscard]] bool check_existence_of_kinks_in_output_wires(const charge_distribution_surface<Lyt>& ground_state,
                                                                const uint64_t current_input_index) const noexcept
    {
        for (auto i = 0u; i < output_bdl_wires.size(); i++)
        {
            for (const auto& bdl : output_bdl_wires[i].pairs)
            {
                if (kitty::get_bit(truth_table[i], current_input_index))
                {
                    if (!encodes_bit_one(ground_state, bdl, output_bdl_wires[i].port))
                    {
                        return true;
                    }
                }
                else
                {
                    if (!encodes_bit_zero(ground_state, bdl, output_bdl_wires[i].port))
                    {
                        return true;
                    }
                }
            }
        }
        return false;
    }

    /**
     * This function returns `true` if `0` is encoded in the charge state of the given BDL pair. `false` otherwise.
     *
     * @param ground_state The ground state charge distribution surface.
     * @param bdl BDL pair to be evaluated.
     * @param port Port direction where the BDL pair to be evaluated is.
     * @return `true` if `0` is encoded, `false` otherwise.
     */
    [[nodiscard]] bool encodes_bit_zero(const charge_distribution_surface<Lyt>& ground_state,
                                        const bdl_pair<cell<Lyt>>& bdl, const port_direction port) const noexcept
    {
        if (port.dir == port_direction::SOUTH || port.dir == port_direction::EAST || port.dir == port_direction::NONE)
        {
            return static_cast<bool>((ground_state.get_charge_state(bdl.upper) == sidb_charge_state::NEGATIVE) &&
                                     (ground_state.get_charge_state(bdl.lower) == sidb_charge_state::NEUTRAL));
        }
        return static_cast<bool>((ground_state.get_charge_state(bdl.upper) == sidb_charge_state::NEUTRAL) &&
                                 (ground_state.get_charge_state(bdl.lower) == sidb_charge_state::NEGATIVE));
    }

    /**
     * This function returns `true` if `1` is encoded in the charge state of the given BDL pair. `false` otherwise.
     *
     * @param ground_state The ground state charge distribution surface.
     * @param bdl BDL pair to be evaluated.
     * @param port Port direction where the BDL pair to be evaluated is.
     * @return `true` if `1` is encoded, `false` otherwise.
     */
    [[nodiscard]] bool encodes_bit_one(const charge_distribution_surface<Lyt>& ground_state,
                                       const bdl_pair<cell<Lyt>>& bdl, const port_direction port) const noexcept
    {
        if (port.dir == port_direction::SOUTH || port.dir == port_direction::EAST || port.dir == port_direction::NONE)
        {
            return static_cast<bool>((ground_state.get_charge_state(bdl.upper) == sidb_charge_state::NEUTRAL) &&
                                     (ground_state.get_charge_state(bdl.lower) == sidb_charge_state::NEGATIVE));
        }

        return static_cast<bool>((ground_state.get_charge_state(bdl.upper) == sidb_charge_state::NEGATIVE) &&
                                 (ground_state.get_charge_state(bdl.lower) == sidb_charge_state::NEUTRAL));
    }
};

}  // namespace detail

/**
 * Determine the operational status of an SiDB layout.
 *
 * This function checks the operational status of a given SiDB layout using the `is_operational` algorithm. It
 * determines whether the SiDB layout is operational and returns the correct result for all \f$2^n\f$ input
 * combinations.
 *
 * @tparam Lyt SiDB cell-level layout type.
 * @tparam TT Type of the truth table.
 * @param lyt The SiDB cell-level layout to be checked.
 * @param spec Expected Boolean function of the layout given as a multi-output truth table.
 * @param params Parameters for the `is_operational` algorithm.
 * @return A datatype containing the operational status of the gate-level layout (either `OPERATIONAL` or
 * `NON_OPERATIONAL`) along with auxiliary statistics.
 */
template <typename Lyt, typename TT>
[[nodiscard]] operational_assessment<Lyt> is_operational(const Lyt& lyt, const std::vector<TT>& spec,
                                                         const is_operational_params& params = {}) noexcept
{
    static_assert(is_cell_level_layout_v<Lyt>, "Lyt is not a cell-level layout");
    static_assert(has_sidb_technology_v<Lyt>, "Lyt is not an SiDB layout");
    static_assert(kitty::is_truth_table<TT>::value, "TT is not a truth table");

    assert(lyt.num_pis() > 0 && "lyt needs input cells");
    assert(lyt.num_pos() > 0 && "lyt needs output cells");

    assert(!spec.empty());
    // all elements in spec must have the same number of variables
    assert(std::adjacent_find(spec.cbegin(), spec.cend(), [](const auto& a, const auto& b)
                              { return a.num_vars() != b.num_vars(); }) == spec.cend());

    const auto logic_cells = lyt.get_cells_by_type(technology<Lyt>::cell_type::LOGIC);

    // if there are logic cells, we can design the canvas layout consisting of all logic cells
    if (!logic_cells.empty() &&
        params.strategy_to_analyze_operational_status !=
            is_operational_params::operational_analysis_strategy::SIMULATION_ONLY &&
        params.op_condition == is_operational_params::operational_condition::REJECT_KINKS)
    {
        Lyt canvas_lyt{};

        // assign all logic cells to the canvas layout
        for (const auto& c : logic_cells)
        {
            canvas_lyt.assign_cell_type(c, technology<Lyt>::cell_type::LOGIC);
        }

        detail::is_operational_impl<Lyt, TT> p{lyt, spec, params, canvas_lyt};

        const auto [status, _] = p.run();

        return {status, p.get_number_of_simulator_invocations()};
    }

    detail::is_operational_impl<Lyt, TT> p{lyt, spec, params};

    const auto [assessment_result, _] = p.run();

    return assessment_result;
}
/**
 * Determine the operational status of an SiDB layout.
 *
 * This function checks the operational status of a given SiDB layout using the `is_operational` algorithm. It
 * determines whether the SiDB layout is operational and returns the correct result for all \f$2^n\f$ input
 * combinations.
 *
 * @tparam Lyt SiDB cell-level layout type.
 * @tparam TT Type of the truth table.
 * @param lyt The SiDB cell-level layout to be checked.
 * @param spec Expected Boolean function of the layout given as a multi-output truth table.
 * @param params Parameters for the `is_operational` algorithm.
 * @param input_bdl_wire Optional BDL input wires of lyt.
 * @param output_bdl_wire Optional BDL output wires of lyt.
 * @param canvas_lyt Optional canvas layout.
 * @return A datatype containing the operational status of the gate-level layout (either `OPERATIONAL` or
 * `NON_OPERATIONAL`) along with auxiliary statistics.
 */
template <typename Lyt, typename TT>
[[nodiscard]] operational_assessment<Lyt>
is_operational(const Lyt& lyt, const std::vector<TT>& spec, const is_operational_params& params,
               const std::vector<bdl_wire<Lyt>>& input_bdl_wire, const std::vector<bdl_wire<Lyt>>& output_bdl_wire,
               const std::optional<Lyt>& canvas_lyt = std::nullopt) noexcept
{
    static_assert(is_cell_level_layout_v<Lyt>, "Lyt is not a cell-level layout");
    static_assert(has_sidb_technology_v<Lyt>, "Lyt is not an SiDB layout");
    static_assert(kitty::is_truth_table<TT>::value, "TT is not a truth table");

    assert(lyt.num_pis() > 0 && "lyt needs input cells");
    assert(lyt.num_pos() > 0 && "lyt needs output cells");

    assert(!spec.empty());
    // all elements in spec must have the same number of variables
    assert(std::adjacent_find(spec.cbegin(), spec.cend(), [](const auto& a, const auto& b)
                              { return a.num_vars() != b.num_vars(); }) == spec.cend());

    if (canvas_lyt.has_value())
    {
        detail::is_operational_impl<Lyt, TT> p{lyt, spec, params, input_bdl_wire, output_bdl_wire, canvas_lyt.value()};

        const auto [assessment_result, _] = p.run();

        return assessment_result;
    }

    if (const auto logic_cells = lyt.get_cells_by_type(technology<Lyt>::cell_type::LOGIC); !logic_cells.empty())
    {
        Lyt c_lyt{};

        for (const auto& c : logic_cells)
        {
            c_lyt.assign_cell_type(c, technology<Lyt>::cell_type::LOGIC);
        }

        detail::is_operational_impl<Lyt, TT> p{lyt, spec, params, input_bdl_wire, output_bdl_wire, c_lyt};

        const auto [assessment_result, _] = p.run();

        return assessment_result;
    }

    detail::is_operational_impl<Lyt, TT> p{lyt, spec, params, input_bdl_wire, output_bdl_wire};

    const auto [assessment_result, _] = p.run();

    return assessment_result;
}
/**
 * This function determines the input combinations for which the layout is operational.
 *
 * @tparam Lyt SiDB cell-level layout type.
 * @tparam TT Type of the truth table.
 * @param lyt The SiDB layout.
 * @param spec Vector of truth table specifications.
 * @param params Parameters to simulate if an input combination is operational.
 * @return The operational input combinations.
 */
template <typename Lyt, typename TT>
[[nodiscard]] std::set<uint64_t> operational_input_patterns(const Lyt& lyt, const std::vector<TT>& spec,
                                                            const is_operational_params& params = {}) noexcept
{
    static_assert(is_cell_level_layout_v<Lyt>, "Lyt is not a cell-level layout");
    static_assert(has_sidb_technology_v<Lyt>, "Lyt is not an SiDB layout");
    static_assert(kitty::is_truth_table<TT>::value, "TT is not a truth table");

    assert(lyt.num_pis() > 0 && "skeleton needs input cells");
    assert(lyt.num_pos() > 0 && "skeleton needs output cells");

    assert(!spec.empty());
    // all elements in spec must have the same number of variables
    assert(std::adjacent_find(spec.cbegin(), spec.cend(), [](const auto& a, const auto& b)
                              { return a.num_vars() != b.num_vars(); }) == spec.cend());

    detail::is_operational_impl<Lyt, TT> p{lyt, spec, params};

    std::set<uint64_t> input_patterns{};

    // all possible input patterns
    for (auto i = 0u; i < spec.front().num_bits(); ++i)
    {
        input_patterns.insert(i);
    }

    const auto non_op_patterns_and_non_op_reason =
        p.determine_non_operational_input_patterns_and_non_operationality_reason();

    for (const auto& [input_pattern, _] : non_op_patterns_and_non_op_reason)
    {
        input_patterns.erase(input_pattern);
    }

    return input_patterns;
}
/**
 * This function determines the input combinations for which the layout is operational.
 *
 * @tparam Lyt SiDB cell-level layout type.
 * @tparam TT Type of the truth table.
 * @param lyt The SiDB layout.
 * @param spec Vector of truth table specifications.
 * @param params Parameters to simulate if an input combination is operational.
 * @param input_bdl_wire Optional BDL input wires of lyt.
 * @param output_bdl_wire Optional BDL output wires of lyt.
 * @param canvas_lyt Optional canvas layout.
 * @return The count of operational input combinations.
 */
template <typename Lyt, typename TT>
[[nodiscard]] std::set<uint64_t>
operational_input_patterns(const Lyt& lyt, const std::vector<TT>& spec, const is_operational_params& params,
                           const std::vector<bdl_wire<Lyt>>& input_bdl_wire,
                           const std::vector<bdl_wire<Lyt>>& output_bdl_wire,
                           const std::optional<Lyt>&         canvas_lyt = std::nullopt) noexcept
{
    static_assert(is_cell_level_layout_v<Lyt>, "Lyt is not a cell-level layout");
    static_assert(has_sidb_technology_v<Lyt>, "Lyt is not an SiDB layout");
    static_assert(kitty::is_truth_table<TT>::value, "TT is not a truth table");

    assert(lyt.num_pis() > 0 && "skeleton needs input cells");
    assert(lyt.num_pos() > 0 && "skeleton needs output cells");

    assert(!spec.empty());
    // all elements in spec must have the same number of variables
    assert(std::adjacent_find(spec.cbegin(), spec.cend(), [](const auto& a, const auto& b)
                              { return a.num_vars() != b.num_vars(); }) == spec.cend());

    if (canvas_lyt.has_value())
    {
        detail::is_operational_impl<Lyt, TT> p{lyt, spec, params, input_bdl_wire, output_bdl_wire, canvas_lyt.value()};

        std::set<uint64_t> input_patterns{};

        // all possible input patterns
        for (auto i = 0u; i < spec.front().num_bits(); ++i)
        {
            input_patterns.insert(i);
        }

        const auto non_op_patterns_and_non_op_reason =
            p.determine_non_operational_input_patterns_and_non_operationality_reason();

        for (const auto& [input_pattern, _] : non_op_patterns_and_non_op_reason)
        {
            input_patterns.erase(input_pattern);
        }

        return input_patterns;
    }

    detail::is_operational_impl<Lyt, TT> p{lyt, spec, params, input_bdl_wire, output_bdl_wire};

    std::set<uint64_t> input_patterns{};

    // all possible input patterns
    for (auto i = 0u; i < spec.front().num_bits(); ++i)
    {
        input_patterns.insert(i);
    }

    const auto non_op_patterns_and_non_op_reason =
        p.determine_non_operational_input_patterns_and_non_operationality_reason();

    for (const auto& [input_pattern, _] : non_op_patterns_and_non_op_reason)
    {
        input_patterns.erase(input_pattern);
    }

    return input_patterns;
}
/**
 * This function determines all input combinations for which kinks induce the SiDB layout to become non-operational.
 * This means that the layout is operational if kinks would be accepted.
 *
 * @note "Kink induced non-operational" refers to the non-operational status being exclusively caused by kinks with an
 * otherwise correct logic match.
 *
 * @tparam Lyt SiDB cell-level layout type.
 * @tparam TT Type of the truth table.
 * @param lyt The SiDB layout.
 * @param spec Vector of truth table specifications.
 * @param params Parameters for the `is_operational` algorithm.
 * @return The input combinations where kinks induce the SiDB layout to become non-operational.
 */
template <typename Lyt, typename TT>
[[nodiscard]] std::set<uint64_t>
kink_induced_non_operational_input_patterns(const Lyt& lyt, const std::vector<TT>& spec,
                                            const is_operational_params& params = {}) noexcept
{
    static_assert(is_cell_level_layout_v<Lyt>, "Lyt is not a cell-level layout");
    static_assert(has_sidb_technology_v<Lyt>, "Lyt is not an SiDB layout");
    static_assert(kitty::is_truth_table<TT>::value, "TT is not a truth table");

    assert(lyt.num_pis() > 0 && "skeleton needs input cells");
    assert(lyt.num_pos() > 0 && "skeleton needs output cells");

    assert(!spec.empty());
    // all elements in tts must have the same number of variables
    assert(std::adjacent_find(spec.cbegin(), spec.cend(), [](const auto& a, const auto& b)
                              { return a.num_vars() != b.num_vars(); }) == spec.cend());

    is_operational_params params_with_rejecting_kinks = params;

    params_with_rejecting_kinks.op_condition_kinks = is_operational_params::operational_condition_kinks::REJECT_KINKS;

    detail::is_operational_impl<Lyt, TT> p{lyt, spec, params_with_rejecting_kinks};

    std::set<uint64_t> kink_induced_non_op_patterns{};

    const auto input_patterns_and_non_op_reason =
        p.determine_non_operational_input_patterns_and_non_operationality_reason();

    for (const auto& [input_pattern, status] : input_patterns_and_non_op_reason)
    {
        if (status == detail::non_operationality_reason::KINKS)
        {
            kink_induced_non_op_patterns.insert(input_pattern);
        }
    }

    return kink_induced_non_op_patterns;
}
/**
 * This function determines all input combinations for which kinks induce the SiDB layout to become non-operational.
 * This means that the layout is operational if kinks would be accepted.
 *
 * @note "Kink induced non-operational" refers to the non-operational status being exclusively caused by kinks with an
 * otherwise correct logic match.
 *
 * @tparam Lyt SiDB cell-level layout type.
 * @tparam TT Type of the truth table.
 * @param lyt The SiDB layout.
 * @param spec Vector of truth table specifications.
 * @param params Parameters for the `is_operational` algorithm.
 * @param input_bdl_wire Optional BDL input wires of lyt.
 * @param output_bdl_wire Optional BDL output wires of lyt.
 * @param canvas_lyt Optional canvas layout.
 * @return The input combinations where kinks induce the SiDB layout to become non-operational.
 */
template <typename Lyt, typename TT>
[[nodiscard]] std::set<uint64_t> kink_induced_non_operational_input_patterns(
    const Lyt& lyt, const std::vector<TT>& spec, const is_operational_params& params,
    const std::vector<bdl_wire<Lyt>>& input_bdl_wire, const std::vector<bdl_wire<Lyt>>& output_bdl_wire,
    const std::optional<Lyt>& canvas_lyt = std::nullopt) noexcept
{
    static_assert(is_cell_level_layout_v<Lyt>, "Lyt is not a cell-level layout");
    static_assert(has_sidb_technology_v<Lyt>, "Lyt is not an SiDB layout");
    static_assert(kitty::is_truth_table<TT>::value, "TT is not a truth table");

    assert(lyt.num_pis() > 0 && "skeleton needs input cells");
    assert(lyt.num_pos() > 0 && "skeleton needs output cells");

    assert(!spec.empty());
    // all elements in tts must have the same number of variables
    assert(std::adjacent_find(spec.cbegin(), spec.cend(), [](const auto& a, const auto& b)
                              { return a.num_vars() != b.num_vars(); }) == spec.cend());

    is_operational_params params_with_rejecting_kinks = params;

    params_with_rejecting_kinks.op_condition_kinks = is_operational_params::operational_condition_kinks::REJECT_KINKS;

    if (canvas_lyt.has_value())
    {
        detail::is_operational_impl<Lyt, TT> p{
            lyt, spec, params_with_rejecting_kinks, input_bdl_wire, output_bdl_wire, canvas_lyt.value()};

        std::set<uint64_t> kink_induced_non_op_patterns{};

        const auto input_patterns_and_non_op_reason =
            p.determine_non_operational_input_patterns_and_non_operationality_reason();

        for (const auto& [input_pattern, status] : input_patterns_and_non_op_reason)
        {
            if (status == detail::non_operationality_reason::KINKS)
            {
                kink_induced_non_op_patterns.insert(input_pattern);
            }
        }

        return kink_induced_non_op_patterns;
    }

    detail::is_operational_impl<Lyt, TT> p{lyt, spec, params_with_rejecting_kinks, input_bdl_wire, output_bdl_wire};

    std::set<uint64_t> kink_induced_non_op_patterns{};

    const auto input_patterns_and_non_op_reason =
        p.determine_non_operational_input_patterns_and_non_operationality_reason();

    for (const auto& [input_pattern, status] : input_patterns_and_non_op_reason)
    {
        if (status == detail::non_operationality_reason::KINKS)
        {
            kink_induced_non_op_patterns.insert(input_pattern);
        }
    }

    return kink_induced_non_op_patterns;
}
/**
 * This function determines if the layout is only considered non-operational because of kinks. This means that
 * the layout would be considered as operational, if kinks were accepted.
 *
 * @note "Kink induced non-operational" refers to the non-operational status being exclusively caused by kinks with an
 * otherwise correct logic match.
 *
 * @tparam Lyt SiDB cell-level layout type.
 * @tparam TT Type of the truth table.
 * @param lyt The SiDB cell-level layout to be checked.
 * @param spec Expected Boolean function of the layout given as a multi-output truth table.
 * @param params Parameters for the `is_operational` algorithm.
 * @return Bool that indicates whether kinks induce the layout to become non-operational. `true` if the layout is
 * non-operational due to kinks, `false` otherwise.
 */
template <typename Lyt, typename TT>
[[nodiscard]] bool is_kink_induced_non_operational(const Lyt& lyt, const std::vector<TT>& spec,
                                                   const is_operational_params& params = {}) noexcept
{
    static_assert(is_cell_level_layout_v<Lyt>, "Lyt is not a cell-level layout");
    static_assert(has_sidb_technology_v<Lyt>, "Lyt is not an SiDB layout");
    static_assert(kitty::is_truth_table<TT>::value, "TT is not a truth table");

    assert(lyt.num_pis() > 0 && "lyt needs input cells");
    assert(lyt.num_pos() > 0 && "lyt needs output cells");

    assert(!spec.empty());
    // all elements in spec must have the same number of variables
    assert(std::adjacent_find(spec.cbegin(), spec.cend(), [](const auto& a, const auto& b)
                              { return a.num_vars() != b.num_vars(); }) == spec.cend());

    is_operational_params params_with_rejecting_kinks = params;
    params_with_rejecting_kinks.op_condition_kinks = is_operational_params::operational_condition_kinks::REJECT_KINKS;

    detail::is_operational_impl<Lyt, TT> p{lyt, spec, params_with_rejecting_kinks};

    const auto [assessment_result, non_op_reason] = p.run();

    return assessment_result.status == operational_status::NON_OPERATIONAL &&
           non_op_reason == detail::non_operationality_reason::KINKS;
}

/**
 * This function determines if the layout is only considered non-operational because of kinks. This means that
 * the layout would be considered as operational, if kinks were accepted.
 *
 * @note "Kink induced non-operational" refers to the non-operational status being exclusively caused by kinks with an
 * otherwise correct logic match.
 *
 * @tparam Lyt SiDB cell-level layout type.
 * @tparam TT Type of the truth table.
 * @param lyt The SiDB cell-level layout to be checked.
 * @param spec Expected Boolean function of the layout given as a multi-output truth table.
 * @param params Parameters for the `is_operational` algorithm.
 * @param input_bdl_wire Optional BDL input wires of lyt.
 * @param output_bdl_wire Optional BDL output wires of lyt.
 * @param canvas_lyt Optional canvas layout.
 * @return Bool that indicates whether kinks induce the layout to become non-operational. `true` if the layout is
 * non-operational due to kinks, `false` otherwise.
 */
template <typename Lyt, typename TT>
[[nodiscard]] bool is_kink_induced_non_operational(const Lyt& lyt, const std::vector<TT>& spec,
                                                   const is_operational_params&      params,
                                                   const std::vector<bdl_wire<Lyt>>& input_bdl_wire,
                                                   const std::vector<bdl_wire<Lyt>>& output_bdl_wire,
                                                   const std::optional<Lyt>&         canvas_lyt = std::nullopt) noexcept
{
    static_assert(is_cell_level_layout_v<Lyt>, "Lyt is not a cell-level layout");
    static_assert(has_sidb_technology_v<Lyt>, "Lyt is not an SiDB layout");
    static_assert(kitty::is_truth_table<TT>::value, "TT is not a truth table");

    assert(lyt.num_pis() > 0 && "lyt needs input cells");
    assert(lyt.num_pos() > 0 && "lyt needs output cells");

    assert(!spec.empty());
    // all elements in spec must have the same number of variables
    assert(std::adjacent_find(spec.cbegin(), spec.cend(), [](const auto& a, const auto& b)
                              { return a.num_vars() != b.num_vars(); }) == spec.cend());

    is_operational_params params_with_rejecting_kinks = params;
    params_with_rejecting_kinks.op_condition_kinks = is_operational_params::operational_condition_kinks::REJECT_KINKS;

    if (canvas_lyt.has_value())
    {
        detail::is_operational_impl<Lyt, TT> p{
            lyt, spec, params_with_rejecting_kinks, input_bdl_wire, output_bdl_wire, canvas_lyt.value()};

        const auto [assessment_result, non_op_reason] = p.run();

        return assessment_result.status == operational_status::NON_OPERATIONAL &&
               non_op_reason == detail::non_operationality_reason::KINKS;
    }

    detail::is_operational_impl<Lyt, TT> p{lyt, spec, params_with_rejecting_kinks, input_bdl_wire, output_bdl_wire};

    const auto [assessment_result, non_op_reason] = p.run();

    return assessment_result.status == operational_status::NON_OPERATIONAL &&
           non_op_reason == detail::non_operationality_reason::KINKS;
}

}  // namespace fiction

#endif  // FICTION_IS_OPERATIONAL_HPP<|MERGE_RESOLUTION|>--- conflicted
+++ resolved
@@ -469,16 +469,11 @@
     {
         if (!canvas_lyt.is_empty())
         {
-<<<<<<< HEAD
             if ((parameters.op_condition_kinks == is_operational_params::operational_condition_kinks::REJECT_KINKS &&
-=======
-            if ((parameters.op_condition == is_operational_params::operational_condition::REJECT_KINKS &&
->>>>>>> fa330270
                  parameters.strategy_to_analyze_operational_status ==
                      is_operational_params::operational_analysis_strategy::FILTER_THEN_SIMULATION) ||
-                (parameters.strategy_to_analyze_operational_status ==
-                     is_operational_params::operational_analysis_strategy::FILTER_ONLY &&
-                 parameters.op_condition == is_operational_params::operational_condition::REJECT_KINKS))
+                parameters.strategy_to_analyze_operational_status ==
+                     is_operational_params::operational_analysis_strategy::FILTER_ONLY)
             {
                 // number of different input combinations
                 for (auto i = 0u; i < truth_table.front().num_bits(); ++i, ++bii)
@@ -507,7 +502,6 @@
                 return {operational_assessment<Lyt>{operational_status::OPERATIONAL}, non_operationality_reason::NONE};
             }
         }
-<<<<<<< HEAD
 
         operational_assessment<Lyt> operational_assessment_results{operational_status::OPERATIONAL};
 
@@ -517,13 +511,6 @@
             assessment_results_per_input{};
         if (parameters.termination_cond ==
             is_operational_params::termination_condition::ALL_INPUT_COMBINATIONS_ASSESSED)
-=======
-        // if the layout is not discarded during the three filtering steps, it is considered operational.
-        // This is only an approximation.
-        if (parameters.strategy_to_analyze_operational_status ==
-                is_operational_params::operational_analysis_strategy::FILTER_ONLY &&
-            !canvas_lyt.is_empty())
->>>>>>> fa330270
         {
             assessment_results_per_input.reserve(truth_table.front().num_bits());
         }
@@ -814,7 +801,6 @@
     [[nodiscard]] std::optional<double>
     is_physical_validity_feasible(charge_distribution_surface<Lyt>& cds_layout) const noexcept
     {
-<<<<<<< HEAD
         if (canvas_lyt.num_cells() == 0)
         {
             cds_layout.update_after_charge_change(dependent_cell_mode::FIXED,
@@ -828,9 +814,6 @@
 
             return std::nullopt;
         }
-=======
-        assert(!canvas_lyt.is_empty() && "The canvas layout must not be empty.");
->>>>>>> fa330270
 
         auto min_energy = std::numeric_limits<double>::infinity();
 
@@ -1142,10 +1125,6 @@
      * Layout consisting of all canvas SiDBs.
      */
     Lyt canvas_lyt{};
-<<<<<<< HEAD
-=======
-
->>>>>>> fa330270
     /**
      * This function conducts physical simulation of the given SiDB layout.
      * The simulation results are stored in the `sim_result` variable.
@@ -1343,13 +1322,12 @@
     assert(std::adjacent_find(spec.cbegin(), spec.cend(), [](const auto& a, const auto& b)
                               { return a.num_vars() != b.num_vars(); }) == spec.cend());
 
-    const auto logic_cells = lyt.get_cells_by_type(technology<Lyt>::cell_type::LOGIC);
-
     // if there are logic cells, we can design the canvas layout consisting of all logic cells
-    if (!logic_cells.empty() &&
+    if (const auto logic_cells = lyt.get_cells_by_type(technology<Lyt>::cell_type::LOGIC);
+        !logic_cells.empty() &&
         params.strategy_to_analyze_operational_status !=
             is_operational_params::operational_analysis_strategy::SIMULATION_ONLY &&
-        params.op_condition == is_operational_params::operational_condition::REJECT_KINKS)
+        params.op_condition_kinks == is_operational_params::operational_condition_kinks::REJECT_KINKS)
     {
         Lyt canvas_lyt{};
 
