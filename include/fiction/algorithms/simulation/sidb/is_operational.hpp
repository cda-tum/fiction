--- conflicted
+++ resolved
@@ -578,11 +578,7 @@
                     if (non_op_reason == non_operationality_reason::KINKS &&
                         parameters.op_condition == is_operational_params::operational_condition::REJECT_KINKS)
                     {
-<<<<<<< HEAD
                         return {assessment_results, non_operationality_reason::KINKS};
-=======
-                        return {operational_status::NON_OPERATIONAL, non_operationality_reason::KINKS};
->>>>>>> 8ab616d1
                     }
                 }
 
