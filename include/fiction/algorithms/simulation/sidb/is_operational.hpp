//
// Created by Jan Drewniok on 11.09.23.
//

#ifndef FICTION_IS_OPERATIONAL_HPP
#define FICTION_IS_OPERATIONAL_HPP

#include "fiction/algorithms/iter/bdl_input_iterator.hpp"
#include "fiction/algorithms/simulation/sidb/can_positive_charges_occur.hpp"
#include "fiction/algorithms/simulation/sidb/clustercomplete.hpp"
#include "fiction/algorithms/simulation/sidb/detect_bdl_pairs.hpp"
#include "fiction/algorithms/simulation/sidb/detect_bdl_wires.hpp"
#include "fiction/algorithms/simulation/sidb/exhaustive_ground_state_simulation.hpp"
#include "fiction/algorithms/simulation/sidb/groundstate_from_simulation_result.hpp"
#include "fiction/algorithms/simulation/sidb/quickexact.hpp"
#include "fiction/algorithms/simulation/sidb/quicksim.hpp"
#include "fiction/algorithms/simulation/sidb/sidb_simulation_engine.hpp"
#include "fiction/algorithms/simulation/sidb/sidb_simulation_parameters.hpp"
#include "fiction/algorithms/simulation/sidb/sidb_simulation_result.hpp"
#include "fiction/technology/cell_ports.hpp"
#include "fiction/technology/cell_technologies.hpp"
#include "fiction/technology/charge_distribution_surface.hpp"
#include "fiction/technology/physical_constants.hpp"
#include "fiction/technology/sidb_charge_state.hpp"
#include "fiction/traits.hpp"
#include "fiction/utils/truth_table_utils.hpp"

#include <kitty/bit_operations.hpp>
#include <kitty/traits.hpp>

#include <algorithm>
#include <cassert>
#include <cstddef>
#include <cstdint>
#include <limits>
#include <optional>
#include <set>
#include <utility>
#include <vector>

namespace fiction
{

/**
 * Possible operational status of a layout.
 */
enum class operational_status : uint8_t
{
    /**
     * The layout is operational.
     */
    OPERATIONAL,
    /**
     * The layout is non-operational.
     */
    NON_OPERATIONAL
};

/**
 * Parameters for the `is_operational` algorithm.
 */
struct is_operational_params
{
    /**
     * Condition to decide whether a layout is operational or non-operational.
     */
    enum class operational_condition : uint8_t
    {
        /**
         * Even if the I/O pins show kinks, the layout is still considered as operational.
         */
        TOLERATE_KINKS,
        /**
         * The I/O pins are not allowed to show kinks. If kinks exist, the layout is considered as non-operational.
         */
        REJECT_KINKS
    };

    /**
     * Simulation method to determine if the layout is operational or non-operational. There are three possible
     * strategies:
     *
     * - `SIMULATION_ONLY`: This setting does not apply any filtering strategies to determine if the layout is
     * operational. Instead, it relies solely on physical simulation to make this determination.
     * - `FILTER_ONLY`: This setting does only apply filtering strategies to determine if the layout is
     * non-operational. If the layout passes all filtering strategies, it is considered operational. This is only an
     * approximation. It may be possible that the layout is non-operational, but the filtering strategies do not detect
     * it.
     * - `FILTER_THEN_SIMULATION`: Before a physical simulation is conducted, the algorithm checks if filtering
     * strategies have detected whether the layout is non-operational. This only provides any runtime benefits if kinks
     * are rejected.
     */
    enum class operational_analysis_strategy : uint8_t
    {
        /**
         * Do not apply filter strategies to determine whether the layout is operational.
         * Instead, rely solely on physical simulation.
         */
        SIMULATION_ONLY,
        /**
         * Apply filtering exclusively to determine whether the layout is non-operational. If the layout
         * passes all filter steps, it is considered operational.
         *
         * @note This is an extremely fast approximation that may sometimes lead to false positives.
         */
        FILTER_ONLY,
        /**
         * Before a physical simulation is conducted, the algorithm checks if filter strategies can determine that the
         * layout is non-operational. This only provides any runtime benefits if kinks are rejected.
         */
        FILTER_THEN_SIMULATION
    };
    /**
     * Selector for the different ways to handle obtained simulation results.
     */
    enum class simulation_results_mode : uint8_t
    {
        /**
         * The simulation results for each input pattern are returned for operational gates.
         */
        KEEP_SIMULATION_RESULTS,
        /**
         * The simulation results are discarded after the operational status was assessed.
         */
        DISCARD_SIMULATION_RESULTS
    };
    /**
     * The simulation parameters for the physical simulation of the ground state.
     */
    sidb_simulation_parameters simulation_parameters{};
    /**
     * The simulation engine to be used for the operational domain computation.
     */
    sidb_simulation_engine sim_engine{sidb_simulation_engine::QUICKEXACT};
    /**
     * Parameters for the BDL input iterator.
     */
    bdl_input_iterator_params input_bdl_iterator_params{};
    /**
<<<<<<< HEAD
     * Condition that is used to decide if a layout is `operational` or `non-operational`.
     */
    operational_condition op_condition = operational_condition::TOLERATE_KINKS;
    /**
     * Simulation results that are used to certify the status `OPERATIONAL` are not kept by default.
     */
    simulation_results_mode simulation_results_retention = simulation_results_mode::DISCARD_SIMULATION_RESULTS;
};

/**
 * This struct is used to collect auxiliary results from the operational status assessment.
 *
 * @tparam SiDB cell-level layout type.
 */
template <typename Lyt>
struct operational_status_assessment_stats
{
    /**
     * Simulation results for each input are only kept when the simulation results retention is set to
     * `simulation_results_mode::KEEP_SIMULATION_RESULTS`.
     */
    using simulation_results_per_input = std::optional<std::vector<std::vector<charge_distribution_surface<Lyt>>>>;
    /**
     * The charge distributions obtained for each input combination tested, sorted by the binary representation of the
     * respectively associated input combinations.
     */
    simulation_results_per_input simulation_results;
    /**
     * The number of input combinations tested.
     */
    std::size_t number_of_simulator_invocations{0};
=======
     * Condition to decide whether a layout is operational or non-operational.
     */
    operational_condition op_condition = operational_condition::TOLERATE_KINKS;
    /**
     * Strategy to determine whether a layout is operational or non-operational.
     */
    operational_analysis_strategy strategy_to_analyze_operational_status =
        operational_analysis_strategy::SIMULATION_ONLY;
>>>>>>> 08c69147
};

namespace detail
{

/**
 * Reason why a layout is non-operational.
 */
enum class non_operationality_reason : uint8_t
{
    /**
     * Kinks induced the layout to become non-operational.
     */
    KINKS,
    /**
     * The layout is non-operational because of logic mismatch.
     */
    LOGIC_MISMATCH,
    /**
     * No reason for non-operationality could be determined.
     */
    NONE,
};
/**
 * Reason why the layout is not a valid gate implementation for the given Boolean function.
 */
enum class layout_invalidity_reason : uint8_t
{
    /**
     * Positive SiDBs can potentially occur.
     */
    POTENTIAL_POSITIVE_CHARGES,
    /**
     * The layout is physically infeasible, meaning no charge distribution of the canvas SiDBs satisfies the criteria
     * for physical validity.
     */
    PHYSICAL_INFEASIBILITY,
    /**
     * I/O signals are unstable, indicating that an information flip results in a lower energy state.
     */
    IO_INSTABILITY,
};

/**
 * Implementation of the `is_operational` algorithm for a given SiDB layout.
 *
 * This class provides an implementation of the `is_operational` algorithm for
 * a specified SiDB layout and parameters. It checks whether the SiDB layout is operational
 * by simulating its behavior for different input combinations and comparing the results
 * to expected outputs from a truth table.
 *
 * @tparam Lyt SiDB cell-level layout type.
 * @tparam TT Type of the truth table.
 */
template <typename Lyt, typename TT>
class is_operational_impl
{
  public:
    /**
     * Constructor to initialize the algorithm with a layout and parameters.
     *
     * @param lyt The SiDB cell-level layout to be checked.
     * @param spec Expected Boolean function of the layout given as a multi-output truth table.
     * @param params Parameters for the `is_operational` algorithm.
     */
    is_operational_impl(const Lyt& lyt, const std::vector<TT>& tt, const is_operational_params& params) :
            layout{lyt},
            truth_table{tt},
            parameters{params},
            output_bdl_pairs(detect_bdl_pairs(lyt, sidb_technology::cell_type::OUTPUT,
                                              params.input_bdl_iterator_params.bdl_wire_params.bdl_pairs_params)),
            bii(bdl_input_iterator<Lyt>{lyt, params.input_bdl_iterator_params}),
            input_bdl_wires{
                detect_bdl_wires(lyt, params.input_bdl_iterator_params.bdl_wire_params, bdl_wire_selection::INPUT)},
            output_bdl_wires{
                detect_bdl_wires(lyt, params.input_bdl_iterator_params.bdl_wire_params, bdl_wire_selection::OUTPUT)},
            number_of_output_wires{output_bdl_wires.size()},
            number_of_input_wires{input_bdl_wires.size()}
    {}
    /**
     * Constructor to initialize the algorithm with a layout, parameters, input and output wires.
     *
     * @param lyt The SiDB cell-level layout to be checked.
     * @param tt Expected Boolean function of the layout given as a multi-output truth table.
     * @param params Parameters for the `is_operational` algorithm.
     * @param input_wires BDL input wires of lyt.
     * @param output_wires BDL output wires of lyt.
     * @param initialize_bii If `true`, the BDL input iterator is initialized, `false` otherwise. This parameter is only
     * needed in special cases (verify_logic_match.hpp).
     */
    is_operational_impl(const Lyt& lyt, const std::vector<TT>& tt, const is_operational_params& params,
                        const std::vector<bdl_wire<Lyt>>& input_wires, const std::vector<bdl_wire<Lyt>>& output_wires,
                        const bool initialize_bii = true) :
            layout{lyt},
            truth_table{tt},
            parameters{params},
            output_bdl_pairs(detect_bdl_pairs(layout, sidb_technology::cell_type::OUTPUT,
                                              params.input_bdl_iterator_params.bdl_wire_params.bdl_pairs_params)),
            bii{initialize_bii ? bdl_input_iterator<Lyt>{layout, params.input_bdl_iterator_params, input_wires} :
                                 bdl_input_iterator<Lyt>{Lyt{}}},
            input_bdl_wires{input_wires},
            output_bdl_wires{output_wires},
            number_of_output_wires{output_bdl_wires.size()},
            number_of_input_wires{input_bdl_wires.size()}
    {}

    /**
     * Constructor to initialize the algorithm with a layout, parameters, input and output wires, and a canvas layout.
     *
     * @param lyt The SiDB cell-level layout to be checked.
     * @param spec Expected Boolean function of the layout given as a multi-output truth table.
     * @param params Parameters for the `is_operational` algorithm.
     * @param input_wires BDL input wires of lyt.
     * @param output_wires BDL output wires of lyt.
     * @param c_lyt Canvas layout.
     */
    is_operational_impl(const Lyt& lyt, const std::vector<TT>& tt, const is_operational_params& params,
                        const std::vector<bdl_wire<Lyt>>& input_wires, const std::vector<bdl_wire<Lyt>>& output_wires,
                        const Lyt& c_lyt) :
            layout{lyt},
            truth_table{tt},
            parameters{params},
            output_bdl_pairs(detect_bdl_pairs(lyt, sidb_technology::cell_type::OUTPUT,
                                              params.input_bdl_iterator_params.bdl_wire_params.bdl_pairs_params)),
            bii{bdl_input_iterator<Lyt>{layout, params.input_bdl_iterator_params, input_wires}},
            input_bdl_wires{input_wires},
            output_bdl_wires{output_wires},
            number_of_output_wires{output_bdl_wires.size()},
            number_of_input_wires{input_bdl_wires.size()},
            canvas_lyt{c_lyt}
    {
        if (params.op_condition == is_operational_params::operational_condition::TOLERATE_KINKS)
        {
            output_bdl_pairs = detect_bdl_pairs(layout, sidb_technology::cell_type::OUTPUT,
                                                params.input_bdl_iterator_params.bdl_wire_params.bdl_pairs_params);
        }
        canvas_lyt.foreach_cell(
            [this](const auto& c)
            {
                dependent_cell = c;
                return false;
            });
    }

    /**
     * Constructor to initialize the algorithm with a layout and parameters.
     *
     * @param lyt The SiDB cell-level layout to be checked.
     * @param spec Expected Boolean function of the layout given as a multi-output truth table.
     * @param params Parameters for the `is_operational` algorithm.
     */
    is_operational_impl(const Lyt& lyt, const std::vector<TT>& tt, const is_operational_params& params,
                        const Lyt& c_lyt) :
            layout{lyt},
            truth_table{tt},
            parameters{params},
            output_bdl_pairs(detect_bdl_pairs(lyt, sidb_technology::cell_type::OUTPUT,
                                              params.input_bdl_iterator_params.bdl_wire_params.bdl_pairs_params)),
            bii(bdl_input_iterator<Lyt>{lyt, params.input_bdl_iterator_params}),
            input_bdl_wires{
                detect_bdl_wires(lyt, params.input_bdl_iterator_params.bdl_wire_params, bdl_wire_selection::INPUT)},
            output_bdl_wires{
                detect_bdl_wires(lyt, params.input_bdl_iterator_params.bdl_wire_params, bdl_wire_selection::OUTPUT)},
            number_of_output_wires{output_bdl_wires.size()},
            number_of_input_wires{input_bdl_wires.size()},
            canvas_lyt{c_lyt}
    {}

    /**
     * This function evaluates whether the given layout is invalid, i.e., it cannot implement the given Boolean
     * function. This is done in three separate filtering steps: (1) discarding SiDB layouts with
     * potentially positively charged SiDBs, (2) utilizing an efficient method to identify and discard SiDB layouts that
     * do not satisfy physical model constraints under the I/O pin conditions required for the desired Boolean function,
     * and (3) detecting I/O signal instability.
     *
     * @tparam ChargeLyt The charge distribution surface layout type.
     * @param input_pattern The current input pattern.
     * @param cds_canvas The charge distribution of the canvas layout.
     * @param dependent_cell A dependent-cell of the canvas SiDBs.
     * @return A `layout_invalidity_reason` object indicating why the layout is non-operational; or `std::nullopt` if it
     * could not certainly be determined to be in fact non-operational.
     */
    template <typename ChargeLyt>
    [[nodiscard]] std::optional<layout_invalidity_reason> is_layout_invalid(const uint64_t input_pattern,
                                                                            ChargeLyt&     cds_canvas) noexcept
    {
        static_assert(is_charge_distribution_surface_v<ChargeLyt>, "ChargeLyt is not a charge distribution surface");

        bii = input_pattern;

        ChargeLyt cds_layout{*bii};
        cds_layout.assign_all_charge_states(sidb_charge_state::NEGATIVE);
        cds_layout.assign_physical_parameters(parameters.simulation_parameters);

        if (can_positive_charges_occur(cds_layout, parameters.simulation_parameters))
        {
            return layout_invalidity_reason::POTENTIAL_POSITIVE_CHARGES;
        }

        cds_layout.assign_dependent_cell(dependent_cell);
        cds_canvas.assign_dependent_cell(dependent_cell);

        const auto input_index = bii.get_current_input_index();

        set_charge_distribution_of_input_pins(cds_layout, bii.get_current_input_index());
        set_charge_distribution_of_output_pins(cds_layout, evaluate_output(truth_table, input_index));

        const auto physical_validity = is_physical_validity_feasible(cds_layout);

        if (physical_validity.has_value())
        {
            const auto output_index = evaluate_output(truth_table, input_index);

            if (is_io_signal_unstable(cds_layout, truth_table.front().num_bits(), input_index, output_index,
                                      physical_validity.value()))
            {
                return layout_invalidity_reason::IO_INSTABILITY;
            };

            return std::nullopt;
        }

        return layout_invalidity_reason::PHYSICAL_INFEASIBILITY;
    }

    /**
     * Run the `is_operational` algorithm.
     *
     * This function executes the operational status checking algorithm for the given SiDB layout
     * and parameters provided during initialization.
     *
     * @return Pair with the first element indicating the operational status (either `OPERATIONAL` or `NON_OPERATIONAL`)
     * and the second element indicating the reason if it is non-operational.
     */
    [[nodiscard]] std::pair<operational_status, non_operationality_reason> run() noexcept
    {
        bool at_least_one_layout_is_kink_induced_non_operational = false;

<<<<<<< HEAD
        // when `simulation_results_mode::KEEP_SIMULATION_RESULTS` is set, the simulation results must be collected for
        // each input combination
        std::vector<std::vector<charge_distribution_surface<Lyt>>> sim_res_per_input{};
        if (parameters.simulation_results_retention ==
            is_operational_params::simulation_results_mode::KEEP_SIMULATION_RESULTS)
        {
            sim_res_per_input.reserve(truth_table.front().num_bits());
        }

        // number of different input combinations
        for (auto i = 0u; i < truth_table.front().num_bits(); ++i, ++bii)
        {
            ++stats.number_of_simulator_invocations;
=======
        if (!canvas_lyt.is_empty())
        {
            charge_distribution_surface<Lyt> cds_canvas{canvas_lyt};
>>>>>>> 08c69147

            cds_canvas.assign_dependent_cell(dependent_cell);
            cds_canvas.assign_physical_parameters(parameters.simulation_parameters);

            if ((parameters.op_condition == is_operational_params::operational_condition::REJECT_KINKS &&
                 parameters.strategy_to_analyze_operational_status ==
                     is_operational_params::operational_analysis_strategy::FILTER_THEN_SIMULATION) ||
                parameters.strategy_to_analyze_operational_status ==
                    is_operational_params::operational_analysis_strategy::FILTER_ONLY)
            {
                // number of different input combinations
                for (auto i = 0u; i < truth_table.front().num_bits(); ++i, ++bii)
                {
                    if (is_layout_invalid(bii.get_current_input_index(), cds_canvas))
                    {
                        return {operational_status::NON_OPERATIONAL, non_operationality_reason::LOGIC_MISMATCH};
                    }
                }
            }
        }

        // if the layout is not discarded during the three filtering steps, it is considered operational.
        // This is only an approximation.
        if (parameters.strategy_to_analyze_operational_status ==
                is_operational_params::operational_analysis_strategy::FILTER_ONLY &&
            !canvas_lyt.is_empty())
        {
            return {operational_status::OPERATIONAL, non_operationality_reason::NONE};
        }

        if (parameters.strategy_to_analyze_operational_status ==
                is_operational_params::operational_analysis_strategy::SIMULATION_ONLY ||
            parameters.strategy_to_analyze_operational_status ==
                is_operational_params::operational_analysis_strategy::FILTER_THEN_SIMULATION ||
            canvas_lyt.is_empty())
        {
            bii = 0;
            // number of different input combinations
            for (auto i = 0u; i < truth_table.front().num_bits(); ++i, ++bii)
            {
                // if positively charged SiDBs can occur, the SiDB layout is considered as non-operational
                if (can_positive_charges_occur(*bii, parameters.simulation_parameters))
                {
                    return {operational_status::NON_OPERATIONAL, non_operationality_reason::LOGIC_MISMATCH};
                }

                ++simulator_invocations;
                // performs physical simulation of a given SiDB layout at a given input combination
                const auto simulation_results = physical_simulation_of_layout(bii);

                // if no physically valid charge distributions were found, the layout is non-operational
                if (simulation_results.charge_distributions.empty())
                {
                    return {operational_status::NON_OPERATIONAL, non_operationality_reason::LOGIC_MISMATCH};
                }

                const auto ground_states = groundstate_from_simulation_result(simulation_results);

                for (const auto& gs : ground_states)
                {
                    const auto [op_status, non_op_reason] = verify_logic_match_of_cds(gs, i);
                    if (op_status == operational_status::NON_OPERATIONAL &&
                        non_op_reason == non_operationality_reason::LOGIC_MISMATCH)
                    {
                        return {operational_status::NON_OPERATIONAL, non_operationality_reason::LOGIC_MISMATCH};
                    }
                    if (op_status == operational_status::NON_OPERATIONAL &&
                        non_op_reason == non_operationality_reason::KINKS &&
                        parameters.op_condition == is_operational_params::operational_condition::REJECT_KINKS)
                    {
                        at_least_one_layout_is_kink_induced_non_operational = true;
                        continue;
                    }
                }
            }
        }

        if (at_least_one_layout_is_kink_induced_non_operational)
        {
            return {operational_status::NON_OPERATIONAL, non_operationality_reason::KINKS};
        }

        // if we made it here, the layout is operational
        return {operational_status::OPERATIONAL, non_operationality_reason::NONE};
    }
    /**
     * Checks if the given charge distribution correctly encodes the expected logic for the given input pattern,
     * based on a provided truth table.
     *
     * Example:
     * In the ground state charge distribution of an AND gate, kinks are rejected for the gate to be considered
     * operational. Given an input pattern of `01`, this function will:
     * - Verify that the left input wire encodes `0`.
     * - Verify that the right input wire encodes `1`.
     * - Verify that the output wire encodes `0`.
     * Determines if the given charge distribution fulfills the correct logic based on the provided charge index and
     * truth table.
     *
     * @param given_cds The charge distribution surface to be checked for operation.
     * @param input_pattern Input pattern represented by the position of perturbers.
     * @return Pair with the first element indicating the operational status (either `OPERATIONAL` or `NON_OPERATIONAL`)
     * and the second element indicating the reason if it is non-operational.
     */
    [[nodiscard]] std::pair<operational_status, non_operationality_reason>
    verify_logic_match_of_cds(const charge_distribution_surface<Lyt>& given_cds, const uint64_t input_pattern) noexcept
    {
        auto non_operational_reason = non_operationality_reason::LOGIC_MISMATCH;

        // if positively charged SiDBs can occur, the SiDB layout is considered as non-operational
        if (can_positive_charges_occur(given_cds, parameters.simulation_parameters))
        {
            return {operational_status::NON_OPERATIONAL, non_operationality_reason::LOGIC_MISMATCH};
        }

        assert(!output_bdl_pairs.empty() && "No output cell provided.");

        // fetch the charge states of the output BDL pair
        for (auto output = 0u; output < output_bdl_pairs.size(); output++)
        {
            const auto charge_state_output_upper = given_cds.get_charge_state(output_bdl_pairs[output].upper);
            const auto charge_state_output_lower = given_cds.get_charge_state(output_bdl_pairs[output].lower);

            // if the output charge states are equal, the layout is not operational
            if (charge_state_output_lower == charge_state_output_upper)
            {
                return {operational_status::NON_OPERATIONAL, non_operationality_reason::LOGIC_MISMATCH};
            }

            // if the expected output is 1, the expected charge states are (upper, lower) = (0, -1)
            if (kitty::get_bit(truth_table[output], input_pattern))
            {
                if (!encodes_bit_one(given_cds, output_bdl_pairs[output], output_bdl_wires[output].port))
                {
                    return {operational_status::NON_OPERATIONAL, non_operationality_reason::LOGIC_MISMATCH};
                }
            }
            // if the expected output is 0, the expected charge states are (upper, lower) = (-1, 0)
            else
            {
                if (!encodes_bit_zero(given_cds, output_bdl_pairs[output], output_bdl_wires[output].port))
                {
                    return {operational_status::NON_OPERATIONAL, non_operationality_reason::LOGIC_MISMATCH};
                }
            }

            // save simulation results when the simulation result retention is set to
            // `simulation_results_mode::KEEP_SIMULATION_RESULTS`
            if (parameters.simulation_results_retention ==
                is_operational_params::simulation_results_mode::KEEP_SIMULATION_RESULTS)
            {
                sim_res_per_input.emplace_back(std::move(simulation_results.charge_distributions));
            }
        }

        // only when the layout is operational, the simulation results may be kept
        if (parameters.simulation_results_retention ==
            is_operational_params::simulation_results_mode::KEEP_SIMULATION_RESULTS)
        {
            stats.simulation_results.emplace(std::move(sim_res_per_input));
        }

        if (parameters.op_condition == is_operational_params::operational_condition::REJECT_KINKS)
        {
            assert(!input_bdl_wires.empty() && "No input wires provided.");
            assert(!output_bdl_wires.empty() && "No output wires provided.");
            assert((truth_table.size() == output_bdl_wires.size()) &&
                   "Number of truth tables and output BDL wires don't not match");

            if (check_existence_of_kinks_in_input_wires(given_cds, input_pattern) ||
                check_existence_of_kinks_in_output_wires(given_cds, input_pattern))
            {
                non_operational_reason = non_operationality_reason::KINKS;
            }
        }

        if (non_operational_reason == non_operationality_reason::KINKS)
        {
            return {operational_status::NON_OPERATIONAL, non_operationality_reason::KINKS};
        }

        // if we made it here, the layout is operational
        return {operational_status::OPERATIONAL, non_operationality_reason::NONE};
    }
    /**
     * Determines the input combinations for which the layout is non-operational and the reason why the layout is
     * non-operational.
     *
     * @return Vector of pairs where the first element of the pair is the input pattern (e.g. 2-input Boolean function:
     * 00 ^= 0; 10 ^= 2) for which the layout is non-operational. The second entry indicates the reason why the
     * layout is non-operational (`non_operationality_reason`) for the given input pattern.
     */
    [[nodiscard]] std::vector<std::pair<uint64_t, non_operationality_reason>>
    determine_non_operational_input_patterns_and_non_operationality_reason() noexcept
    {
        assert((truth_table.size() == output_bdl_wires.size()) &&
               "Number of truth tables and output BDL pairs does not match");

        std::vector<std::pair<uint64_t, detail::non_operationality_reason>>
            non_operational_input_pattern_and_non_operationality_reason{};

        // number of different input combinations
        for (auto i = 0u; i < truth_table.front().num_bits(); ++i, ++bii)
        {
            // if positively charged SiDBs can occur, the SiDB layout is considered as non-operational
            if (can_positive_charges_occur(*bii, parameters.simulation_parameters))
            {
                continue;
            }

            // performs physical simulation of a given SiDB layout at a given input combination
            const auto simulation_results = physical_simulation_of_layout(bii);

            // if no physically valid charge distributions were found, the layout is non-operational
            if (simulation_results.charge_distributions.empty())
            {
                continue;
            }

<<<<<<< HEAD
            // find the ground state, which is the charge distribution with the lowest energy
            const auto ground_state = std::min_element(
                simulation_results.charge_distributions.cbegin(), simulation_results.charge_distributions.cend(),
                [](const auto& lhs, const auto& rhs) { return lhs.get_system_energy() < rhs.get_system_energy(); });

            // if the ground state is degenerate, the layout is considered non-operational
            if (energy_distribution(simulation_results.charge_distributions).cbegin()->second > 1)
            {
                continue;
            }
=======
            const auto ground_states = groundstate_from_simulation_result(simulation_results);
>>>>>>> 08c69147

            for (const auto& gs : ground_states)
            {
                const auto [op_status, non_op_reason] = verify_logic_match_of_cds(gs, i);
                if (op_status == operational_status::NON_OPERATIONAL)
                {
                    non_operational_input_pattern_and_non_operationality_reason.emplace_back(i, non_op_reason);
                }
            }
        }

        // if we made it here, the layout is operational
        return non_operational_input_pattern_and_non_operationality_reason;
    }
    /**
     * Returns auxiliary results from the operational status assessment, including the number of simulator invocations.
     *
     * @return Auxiliary results from the operational status assessment.
     */
    [[nodiscard]] operational_status_assessment_stats<Lyt> get_operational_status_assessment_stats() const noexcept
    {
        return stats;
    }

<<<<<<< HEAD
  private:
    /**
     * SiDB cell-level layout.
     */
    const Lyt& layout;
    /**
     * The specification of the layout.
     */
    const std::vector<TT>& truth_table{};
    /**
     * Parameters for the `is_operational` algorithm.
     */
    is_operational_params parameters;
    /**
     * Output BDL pairs.
     */
    std::vector<bdl_pair<cell<Lyt>>> output_bdl_pairs;
    /**
     * Iterator that iterates over all possible input states.
     */
    bdl_input_iterator<Lyt> bii;
    /**
     * Input BDL wires.
     */
    std::vector<bdl_wire<Lyt>> input_bdl_wires;
    /**
     * Output BDL wires.
     */
    std::vector<bdl_wire<Lyt>> output_bdl_wires;
    /**
     * Auxiliary results from the operational status assessment, including the number of simulator invocations.
     */
    operational_status_assessment_stats<Lyt> stats;
=======
>>>>>>> 08c69147
    /**
     * This function determines if there is a charge distribution of the canvas SiDBs for which the charge distribution
     * of the whole layout is physically valid.
     *
     * @param cds_layout The charge distribution surface layout to be evaluated.
     * @return The minimum energy value if a physically valid configuration is found, `std::nullopt`
     * otherwise.
     */
    [[nodiscard]] std::optional<double>
    is_physical_validity_feasible(charge_distribution_surface<Lyt>& cds_layout) const noexcept
    {
        auto min_energy = std::numeric_limits<double>::infinity();

        uint64_t canvas_charge_index = 0;

        charge_distribution_surface<Lyt> cds_canvas_copy{canvas_lyt};
        cds_canvas_copy.assign_base_number(2);
        cds_canvas_copy.assign_charge_index(canvas_charge_index);
        cds_canvas_copy.assign_dependent_cell(dependent_cell);

        const auto max_index = cds_canvas_copy.get_max_charge_index();

        assert(max_index == static_cast<uint64_t>(std::pow(2, cds_canvas_copy.num_cells() - 1) - 1) &&
               "The maximum charge index is incorrect. Probably, the dependent cell is not set.");

        while (canvas_charge_index <= max_index)
        {
            cds_canvas_copy.foreach_cell(
                [&cds_layout, &cds_canvas_copy](const auto& c)
                {
                    cds_layout.assign_charge_state(c, cds_canvas_copy.get_charge_state(c),
                                                   charge_index_mode::KEEP_CHARGE_INDEX);
                });
            cds_layout.update_after_charge_change(dependent_cell_mode::VARIABLE,
                                                  energy_calculation::KEEP_OLD_ENERGY_VALUE);

            if (cds_layout.is_physically_valid())
            {
                cds_layout.recompute_system_energy();
                if (cds_layout.get_system_energy() + physical_constants::POP_STABILITY_ERR < min_energy)
                {
                    min_energy = cds_layout.get_system_energy();
                }
            }

            if (canvas_charge_index == max_index)
            {
                break;
            }

            canvas_charge_index++;
            cds_canvas_copy.assign_charge_index(canvas_charge_index,
                                                charge_distribution_mode::UPDATE_CHARGE_DISTRIBUTION);
        }

        if (min_energy < std::numeric_limits<double>::infinity())
        {
            return min_energy;
        }

        return std::nullopt;
    }

    /**
     * This function assigns the charge states of the input pins in the layout according to the input index provided.
     * This means that when a zero is applied, each BDL pair in the wire is set to zero.
     *
     * @param cds The charge distribution surface layout to be modified.
     * @param current_input_index The index representing the current input pattern.
     */
    void set_charge_distribution_of_input_pins(charge_distribution_surface<Lyt>& cds,
                                               const uint64_t                    current_input_index) const noexcept
    {
        cds.assign_all_charge_states(sidb_charge_state::NEGATIVE, charge_index_mode::KEEP_CHARGE_INDEX);

        for (auto i = 0u; i < number_of_input_wires; i++)
        {
            if (input_bdl_wires[number_of_input_wires - 1 - i].port.dir == port_direction::SOUTH ||
                input_bdl_wires[number_of_input_wires - 1 - i].port.dir == port_direction::EAST)
            {
                if ((current_input_index & (uint64_t{1ull} << i)) != 0ull)
                {
                    for (const auto& bdl : input_bdl_wires[number_of_input_wires - 1 - i].pairs)
                    {
                        if (bdl.type == sidb_technology::INPUT)
                        {
                            continue;
                        }
                        cds.assign_charge_state(bdl.upper, sidb_charge_state::NEUTRAL,
                                                charge_index_mode::KEEP_CHARGE_INDEX);
                        cds.assign_charge_state(bdl.lower, sidb_charge_state::NEGATIVE,
                                                charge_index_mode::KEEP_CHARGE_INDEX);
                    }
                }
                else
                {
                    for (const auto& bdl : input_bdl_wires[number_of_input_wires - 1 - i].pairs)
                    {
                        if (bdl.type == sidb_technology::INPUT)
                        {
                            continue;
                        }
                        cds.assign_charge_state(bdl.upper, sidb_charge_state::NEGATIVE,
                                                charge_index_mode::KEEP_CHARGE_INDEX);
                        cds.assign_charge_state(bdl.lower, sidb_charge_state::NEUTRAL,
                                                charge_index_mode::KEEP_CHARGE_INDEX);
                    }
                }
            }
            else
            {
                if ((current_input_index & (uint64_t{1ull} << i)) != 0ull)
                {
                    for (const auto& bdl : input_bdl_wires[number_of_input_wires - 1 - i].pairs)
                    {
                        if (bdl.type == sidb_technology::INPUT)
                        {
                            continue;
                        }
                        cds.assign_charge_state(bdl.upper, sidb_charge_state::NEGATIVE,
                                                charge_index_mode::KEEP_CHARGE_INDEX);
                        cds.assign_charge_state(bdl.lower, sidb_charge_state::NEUTRAL,
                                                charge_index_mode::KEEP_CHARGE_INDEX);
                    }
                }
                else
                {
                    for (const auto& bdl : input_bdl_wires[number_of_input_wires - 1 - i].pairs)
                    {
                        if (bdl.type == sidb_technology::INPUT)
                        {
                            continue;
                        }
                        cds.assign_charge_state(bdl.upper, sidb_charge_state::NEUTRAL,
                                                charge_index_mode::KEEP_CHARGE_INDEX);
                        cds.assign_charge_state(bdl.lower, sidb_charge_state::NEGATIVE,
                                                charge_index_mode::KEEP_CHARGE_INDEX);
                    }
                }
            }
        }
    }

    /**
     * This function assigns the charge states of the output pins in the layout according to the input index provided.
     * This means that when a zero is applied, each BDL pair in the wire is set to zero.
     *
     * @param cds The charge distribution surface layout to be modified.
     * @param output_wire_index The index representing the current input pattern of the output wire.
     */
    void set_charge_distribution_of_output_pins(charge_distribution_surface<Lyt>& cds,
                                                const uint64_t                    output_wire_index) const noexcept
    {
        for (auto i = 0u; i < number_of_output_wires; i++)
        {
            if (output_bdl_wires[i].port.dir == port_direction::SOUTH ||
                output_bdl_wires[i].port.dir == port_direction::EAST)
            {
                if ((output_wire_index & (uint64_t{1ull} << i)) != 0ull)
                {
                    for (const auto& bdl : output_bdl_wires[i].pairs)
                    {
                        cds.assign_charge_state(bdl.upper, sidb_charge_state::NEUTRAL,
                                                charge_index_mode::KEEP_CHARGE_INDEX);
                        cds.assign_charge_state(bdl.lower, sidb_charge_state::NEGATIVE,
                                                charge_index_mode::KEEP_CHARGE_INDEX);
                    }
                }
                else
                {
                    for (const auto& bdl : output_bdl_wires[i].pairs)
                    {
                        cds.assign_charge_state(bdl.upper, sidb_charge_state::NEGATIVE,
                                                charge_index_mode::KEEP_CHARGE_INDEX);
                        cds.assign_charge_state(bdl.lower, sidb_charge_state::NEUTRAL,
                                                charge_index_mode::KEEP_CHARGE_INDEX);
                    }
                }
            }
            else if (output_bdl_wires[i].port.dir == port_direction::NONE)
            {
                if ((output_wire_index & (uint64_t{1ull} << i)) != 0ull)
                {
                    for (const auto& bdl : output_bdl_wires[i].pairs)
                    {
                        if (bdl.type == sidb_technology::INPUT)
                        {
                            continue;
                        }
                        cds.assign_charge_state(bdl.upper, sidb_charge_state::NEUTRAL,
                                                charge_index_mode::KEEP_CHARGE_INDEX);
                        cds.assign_charge_state(bdl.lower, sidb_charge_state::NEGATIVE,
                                                charge_index_mode::KEEP_CHARGE_INDEX);
                    }
                }
                else
                {
                    for (const auto& bdl : output_bdl_wires[i].pairs)
                    {
                        cds.assign_charge_state(bdl.upper, sidb_charge_state::NEGATIVE,
                                                charge_index_mode::KEEP_CHARGE_INDEX);
                        cds.assign_charge_state(bdl.lower, sidb_charge_state::NEUTRAL,
                                                charge_index_mode::KEEP_CHARGE_INDEX);
                    }
                }
            }
            else
            {
                if ((output_wire_index & (uint64_t{1ull} << i)) != 0ull)
                {
                    for (const auto& bdl : output_bdl_wires[i].pairs)
                    {
                        if (bdl.type == sidb_technology::INPUT)
                        {
                            continue;
                        }
                        cds.assign_charge_state(bdl.upper, sidb_charge_state::NEGATIVE,
                                                charge_index_mode::KEEP_CHARGE_INDEX);
                        cds.assign_charge_state(bdl.lower, sidb_charge_state::NEUTRAL,
                                                charge_index_mode::KEEP_CHARGE_INDEX);
                    }
                }
                else
                {
                    for (const auto& bdl : output_bdl_wires[i].pairs)
                    {
                        cds.assign_charge_state(bdl.upper, sidb_charge_state::NEUTRAL,
                                                charge_index_mode::KEEP_CHARGE_INDEX);
                        cds.assign_charge_state(bdl.lower, sidb_charge_state::NEGATIVE,
                                                charge_index_mode::KEEP_CHARGE_INDEX);
                    }
                }
            }
        }
    }
    /**
     * This function iterates through various input patterns and output wire indices to determine if any configuration
     * results in a physically valid layout with energy below the given energy value, indicating I/O signal instability.
     *
     * @param cds_layout The charge distribution surface layout to be modified and checked.
     * @param max_input_pattern_index The maximum index for input pattern
     * @param input_pattern The specific input pattern for which the stability check is conducted.
     * @param logical_correct_output_pattern The expected correct output pattern for the given input.
     * @param minimal_energy_of_physically_valid_layout The minimum energy threshold below which the layout is
     * considered unstable.
     * @return `true` if the I/O signal is unstable, `false` otherwise.
     */
    [[nodiscard]] bool is_io_signal_unstable(charge_distribution_surface<Lyt>& cds_layout,
                                             const uint64_t max_input_pattern_index, const uint64_t input_pattern,
                                             const uint64_t logical_correct_output_pattern,
                                             const double   minimal_energy_of_physically_valid_layout) const noexcept
    {
        for (auto kink_states_input = 0u; kink_states_input < max_input_pattern_index; ++kink_states_input)
        {
            for (auto output_wire_index = 0u; output_wire_index < std::pow(2, output_bdl_wires.size());
                 output_wire_index++)
            {
                if (output_wire_index == logical_correct_output_pattern && kink_states_input == input_pattern)
                {
                    continue;
                }

                set_charge_distribution_of_input_pins(cds_layout, kink_states_input);
                set_charge_distribution_of_output_pins(cds_layout, output_wire_index);

                const auto physical_validity = is_physical_validity_feasible(cds_layout);

                if (physical_validity.has_value())
                {
                    if (physical_validity.value() + physical_constants::POP_STABILITY_ERR <
                        minimal_energy_of_physically_valid_layout)
                    {
                        return true;
                    }
                }
            }
        }

        return false;
    }

  private:
    /**
     * SiDB cell-level layout.
     */
    const Lyt layout;
    /**
     * The specification of the layout.
     */
    const std::vector<TT>& truth_table{};
    /**
     * Parameters for the `is_operational` algorithm.
     */
    const is_operational_params& parameters;
    /**
     * Output BDL pairs.
     */
    std::vector<bdl_pair<cell<Lyt>>> output_bdl_pairs;
    /**
     * Iterator that iterates over all possible input states.
     */
    bdl_input_iterator<Lyt> bii;
    /**
     * Input BDL wires.
     */
    std::vector<bdl_wire<Lyt>> input_bdl_wires;
    /**
     * Output BDL wires.
     */
    std::vector<bdl_wire<Lyt>> output_bdl_wires;
    /**
     * Number of simulator invocations.
     */
    std::size_t simulator_invocations{0};

    /**
     * Number of output BDL wires.
     */
    const std::size_t number_of_output_wires;
    /**
     * Number of input BDL wires.
     */
    const std::size_t number_of_input_wires;
    /**
     * Layout consisting of all canvas SiDBs.
     */
    Lyt canvas_lyt{};
    /**
     * Dependent cell of the canvas SiDBs.
     */
    cell<Lyt> dependent_cell{};
    /**
     * This function conducts physical simulation of the given SiDB layout.
     * The simulation results are stored in the `sim_result` variable.
     *
     * @param bdl_iterator BDL input iterator representing the SiDB layout with a given input
     * combination.
     * @return Simulation results.
     */
    [[nodiscard]] sidb_simulation_result<Lyt>
    physical_simulation_of_layout(const bdl_input_iterator<Lyt>& bdl_iterator) noexcept
    {
        if (parameters.sim_engine == sidb_simulation_engine::EXGS)
        {
            // perform exhaustive ground state simulation
            return exhaustive_ground_state_simulation(*bdl_iterator, parameters.simulation_parameters);
        }
        if (parameters.sim_engine == sidb_simulation_engine::QUICKEXACT)
        {
            // perform QuickExact exact simulation
            const quickexact_params<cell<Lyt>> quickexact_params{
                parameters.simulation_parameters,
                fiction::quickexact_params<cell<Lyt>>::automatic_base_number_detection::OFF};
            return quickexact(*bdl_iterator, quickexact_params);
        }
        if (parameters.sim_engine == sidb_simulation_engine::CLUSTERCOMPLETE)
        {
#if (FICTION_ALGLIB_ENABLED)
            // perform ClusterComplete exact simulation
            const clustercomplete_params<cell<Lyt>> cc_params{parameters.simulation_parameters};
            return clustercomplete(*bdl_iterator, cc_params);
#else   // FICTION_ALGLIB_ENABLED
            assert(false && "ALGLIB must be enabled if ClusterComplete is to be used");
#endif  // FICTION_ALGLIB_ENABLED
        }
        if constexpr (!is_sidb_defect_surface_v<Lyt>)
        {
            if (parameters.sim_engine == sidb_simulation_engine::QUICKSIM)
            {
                assert(parameters.simulation_parameters.base == 2 && "QuickSim does not support base-3 simulation");

                // perform QuickSim heuristic simulation
                const quicksim_params qs_params{parameters.simulation_parameters, 500, 0.6};
                return quicksim(*bdl_iterator, qs_params);
            }
        }

        assert(false && "unsupported simulation engine");

        return sidb_simulation_result<Lyt>{};
    }
    /**
     * This function iterates through the input wires and evaluates their charge states against the expected
     * states derived from the input pattern. A kink is considered to exist if an input wire's charge state does not
     * match the expected value (i.e., bit one or bit zero) for the given input index.
     *
     * @param ground_state The ground state charge distribution surface.
     * @param current_input_index The current input index used to retrieve the expected output from the truth table.
     * @return `true` if any input wire contains a kink (i.e., an unexpected charge state), `false` otherwise.
     */
    [[nodiscard]] bool check_existence_of_kinks_in_input_wires(const charge_distribution_surface<Lyt>& ground_state,
                                                               const uint64_t current_input_index) const noexcept
    {
        return std::any_of(input_bdl_wires.crbegin(), input_bdl_wires.crend(),
                           [this, &ground_state, &current_input_index, i = 0u](const auto& wire) mutable
                           {
                               const auto current_bit_set = (current_input_index & (uint64_t{1ull} << i++)) != 0ull;
                               return std::any_of(wire.pairs.cbegin(), wire.pairs.cend(),
                                                  [this, &ground_state, &current_bit_set, &wire](const auto& bdl)
                                                  {
                                                      if (bdl.type == sidb_technology::INPUT)
                                                      {
                                                          return false;  // Skip processing for input type.
                                                      }

                                                      if (current_bit_set)
                                                      {
                                                          return !encodes_bit_one(ground_state, bdl, wire.port);
                                                      }

                                                      return !encodes_bit_zero(ground_state, bdl, wire.port);
                                                  });
                           });
    }

    /**
     * This function iterates through the output wires and evaluates their charge states against the expected
     * states derived from the truth table. A kink is considered to exist if an output wire's charge state does not
     * match the expected value (i.e., bit one or bit zero) for the given input index.
     *
     * @param ground_state The ground state charge distribution surface.
     * @param current_input_index The current input index used to retrieve the expected output from the truth table.
     * @return `true` if any output wire contains a kink (i.e., an unexpected charge state), `false` otherwise.
     */
    [[nodiscard]] bool check_existence_of_kinks_in_output_wires(const charge_distribution_surface<Lyt>& ground_state,
                                                                const uint64_t current_input_index) const noexcept
    {
        for (auto i = 0u; i < output_bdl_wires.size(); i++)
        {
            for (const auto& bdl : output_bdl_wires[i].pairs)
            {
                if (kitty::get_bit(truth_table[i], current_input_index))
                {
                    if (!encodes_bit_one(ground_state, bdl, output_bdl_wires[i].port))
                    {
                        return true;
                    }
                }
                else
                {
                    if (!encodes_bit_zero(ground_state, bdl, output_bdl_wires[i].port))
                    {
                        return true;
                    }
                }
            }
        }
        return false;
    }

    /**
     * This function returns `true` if `0` is encoded in the charge state of the given BDL pair. `false` otherwise.
     *
     * @param ground_state The ground state charge distribution surface.
     * @param bdl BDL pair to be evaluated.
     * @return `true` if `0` is encoded, `false` otherwise.
     */
    [[nodiscard]] bool encodes_bit_zero(const charge_distribution_surface<Lyt>& ground_state,
                                        const bdl_pair<cell<Lyt>>& bdl, const port_direction port) const noexcept
    {
        if (port.dir == port_direction::SOUTH || port.dir == port_direction::EAST || port.dir == port_direction::NONE)
        {
            return static_cast<bool>((ground_state.get_charge_state(bdl.upper) == sidb_charge_state::NEGATIVE) &&
                                     (ground_state.get_charge_state(bdl.lower) == sidb_charge_state::NEUTRAL));
        }
        return static_cast<bool>((ground_state.get_charge_state(bdl.upper) == sidb_charge_state::NEUTRAL) &&
                                 (ground_state.get_charge_state(bdl.lower) == sidb_charge_state::NEGATIVE));
    }

    /**
     * This function returns `true` if `1` is encoded in the charge state of the given BDL pair. `false` otherwise.
     *
     * @param ground_state The ground state charge distribution surface.
     * @param bdl BDL pair to be evaluated.
     * @return `true` if `1` is encoded, `false` otherwise.
     */
    [[nodiscard]] bool encodes_bit_one(const charge_distribution_surface<Lyt>& ground_state,
                                       const bdl_pair<cell<Lyt>>& bdl, const port_direction port) const noexcept
    {
        if (port.dir == port_direction::SOUTH || port.dir == port_direction::EAST || port.dir == port_direction::NONE)
        {
            return static_cast<bool>((ground_state.get_charge_state(bdl.upper) == sidb_charge_state::NEUTRAL) &&
                                     (ground_state.get_charge_state(bdl.lower) == sidb_charge_state::NEGATIVE));
        }

        return static_cast<bool>((ground_state.get_charge_state(bdl.upper) == sidb_charge_state::NEGATIVE) &&
                                 (ground_state.get_charge_state(bdl.lower) == sidb_charge_state::NEUTRAL));
    }
};

}  // namespace detail

/**
 * Determine the operational status of an SiDB layout.
 *
 * This function checks the operational status of a given SiDB layout using the `is_operational` algorithm. It
 * determines whether the SiDB layout is operational and returns the correct result for all \f$2^n\f$ input
 * combinations.
 *
 * @tparam Lyt SiDB cell-level layout type.
 * @tparam TT Type of the truth table.
 * @param lyt The SiDB cell-level layout to be checked.
 * @param spec Expected Boolean function of the layout given as a multi-output truth table.
 * @param params Parameters for the `is_operational` algorithm.
 * @return A pair containing the operational status of the SiDB layout (either `OPERATIONAL` or `NON_OPERATIONAL`) and
 * the number of input combinations tested.
 */
template <typename Lyt, typename TT>
[[nodiscard]] std::pair<operational_status, std::size_t>
is_operational(const Lyt& lyt, const std::vector<TT>& spec, const is_operational_params& params = {}) noexcept
{
    static_assert(is_cell_level_layout_v<Lyt>, "Lyt is not a cell-level layout");
    static_assert(has_sidb_technology_v<Lyt>, "Lyt is not an SiDB layout");
    static_assert(kitty::is_truth_table<TT>::value, "TT is not a truth table");

    assert(lyt.num_pis() > 0 && "lyt needs input cells");
    assert(lyt.num_pos() > 0 && "lyt needs output cells");

    assert(!spec.empty());
    // all elements in spec must have the same number of variables
    assert(std::adjacent_find(spec.cbegin(), spec.cend(), [](const auto& a, const auto& b)
                              { return a.num_vars() != b.num_vars(); }) == spec.cend());

    detail::is_operational_impl<Lyt, TT> p{lyt, spec, params};

    const auto [status, _] = p.run();

    return {status, p.get_number_of_simulator_invocations()};
}

/**
 * Determine the operational status of an SiDB layout.
 *
 * This function checks the operational status of a given SiDB layout using the `is_operational` algorithm. It
 * determines whether the SiDB layout is operational and returns the correct result for all \f$2^n\f$ input
 * combinations.
 *
 * @tparam Lyt SiDB cell-level layout type.
 * @tparam TT Type of the truth table.
 * @param lyt The SiDB cell-level layout to be checked.
 * @param spec Expected Boolean function of the layout given as a multi-output truth table.
 * @param params Parameters for the `is_operational` algorithm.
 * @param input_bdl_wire Optional BDL input wires of lyt.
 * @param output_bdl_wire Optional BDL output wires of lyt.
<<<<<<< HEAD
 * @param input_bdl_wire_direction Optional BDL input wire directions of lyt.
 * @return A pair containing the operational status of the gate layout (either `OPERATIONAL` or `NON_OPERATIONAL`) along
 * with auxiliary statistics.
 */
template <typename Lyt, typename TT>
[[nodiscard]] std::pair<operational_status, operational_status_assessment_stats<Lyt>>
is_operational(const Lyt& lyt, const std::vector<TT>& spec, const is_operational_params& params = {},
               const std::optional<std::vector<bdl_wire<Lyt>>>& input_bdl_wire  = std::nullopt,
               const std::optional<std::vector<bdl_wire<Lyt>>>& output_bdl_wire = std::nullopt)
=======
 * @param canvas_lyt Optional canvas layout.
 * @return A pair containing the operational status of the SiDB layout (either `OPERATIONAL` or `NON_OPERATIONAL`) and
 * the number of input combinations tested.
 */
template <typename Lyt, typename TT>
[[nodiscard]] std::pair<operational_status, std::size_t>
is_operational(const Lyt& lyt, const std::vector<TT>& spec, const is_operational_params& params,
               const std::vector<bdl_wire<Lyt>>& input_bdl_wire, const std::vector<bdl_wire<Lyt>>& output_bdl_wire,
               const std::optional<Lyt>& canvas_lyt = std::nullopt) noexcept
>>>>>>> 08c69147
{
    static_assert(is_cell_level_layout_v<Lyt>, "Lyt is not a cell-level layout");
    static_assert(has_sidb_technology_v<Lyt>, "Lyt is not an SiDB layout");
    static_assert(kitty::is_truth_table<TT>::value, "TT is not a truth table");

    assert(lyt.num_pis() > 0 && "lyt needs input cells");
    assert(lyt.num_pos() > 0 && "lyt needs output cells");

    assert(!spec.empty());
    // all elements in spec must have the same number of variables
    assert(std::adjacent_find(spec.cbegin(), spec.cend(), [](const auto& a, const auto& b)
                              { return a.num_vars() != b.num_vars(); }) == spec.cend());

    if (canvas_lyt.has_value())
    {
        detail::is_operational_impl<Lyt, TT> p{lyt, spec, params, input_bdl_wire, output_bdl_wire, canvas_lyt.value()};

<<<<<<< HEAD
        return {p.run(), p.get_operational_status_assessment_stats()};
=======
        const auto [status, _] = p.run();

        return {status, p.get_number_of_simulator_invocations()};
>>>>>>> 08c69147
    }

    const auto logic_cells = lyt.get_cells_by_type(technology<Lyt>::cell_type::LOGIC);

<<<<<<< HEAD
    return {p.run(), p.get_operational_status_assessment_stats()};
=======
    if (!logic_cells.empty())
    {
        Lyt c_lyt{};

        for (const auto& c : logic_cells)
        {
            c_lyt.assign_cell_type(c, technology<Lyt>::cell_type::LOGIC);
        }

        detail::is_operational_impl<Lyt, TT> p{lyt, spec, params, input_bdl_wire, output_bdl_wire, c_lyt};

        const auto [status, _] = p.run();

        return {status, p.get_number_of_simulator_invocations()};
    }

    detail::is_operational_impl<Lyt, TT> p{lyt, spec, params, input_bdl_wire, output_bdl_wire};

    const auto [status, _] = p.run();

    return {status, p.get_number_of_simulator_invocations()};
>>>>>>> 08c69147
}
/**
 * This function determines the input combinations for which the layout is operational.
 *
 * @tparam Lyt SiDB cell-level layout type.
 * @tparam TT Type of the truth table.
 * @param lyt The SiDB layout.
 * @param spec Vector of truth table specifications.
 * @param params Parameters to simulate if a input combination is operational.
 * @return The count of operational input combinations.
 */
template <typename Lyt, typename TT>
[[nodiscard]] std::set<uint64_t> operational_input_patterns(const Lyt& lyt, const std::vector<TT>& spec,
                                                            const is_operational_params& params = {}) noexcept
{
    static_assert(is_cell_level_layout_v<Lyt>, "Lyt is not a cell-level layout");
    static_assert(has_sidb_technology_v<Lyt>, "Lyt is not an SiDB layout");
    static_assert(kitty::is_truth_table<TT>::value, "TT is not a truth table");

    assert(lyt.num_pis() > 0 && "skeleton needs input cells");
    assert(lyt.num_pos() > 0 && "skeleton needs output cells");

    assert(!spec.empty());
    // all elements in spec must have the same number of variables
    assert(std::adjacent_find(spec.cbegin(), spec.cend(), [](const auto& a, const auto& b)
                              { return a.num_vars() != b.num_vars(); }) == spec.cend());

    detail::is_operational_impl<Lyt, TT> p{lyt, spec, params};

    std::set<uint64_t> input_patterns{};

    // all possible input patterns
    for (auto i = 0u; i < spec.front().num_bits(); ++i)
    {
        input_patterns.insert(i);
    }

    const auto non_op_patterns_and_non_op_reason =
        p.determine_non_operational_input_patterns_and_non_operationality_reason();

    for (const auto& [input_pattern, _] : non_op_patterns_and_non_op_reason)
    {
        input_patterns.erase(input_pattern);
    }

    return input_patterns;
}
/**
 * This function determines the input combinations for which the layout is operational.
 *
 * @tparam Lyt SiDB cell-level layout type.
 * @tparam TT Type of the truth table.
 * @param lyt The SiDB layout.
 * @param spec Vector of truth table specifications.
 * @param params Parameters to simulate if a input combination is operational.
 * @param input_bdl_wire Optional BDL input wires of lyt.
 * @param output_bdl_wire Optional BDL output wires of lyt.
 * @param canvas_lyt Optional canvas layout.
 * @return The count of operational input combinations.
 */
template <typename Lyt, typename TT>
[[nodiscard]] std::set<uint64_t>
operational_input_patterns(const Lyt& lyt, const std::vector<TT>& spec, const is_operational_params& params,
                           const std::vector<bdl_wire<Lyt>>& input_bdl_wire,
                           const std::vector<bdl_wire<Lyt>>& output_bdl_wire,
                           const std::optional<Lyt>&         canvas_lyt = std::nullopt) noexcept
{
    static_assert(is_cell_level_layout_v<Lyt>, "Lyt is not a cell-level layout");
    static_assert(has_sidb_technology_v<Lyt>, "Lyt is not an SiDB layout");
    static_assert(kitty::is_truth_table<TT>::value, "TT is not a truth table");

    assert(lyt.num_pis() > 0 && "skeleton needs input cells");
    assert(lyt.num_pos() > 0 && "skeleton needs output cells");

    assert(!spec.empty());
    // all elements in spec must have the same number of variables
    assert(std::adjacent_find(spec.cbegin(), spec.cend(), [](const auto& a, const auto& b)
                              { return a.num_vars() != b.num_vars(); }) == spec.cend());

    if (canvas_lyt.has_value())
    {
        detail::is_operational_impl<Lyt, TT> p{lyt, spec, params, input_bdl_wire, output_bdl_wire, canvas_lyt.value()};

        std::set<uint64_t> input_patterns{};

        // all possible input patterns
        for (auto i = 0u; i < spec.front().num_bits(); ++i)
        {
            input_patterns.insert(i);
        }

        const auto non_op_patterns_and_non_op_reason =
            p.determine_non_operational_input_patterns_and_non_operationality_reason();

        for (const auto& [input_pattern, _] : non_op_patterns_and_non_op_reason)
        {
            input_patterns.erase(input_pattern);
        }

        return input_patterns;
    }

    detail::is_operational_impl<Lyt, TT> p{lyt, spec, params, input_bdl_wire, output_bdl_wire};

    std::set<uint64_t> input_patterns{};

    // all possible input patterns
    for (auto i = 0u; i < spec.front().num_bits(); ++i)
    {
        input_patterns.insert(i);
    }

    const auto non_op_patterns_and_non_op_reason =
        p.determine_non_operational_input_patterns_and_non_operationality_reason();

    for (const auto& [input_pattern, _] : non_op_patterns_and_non_op_reason)
    {
        input_patterns.erase(input_pattern);
    }

    return input_patterns;
}

/**
 * This function determines all input combinations for which kinks induce the SiDB layout to become non-operational.
 * This means that the layout is operational if kinks would be accepted.
 *
 * @note "Kink induced non-operational" refers to the non-operational status being exclusively caused by kinks with an
 * otherwise correct logic match.
 *
 * @tparam Lyt SiDB cell-level layout type.
 * @tparam TT Type of the truth table.
 * @param lyt The SiDB layout.
 * @param spec Vector of truth table specifications.
 * @param params Parameters for the `is_operational` algorithm.
 * @return The input combinations where kinks induce the SiDB layout to become non-operational.
 */
template <typename Lyt, typename TT>
[[nodiscard]] std::set<uint64_t>
kink_induced_non_operational_input_patterns(const Lyt& lyt, const std::vector<TT>& spec,
                                            const is_operational_params& params = {}) noexcept
{
    static_assert(is_cell_level_layout_v<Lyt>, "Lyt is not a cell-level layout");
    static_assert(has_sidb_technology_v<Lyt>, "Lyt is not an SiDB layout");
    static_assert(kitty::is_truth_table<TT>::value, "TT is not a truth table");

    assert(lyt.num_pis() > 0 && "skeleton needs input cells");
    assert(lyt.num_pos() > 0 && "skeleton needs output cells");

    assert(!spec.empty());
    // all elements in tts must have the same number of variables
    assert(std::adjacent_find(spec.cbegin(), spec.cend(), [](const auto& a, const auto& b)
                              { return a.num_vars() != b.num_vars(); }) == spec.cend());

    is_operational_params params_with_rejecting_kinks = params;

    params_with_rejecting_kinks.op_condition = is_operational_params::operational_condition::REJECT_KINKS;

    detail::is_operational_impl<Lyt, TT> p{lyt, spec, params_with_rejecting_kinks};

    std::set<uint64_t> kink_induced_non_op_patterns{};

    const auto input_patterns_and_non_op_reason =
        p.determine_non_operational_input_patterns_and_non_operationality_reason();

    for (const auto& [input_pattern, status] : input_patterns_and_non_op_reason)
    {
        if (status == detail::non_operationality_reason::KINKS)
        {
            kink_induced_non_op_patterns.insert(input_pattern);
        }
    }

    return kink_induced_non_op_patterns;
}
/**
 * This function determines all input combinations for which kinks induce the SiDB layout to become non-operational.
 * This means that the layout is operational if kinks would be accepted.
 *
 * @note "Kink induced non-operational" refers to the non-operational status being exclusively caused by kinks with an
 * otherwise correct logic match.
 *
 * @tparam Lyt SiDB cell-level layout type.
 * @tparam TT Type of the truth table.
 * @param lyt The SiDB layout.
 * @param spec Vector of truth table specifications.
 * @param params Parameters for the `is_operational` algorithm.
 * @param input_bdl_wire Optional BDL input wires of lyt.
 * @param output_bdl_wire Optional BDL output wires of lyt.
 * @param canvas_lyt Optional canvas layout.
 * @return The input combinations where kinks induce the SiDB layout to become non-operational.
 */
template <typename Lyt, typename TT>
[[nodiscard]] std::set<uint64_t> kink_induced_non_operational_input_patterns(
    const Lyt& lyt, const std::vector<TT>& spec, const is_operational_params& params,
    const std::vector<bdl_wire<Lyt>>& input_bdl_wire, const std::vector<bdl_wire<Lyt>>& output_bdl_wire,
    const std::optional<Lyt>& canvas_lyt = std::nullopt) noexcept
{
    static_assert(is_cell_level_layout_v<Lyt>, "Lyt is not a cell-level layout");
    static_assert(has_sidb_technology_v<Lyt>, "Lyt is not an SiDB layout");
    static_assert(kitty::is_truth_table<TT>::value, "TT is not a truth table");

    assert(lyt.num_pis() > 0 && "skeleton needs input cells");
    assert(lyt.num_pos() > 0 && "skeleton needs output cells");

    assert(!spec.empty());
    // all elements in tts must have the same number of variables
    assert(std::adjacent_find(spec.cbegin(), spec.cend(), [](const auto& a, const auto& b)
                              { return a.num_vars() != b.num_vars(); }) == spec.cend());

    is_operational_params params_with_rejecting_kinks = params;

    params_with_rejecting_kinks.op_condition = is_operational_params::operational_condition::REJECT_KINKS;

    if (canvas_lyt.has_value())
    {
        detail::is_operational_impl<Lyt, TT> p{
            lyt, spec, params_with_rejecting_kinks, input_bdl_wire, output_bdl_wire, canvas_lyt.value()};

        std::set<uint64_t> kink_induced_non_op_patterns{};

        const auto input_patterns_and_non_op_reason =
            p.determine_non_operational_input_patterns_and_non_operationality_reason();

        for (const auto& [input_pattern, status] : input_patterns_and_non_op_reason)
        {
            if (status == detail::non_operationality_reason::KINKS)
            {
                kink_induced_non_op_patterns.insert(input_pattern);
            }
        }

        return kink_induced_non_op_patterns;
    }

    detail::is_operational_impl<Lyt, TT> p{lyt, spec, params_with_rejecting_kinks, input_bdl_wire, output_bdl_wire};

    std::set<uint64_t> kink_induced_non_op_patterns{};

    const auto input_patterns_and_non_op_reason =
        p.determine_non_operational_input_patterns_and_non_operationality_reason();

    for (const auto& [input_pattern, status] : input_patterns_and_non_op_reason)
    {
        if (status == detail::non_operationality_reason::KINKS)
        {
            kink_induced_non_op_patterns.insert(input_pattern);
        }
    }

    return kink_induced_non_op_patterns;
}
/**
 * This function determines if the layout is only considered as non-operational because of kinks. This means that
 * the layout would be considered as operational, if kinks were accepted.
 *
 * @note "Kink induced non-operational" refers to the non-operational status being exclusively caused by kinks with an
 * otherwise correct logic match.
 *
 * @tparam Lyt SiDB cell-level layout type.
 * @tparam TT Type of the truth table.
 * @param lyt The SiDB cell-level layout to be checked.
 * @param spec Expected Boolean function of the layout given as a multi-output truth table.
 * @param params Parameters for the `is_operational` algorithm.
 * @return Bool that indicates whether kinks induce the layout to become non-operational. `true` if the layout is
 * non-operational due to kinks, `false` otherwise.
 */
template <typename Lyt, typename TT>
[[nodiscard]] bool is_kink_induced_non_operational(const Lyt& lyt, const std::vector<TT>& spec,
                                                   const is_operational_params& params = {}) noexcept
{
    static_assert(is_cell_level_layout_v<Lyt>, "Lyt is not a cell-level layout");
    static_assert(has_sidb_technology_v<Lyt>, "Lyt is not an SiDB layout");
    static_assert(kitty::is_truth_table<TT>::value, "TT is not a truth table");

    assert(lyt.num_pis() > 0 && "lyt needs input cells");
    assert(lyt.num_pos() > 0 && "lyt needs output cells");

    assert(!spec.empty());
    // all elements in spec must have the same number of variables
    assert(std::adjacent_find(spec.cbegin(), spec.cend(), [](const auto& a, const auto& b)
                              { return a.num_vars() != b.num_vars(); }) == spec.cend());

    is_operational_params params_with_rejecting_kinks = params;
    params_with_rejecting_kinks.op_condition          = is_operational_params::operational_condition::REJECT_KINKS;

    detail::is_operational_impl<Lyt, TT> p{lyt, spec, params_with_rejecting_kinks};

    const auto [op_status, non_op_reason] = p.run();

    return op_status == operational_status::NON_OPERATIONAL &&
           non_op_reason == detail::non_operationality_reason::KINKS;
}

/**
 * This function determines if the layout is only considered as non-operational because of kinks. This means that
 * the layout would be considered as operational, if kinks were accepted.
 *
 * @note "Kink induced non-operational" refers to the non-operational status being exclusively caused by kinks with an
 * otherwise correct logic match.
 *
 * @tparam Lyt SiDB cell-level layout type.
 * @tparam TT Type of the truth table.
 * @param lyt The SiDB cell-level layout to be checked.
 * @param spec Expected Boolean function of the layout given as a multi-output truth table.
 * @param params Parameters for the `is_operational` algorithm.
 * @param input_bdl_wire Optional BDL input wires of lyt.
 * @param output_bdl_wire Optional BDL output wires of lyt.
 * @param canvas_lyt Optional canvas layout.
 * @return Bool that indicates whether kinks induce the layout to become non-operational. `true` if the layout is
 * non-operational due to kinks, `false` otherwise.
 */
template <typename Lyt, typename TT>
[[nodiscard]] bool is_kink_induced_non_operational(const Lyt& lyt, const std::vector<TT>& spec,
                                                   const is_operational_params&      params,
                                                   const std::vector<bdl_wire<Lyt>>& input_bdl_wire,
                                                   const std::vector<bdl_wire<Lyt>>& output_bdl_wire,
                                                   const std::optional<Lyt>&         canvas_lyt = std::nullopt) noexcept
{
    static_assert(is_cell_level_layout_v<Lyt>, "Lyt is not a cell-level layout");
    static_assert(has_sidb_technology_v<Lyt>, "Lyt is not an SiDB layout");
    static_assert(kitty::is_truth_table<TT>::value, "TT is not a truth table");

    assert(lyt.num_pis() > 0 && "lyt needs input cells");
    assert(lyt.num_pos() > 0 && "lyt needs output cells");

    assert(!spec.empty());
    // all elements in spec must have the same number of variables
    assert(std::adjacent_find(spec.cbegin(), spec.cend(), [](const auto& a, const auto& b)
                              { return a.num_vars() != b.num_vars(); }) == spec.cend());

    is_operational_params params_with_rejecting_kinks = params;
    params_with_rejecting_kinks.op_condition          = is_operational_params::operational_condition::REJECT_KINKS;

    if (canvas_lyt.has_value())
    {
        detail::is_operational_impl<Lyt, TT> p{
            lyt, spec, params_with_rejecting_kinks, input_bdl_wire, output_bdl_wire, canvas_lyt.value()};

        const auto [op_status, non_op_reason] = p.run();

        return op_status == operational_status::NON_OPERATIONAL &&
               non_op_reason == detail::non_operationality_reason::KINKS;
    }

    detail::is_operational_impl<Lyt, TT> p{lyt, spec, params_with_rejecting_kinks, input_bdl_wire, output_bdl_wire};

    const auto [op_status, non_op_reason] = p.run();

    return op_status == operational_status::NON_OPERATIONAL &&
           non_op_reason == detail::non_operationality_reason::KINKS;
}
/**
 * This function calculates the count of input combinations for which the SiDB-based logic, represented by the
 * provided layout (`lyt`) and truth table specifications (`spec`), produces the correct output.
 *
 * @tparam Lyt Type of the cell-level layout.
 * @tparam TT Type of the truth table.
 * @param lyt The SiDB layout.
 * @param spec Vector of truth table specifications.
 * @param params Parameters to simualte if a input combination is operational.
 * @return The count of operational input combinations.
 *
 */
template <typename Lyt, typename TT>
[[nodiscard]] std::size_t number_of_operational_input_combinations(const Lyt& lyt, const std::vector<TT>& spec,
                                                                   const is_operational_params& params = {}) noexcept
{
    static_assert(is_cell_level_layout_v<Lyt>, "Lyt is not a cell-level layout");
    static_assert(has_sidb_technology_v<Lyt>, "Lyt is not an SiDB layout");
    static_assert(kitty::is_truth_table<TT>::value, "TT is not a truth table");

    assert(lyt.num_pis() > 0 && "skeleton needs input cells");
    assert(lyt.num_pos() > 0 && "skeleton needs output cells");

    assert(!spec.empty());
    // all elements in tts must have the same number of variables
    assert(std::adjacent_find(spec.begin(), spec.end(),
                              [](const auto& a, const auto& b) { return a.num_vars() != b.num_vars(); }) == spec.end());

    detail::is_operational_impl<Lyt, TT> p{lyt, spec, params};

    return p.count_number_of_non_operational_input_combinations();
}

}  // namespace fiction

#endif  // FICTION_IS_OPERATIONAL_HPP<|MERGE_RESOLUTION|>--- conflicted
+++ resolved
@@ -137,10 +137,14 @@
      */
     bdl_input_iterator_params input_bdl_iterator_params{};
     /**
-<<<<<<< HEAD
-     * Condition that is used to decide if a layout is `operational` or `non-operational`.
+     * Condition to decide whether a layout is operational or non-operational.
      */
     operational_condition op_condition = operational_condition::TOLERATE_KINKS;
+    /**
+     * Strategy to determine whether a layout is operational or non-operational.
+     */
+    operational_analysis_strategy strategy_to_analyze_operational_status =
+        operational_analysis_strategy::SIMULATION_ONLY;
     /**
      * Simulation results that are used to certify the status `OPERATIONAL` are not kept by default.
      */
@@ -150,7 +154,7 @@
 /**
  * This struct is used to collect auxiliary results from the operational status assessment.
  *
- * @tparam SiDB cell-level layout type.
+ * @tparam Lyt SiDB cell-level layout type.
  */
 template <typename Lyt>
 struct operational_status_assessment_stats
@@ -168,17 +172,7 @@
     /**
      * The number of input combinations tested.
      */
-    std::size_t number_of_simulator_invocations{0};
-=======
-     * Condition to decide whether a layout is operational or non-operational.
-     */
-    operational_condition op_condition = operational_condition::TOLERATE_KINKS;
-    /**
-     * Strategy to determine whether a layout is operational or non-operational.
-     */
-    operational_analysis_strategy strategy_to_analyze_operational_status =
-        operational_analysis_strategy::SIMULATION_ONLY;
->>>>>>> 08c69147
+    std::size_t simulator_invocations{0};
 };
 
 namespace detail
@@ -284,7 +278,6 @@
             number_of_output_wires{output_bdl_wires.size()},
             number_of_input_wires{input_bdl_wires.size()}
     {}
-
     /**
      * Constructor to initialize the algorithm with a layout, parameters, input and output wires, and a canvas layout.
      *
@@ -322,7 +315,6 @@
                 return false;
             });
     }
-
     /**
      * Constructor to initialize the algorithm with a layout and parameters.
      *
@@ -346,7 +338,6 @@
             number_of_input_wires{input_bdl_wires.size()},
             canvas_lyt{c_lyt}
     {}
-
     /**
      * This function evaluates whether the given layout is invalid, i.e., it cannot implement the given Boolean
      * function. This is done in three separate filtering steps: (1) discarding SiDB layouts with
@@ -403,7 +394,6 @@
 
         return layout_invalidity_reason::PHYSICAL_INFEASIBILITY;
     }
-
     /**
      * Run the `is_operational` algorithm.
      *
@@ -417,7 +407,48 @@
     {
         bool at_least_one_layout_is_kink_induced_non_operational = false;
 
-<<<<<<< HEAD
+        if (!canvas_lyt.is_empty())
+        {
+            charge_distribution_surface<Lyt> cds_canvas{canvas_lyt};
+
+            cds_canvas.assign_dependent_cell(dependent_cell);
+            cds_canvas.assign_physical_parameters(parameters.simulation_parameters);
+
+            if ((parameters.op_condition == is_operational_params::operational_condition::REJECT_KINKS &&
+                 parameters.strategy_to_analyze_operational_status ==
+                     is_operational_params::operational_analysis_strategy::FILTER_THEN_SIMULATION) ||
+                parameters.strategy_to_analyze_operational_status ==
+                    is_operational_params::operational_analysis_strategy::FILTER_ONLY)
+            {
+                // number of different input combinations
+                for (auto i = 0u; i < truth_table.front().num_bits(); ++i, ++bii)
+                {
+                    if (is_layout_invalid(bii.get_current_input_index(), cds_canvas))
+                    {
+                        return {operational_status::NON_OPERATIONAL, non_operationality_reason::LOGIC_MISMATCH};
+                    }
+                }
+            }
+        }
+
+        // if the layout is not discarded during the three filtering steps, it is considered operational.
+        // This is only an approximation.
+        if (parameters.strategy_to_analyze_operational_status ==
+                is_operational_params::operational_analysis_strategy::FILTER_ONLY &&
+            !canvas_lyt.is_empty())
+        {
+            return {operational_status::OPERATIONAL, non_operationality_reason::NONE};
+        }
+
+        if (parameters.strategy_to_analyze_operational_status !=
+                is_operational_params::operational_analysis_strategy::SIMULATION_ONLY &&
+            parameters.strategy_to_analyze_operational_status !=
+                is_operational_params::operational_analysis_strategy::FILTER_THEN_SIMULATION &&
+           !canvas_lyt.is_empty())
+        {
+            return {operational_status::OPERATIONAL, non_operationality_reason::NONE};
+        }
+
         // when `simulation_results_mode::KEEP_SIMULATION_RESULTS` is set, the simulation results must be collected for
         // each input combination
         std::vector<std::vector<charge_distribution_surface<Lyt>>> sim_res_per_input{};
@@ -427,95 +458,66 @@
             sim_res_per_input.reserve(truth_table.front().num_bits());
         }
 
+        bii = 0;
         // number of different input combinations
         for (auto i = 0u; i < truth_table.front().num_bits(); ++i, ++bii)
         {
-            ++stats.number_of_simulator_invocations;
-=======
-        if (!canvas_lyt.is_empty())
-        {
-            charge_distribution_surface<Lyt> cds_canvas{canvas_lyt};
->>>>>>> 08c69147
-
-            cds_canvas.assign_dependent_cell(dependent_cell);
-            cds_canvas.assign_physical_parameters(parameters.simulation_parameters);
-
-            if ((parameters.op_condition == is_operational_params::operational_condition::REJECT_KINKS &&
-                 parameters.strategy_to_analyze_operational_status ==
-                     is_operational_params::operational_analysis_strategy::FILTER_THEN_SIMULATION) ||
-                parameters.strategy_to_analyze_operational_status ==
-                    is_operational_params::operational_analysis_strategy::FILTER_ONLY)
-            {
-                // number of different input combinations
-                for (auto i = 0u; i < truth_table.front().num_bits(); ++i, ++bii)
-                {
-                    if (is_layout_invalid(bii.get_current_input_index(), cds_canvas))
-                    {
-                        return {operational_status::NON_OPERATIONAL, non_operationality_reason::LOGIC_MISMATCH};
-                    }
-                }
-            }
-        }
-
-        // if the layout is not discarded during the three filtering steps, it is considered operational.
-        // This is only an approximation.
-        if (parameters.strategy_to_analyze_operational_status ==
-                is_operational_params::operational_analysis_strategy::FILTER_ONLY &&
-            !canvas_lyt.is_empty())
-        {
-            return {operational_status::OPERATIONAL, non_operationality_reason::NONE};
-        }
-
-        if (parameters.strategy_to_analyze_operational_status ==
-                is_operational_params::operational_analysis_strategy::SIMULATION_ONLY ||
-            parameters.strategy_to_analyze_operational_status ==
-                is_operational_params::operational_analysis_strategy::FILTER_THEN_SIMULATION ||
-            canvas_lyt.is_empty())
-        {
-            bii = 0;
-            // number of different input combinations
-            for (auto i = 0u; i < truth_table.front().num_bits(); ++i, ++bii)
-            {
-                // if positively charged SiDBs can occur, the SiDB layout is considered as non-operational
-                if (can_positive_charges_occur(*bii, parameters.simulation_parameters))
+            // if positively charged SiDBs can occur, the SiDB layout is considered as non-operational
+            if (can_positive_charges_occur(*bii, parameters.simulation_parameters))
+            {
+                return {operational_status::NON_OPERATIONAL, non_operationality_reason::LOGIC_MISMATCH};
+            }
+
+            ++stats.simulator_invocations;
+
+            // performs physical simulation of a given SiDB layout at a given input combination
+            const auto simulation_results = physical_simulation_of_layout(bii);
+
+            // if no physically valid charge distributions were found, the layout is non-operational
+            if (simulation_results.charge_distributions.empty())
+            {
+                return {operational_status::NON_OPERATIONAL, non_operationality_reason::LOGIC_MISMATCH};
+            }
+
+            const auto ground_states = groundstate_from_simulation_result(simulation_results);
+
+            for (const auto& gs : ground_states)
+            {
+                const auto [op_status, non_op_reason] = verify_logic_match_of_cds(gs, i);
+
+                if (op_status == operational_status::NON_OPERATIONAL &&
+                    non_op_reason == non_operationality_reason::LOGIC_MISMATCH)
                 {
                     return {operational_status::NON_OPERATIONAL, non_operationality_reason::LOGIC_MISMATCH};
                 }
 
-                ++simulator_invocations;
-                // performs physical simulation of a given SiDB layout at a given input combination
-                const auto simulation_results = physical_simulation_of_layout(bii);
-
-                // if no physically valid charge distributions were found, the layout is non-operational
-                if (simulation_results.charge_distributions.empty())
-                {
-                    return {operational_status::NON_OPERATIONAL, non_operationality_reason::LOGIC_MISMATCH};
-                }
-
-                const auto ground_states = groundstate_from_simulation_result(simulation_results);
-
-                for (const auto& gs : ground_states)
-                {
-                    const auto [op_status, non_op_reason] = verify_logic_match_of_cds(gs, i);
-                    if (op_status == operational_status::NON_OPERATIONAL &&
-                        non_op_reason == non_operationality_reason::LOGIC_MISMATCH)
-                    {
-                        return {operational_status::NON_OPERATIONAL, non_operationality_reason::LOGIC_MISMATCH};
-                    }
-                    if (op_status == operational_status::NON_OPERATIONAL &&
-                        non_op_reason == non_operationality_reason::KINKS &&
-                        parameters.op_condition == is_operational_params::operational_condition::REJECT_KINKS)
-                    {
-                        at_least_one_layout_is_kink_induced_non_operational = true;
-                        continue;
-                    }
-                }
+                if (op_status == operational_status::NON_OPERATIONAL &&
+                    non_op_reason == non_operationality_reason::KINKS &&
+                    parameters.op_condition == is_operational_params::operational_condition::REJECT_KINKS)
+                {
+                    at_least_one_layout_is_kink_induced_non_operational = true;
+                }
+            }
+
+            // save simulation results when the simulation result retention is set to
+            // `simulation_results_mode::KEEP_SIMULATION_RESULTS`
+            if (parameters.simulation_results_retention ==
+                is_operational_params::simulation_results_mode::KEEP_SIMULATION_RESULTS)
+            {
+                sim_res_per_input.emplace_back(std::move(simulation_results.charge_distributions));
             }
         }
 
         if (at_least_one_layout_is_kink_induced_non_operational)
         {
             return {operational_status::NON_OPERATIONAL, non_operationality_reason::KINKS};
+        }
+
+        // only when the layout is operational, the simulation results may be kept
+        if (parameters.simulation_results_retention ==
+            is_operational_params::simulation_results_mode::KEEP_SIMULATION_RESULTS)
+        {
+            stats.simulation_results.emplace(std::move(sim_res_per_input));
         }
 
         // if we made it here, the layout is operational
@@ -580,21 +582,6 @@
                     return {operational_status::NON_OPERATIONAL, non_operationality_reason::LOGIC_MISMATCH};
                 }
             }
-
-            // save simulation results when the simulation result retention is set to
-            // `simulation_results_mode::KEEP_SIMULATION_RESULTS`
-            if (parameters.simulation_results_retention ==
-                is_operational_params::simulation_results_mode::KEEP_SIMULATION_RESULTS)
-            {
-                sim_res_per_input.emplace_back(std::move(simulation_results.charge_distributions));
-            }
-        }
-
-        // only when the layout is operational, the simulation results may be kept
-        if (parameters.simulation_results_retention ==
-            is_operational_params::simulation_results_mode::KEEP_SIMULATION_RESULTS)
-        {
-            stats.simulation_results.emplace(std::move(sim_res_per_input));
         }
 
         if (parameters.op_condition == is_operational_params::operational_condition::REJECT_KINKS)
@@ -639,6 +626,8 @@
         // number of different input combinations
         for (auto i = 0u; i < truth_table.front().num_bits(); ++i, ++bii)
         {
+            ++stats.simulator_invocations;
+
             // if positively charged SiDBs can occur, the SiDB layout is considered as non-operational
             if (can_positive_charges_occur(*bii, parameters.simulation_parameters))
             {
@@ -654,20 +643,7 @@
                 continue;
             }
 
-<<<<<<< HEAD
-            // find the ground state, which is the charge distribution with the lowest energy
-            const auto ground_state = std::min_element(
-                simulation_results.charge_distributions.cbegin(), simulation_results.charge_distributions.cend(),
-                [](const auto& lhs, const auto& rhs) { return lhs.get_system_energy() < rhs.get_system_energy(); });
-
-            // if the ground state is degenerate, the layout is considered non-operational
-            if (energy_distribution(simulation_results.charge_distributions).cbegin()->second > 1)
-            {
-                continue;
-            }
-=======
             const auto ground_states = groundstate_from_simulation_result(simulation_results);
->>>>>>> 08c69147
 
             for (const auto& gs : ground_states)
             {
@@ -692,42 +668,6 @@
         return stats;
     }
 
-<<<<<<< HEAD
-  private:
-    /**
-     * SiDB cell-level layout.
-     */
-    const Lyt& layout;
-    /**
-     * The specification of the layout.
-     */
-    const std::vector<TT>& truth_table{};
-    /**
-     * Parameters for the `is_operational` algorithm.
-     */
-    is_operational_params parameters;
-    /**
-     * Output BDL pairs.
-     */
-    std::vector<bdl_pair<cell<Lyt>>> output_bdl_pairs;
-    /**
-     * Iterator that iterates over all possible input states.
-     */
-    bdl_input_iterator<Lyt> bii;
-    /**
-     * Input BDL wires.
-     */
-    std::vector<bdl_wire<Lyt>> input_bdl_wires;
-    /**
-     * Output BDL wires.
-     */
-    std::vector<bdl_wire<Lyt>> output_bdl_wires;
-    /**
-     * Auxiliary results from the operational status assessment, including the number of simulator invocations.
-     */
-    operational_status_assessment_stats<Lyt> stats;
-=======
->>>>>>> 08c69147
     /**
      * This function determines if there is a charge distribution of the canvas SiDBs for which the charge distribution
      * of the whole layout is physically valid.
@@ -1039,10 +979,9 @@
      */
     std::vector<bdl_wire<Lyt>> output_bdl_wires;
     /**
-     * Number of simulator invocations.
-     */
-    std::size_t simulator_invocations{0};
-
+     * Auxiliary results from the operational status assessment, including the number of simulator invocations.
+     */
+    operational_status_assessment_stats<Lyt> stats;
     /**
      * Number of output BDL wires.
      */
@@ -1232,11 +1171,11 @@
  * @param lyt The SiDB cell-level layout to be checked.
  * @param spec Expected Boolean function of the layout given as a multi-output truth table.
  * @param params Parameters for the `is_operational` algorithm.
- * @return A pair containing the operational status of the SiDB layout (either `OPERATIONAL` or `NON_OPERATIONAL`) and
- * the number of input combinations tested.
+ * @return A pair containing the operational status of the gate layout (either `OPERATIONAL` or `NON_OPERATIONAL`) along
+ * with auxiliary statistics.
  */
 template <typename Lyt, typename TT>
-[[nodiscard]] std::pair<operational_status, std::size_t>
+[[nodiscard]] std::pair<operational_status, operational_status_assessment_stats<Lyt>>
 is_operational(const Lyt& lyt, const std::vector<TT>& spec, const is_operational_params& params = {}) noexcept
 {
     static_assert(is_cell_level_layout_v<Lyt>, "Lyt is not a cell-level layout");
@@ -1255,9 +1194,8 @@
 
     const auto [status, _] = p.run();
 
-    return {status, p.get_number_of_simulator_invocations()};
+    return {status, p.get_operational_status_assessment_stats()};
 }
-
 /**
  * Determine the operational status of an SiDB layout.
  *
@@ -1272,27 +1210,15 @@
  * @param params Parameters for the `is_operational` algorithm.
  * @param input_bdl_wire Optional BDL input wires of lyt.
  * @param output_bdl_wire Optional BDL output wires of lyt.
-<<<<<<< HEAD
- * @param input_bdl_wire_direction Optional BDL input wire directions of lyt.
+ * @param canvas_lyt Optional canvas layout.
  * @return A pair containing the operational status of the gate layout (either `OPERATIONAL` or `NON_OPERATIONAL`) along
  * with auxiliary statistics.
  */
 template <typename Lyt, typename TT>
 [[nodiscard]] std::pair<operational_status, operational_status_assessment_stats<Lyt>>
-is_operational(const Lyt& lyt, const std::vector<TT>& spec, const is_operational_params& params = {},
-               const std::optional<std::vector<bdl_wire<Lyt>>>& input_bdl_wire  = std::nullopt,
-               const std::optional<std::vector<bdl_wire<Lyt>>>& output_bdl_wire = std::nullopt)
-=======
- * @param canvas_lyt Optional canvas layout.
- * @return A pair containing the operational status of the SiDB layout (either `OPERATIONAL` or `NON_OPERATIONAL`) and
- * the number of input combinations tested.
- */
-template <typename Lyt, typename TT>
-[[nodiscard]] std::pair<operational_status, std::size_t>
 is_operational(const Lyt& lyt, const std::vector<TT>& spec, const is_operational_params& params,
                const std::vector<bdl_wire<Lyt>>& input_bdl_wire, const std::vector<bdl_wire<Lyt>>& output_bdl_wire,
                const std::optional<Lyt>& canvas_lyt = std::nullopt) noexcept
->>>>>>> 08c69147
 {
     static_assert(is_cell_level_layout_v<Lyt>, "Lyt is not a cell-level layout");
     static_assert(has_sidb_technology_v<Lyt>, "Lyt is not an SiDB layout");
@@ -1310,20 +1236,13 @@
     {
         detail::is_operational_impl<Lyt, TT> p{lyt, spec, params, input_bdl_wire, output_bdl_wire, canvas_lyt.value()};
 
-<<<<<<< HEAD
-        return {p.run(), p.get_operational_status_assessment_stats()};
-=======
         const auto [status, _] = p.run();
 
-        return {status, p.get_number_of_simulator_invocations()};
->>>>>>> 08c69147
+        return {status, p.get_operational_status_assessment_stats()};
     }
 
     const auto logic_cells = lyt.get_cells_by_type(technology<Lyt>::cell_type::LOGIC);
 
-<<<<<<< HEAD
-    return {p.run(), p.get_operational_status_assessment_stats()};
-=======
     if (!logic_cells.empty())
     {
         Lyt c_lyt{};
@@ -1337,15 +1256,14 @@
 
         const auto [status, _] = p.run();
 
-        return {status, p.get_number_of_simulator_invocations()};
+        return {status, p.get_operational_status_assessment_stats()};
     }
 
     detail::is_operational_impl<Lyt, TT> p{lyt, spec, params, input_bdl_wire, output_bdl_wire};
 
     const auto [status, _] = p.run();
 
-    return {status, p.get_number_of_simulator_invocations()};
->>>>>>> 08c69147
+    return {status, p.get_operational_status_assessment_stats()};
 }
 /**
  * This function determines the input combinations for which the layout is operational.
@@ -1393,82 +1311,6 @@
 
     return input_patterns;
 }
-/**
- * This function determines the input combinations for which the layout is operational.
- *
- * @tparam Lyt SiDB cell-level layout type.
- * @tparam TT Type of the truth table.
- * @param lyt The SiDB layout.
- * @param spec Vector of truth table specifications.
- * @param params Parameters to simulate if a input combination is operational.
- * @param input_bdl_wire Optional BDL input wires of lyt.
- * @param output_bdl_wire Optional BDL output wires of lyt.
- * @param canvas_lyt Optional canvas layout.
- * @return The count of operational input combinations.
- */
-template <typename Lyt, typename TT>
-[[nodiscard]] std::set<uint64_t>
-operational_input_patterns(const Lyt& lyt, const std::vector<TT>& spec, const is_operational_params& params,
-                           const std::vector<bdl_wire<Lyt>>& input_bdl_wire,
-                           const std::vector<bdl_wire<Lyt>>& output_bdl_wire,
-                           const std::optional<Lyt>&         canvas_lyt = std::nullopt) noexcept
-{
-    static_assert(is_cell_level_layout_v<Lyt>, "Lyt is not a cell-level layout");
-    static_assert(has_sidb_technology_v<Lyt>, "Lyt is not an SiDB layout");
-    static_assert(kitty::is_truth_table<TT>::value, "TT is not a truth table");
-
-    assert(lyt.num_pis() > 0 && "skeleton needs input cells");
-    assert(lyt.num_pos() > 0 && "skeleton needs output cells");
-
-    assert(!spec.empty());
-    // all elements in spec must have the same number of variables
-    assert(std::adjacent_find(spec.cbegin(), spec.cend(), [](const auto& a, const auto& b)
-                              { return a.num_vars() != b.num_vars(); }) == spec.cend());
-
-    if (canvas_lyt.has_value())
-    {
-        detail::is_operational_impl<Lyt, TT> p{lyt, spec, params, input_bdl_wire, output_bdl_wire, canvas_lyt.value()};
-
-        std::set<uint64_t> input_patterns{};
-
-        // all possible input patterns
-        for (auto i = 0u; i < spec.front().num_bits(); ++i)
-        {
-            input_patterns.insert(i);
-        }
-
-        const auto non_op_patterns_and_non_op_reason =
-            p.determine_non_operational_input_patterns_and_non_operationality_reason();
-
-        for (const auto& [input_pattern, _] : non_op_patterns_and_non_op_reason)
-        {
-            input_patterns.erase(input_pattern);
-        }
-
-        return input_patterns;
-    }
-
-    detail::is_operational_impl<Lyt, TT> p{lyt, spec, params, input_bdl_wire, output_bdl_wire};
-
-    std::set<uint64_t> input_patterns{};
-
-    // all possible input patterns
-    for (auto i = 0u; i < spec.front().num_bits(); ++i)
-    {
-        input_patterns.insert(i);
-    }
-
-    const auto non_op_patterns_and_non_op_reason =
-        p.determine_non_operational_input_patterns_and_non_operationality_reason();
-
-    for (const auto& [input_pattern, _] : non_op_patterns_and_non_op_reason)
-    {
-        input_patterns.erase(input_pattern);
-    }
-
-    return input_patterns;
-}
-
 /**
  * This function determines all input combinations for which kinks induce the SiDB layout to become non-operational.
  * This means that the layout is operational if kinks would be accepted.
