--- conflicted
+++ resolved
@@ -179,29 +179,17 @@
         return operational_status::OPERATIONAL;
     }
     /**
-<<<<<<< HEAD
-     * Counts the number of input combinations yielding the correct output.
-     *
-     * @return The count of operational input combinations.
-     */
-    [[nodiscard]] std::size_t count_number_of_non_operational_input_combinations() noexcept
-=======
      * Determines the input combinations yielding the correct output.
      *
      * @return All inputs (e.g. 2-input Boolean function: 00 ^= 0; 10 ^= 2) for which the correct output is computed.
      */
     [[nodiscard]] std::set<uint64_t> determine_operational_input_patterns() noexcept
->>>>>>> 9becc3af
     {
         assert(!output_bdl_pairs.empty() && "No output cell provided.");
         assert((truth_table.size() == output_bdl_pairs.size()) &&
                "Number of truth tables and output BDL pairs does not match");
 
-<<<<<<< HEAD
-        std::size_t operational_input_combinations = 0;
-=======
         std::set<uint64_t> operational_inputs{};
->>>>>>> 9becc3af
 
         // number of different input combinations
         for (auto i = 0u; i < truth_table.front().num_bits(); ++i, ++bii)
@@ -209,11 +197,7 @@
             ++simulator_invocations;
 
             // if positively charged SiDBs can occur, the SiDB layout is considered as non-operational
-<<<<<<< HEAD
-            if (can_positive_charges_occur(*bii, parameters.simulation_parameter))
-=======
             if (can_positive_charges_occur(*bii, parameters.simulation_parameters))
->>>>>>> 9becc3af
             {
                 continue;
             }
@@ -252,10 +236,6 @@
                     break;
                 }
 
-<<<<<<< HEAD
-                const auto num = truth_table.front().num_bits();
-=======
->>>>>>> 9becc3af
                 // if the expected output is 1, the expected charge states are (upper, lower) = (0, -1)
                 if (kitty::get_bit(truth_table[output], i))
                 {
@@ -277,20 +257,12 @@
             }
             if (correct_output)
             {
-<<<<<<< HEAD
-                operational_input_combinations++;
-=======
                 operational_inputs.insert(i);
->>>>>>> 9becc3af
             }
         }
 
         // if we made it here, the layout is operational
-<<<<<<< HEAD
-        return (truth_table.front().num_bits() - operational_input_combinations);
-=======
         return operational_inputs;
->>>>>>> 9becc3af
     }
     /**
      * Returns the total number of simulator invocations.
