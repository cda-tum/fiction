//
// Created by Jan Drewniok on 21.06.23.
//

#ifndef FICTION_MAXIMUM_DEFECT_INFLUENCE_POSITION_AND_DISTANCE_HPP
#define FICTION_MAXIMUM_DEFECT_INFLUENCE_POSITION_AND_DISTANCE_HPP

#include "fiction/algorithms/simulation/sidb/minimum_energy.hpp"
#include "fiction/algorithms/simulation/sidb/quickexact.hpp"
#include "fiction/algorithms/simulation/sidb/sidb_simulation_parameters.hpp"
#include "fiction/layouts/bounding_box.hpp"
#include "fiction/technology/sidb_defect_surface.hpp"
#include "fiction/technology/sidb_defects.hpp"
#include "fiction/types.hpp"
#include "fiction/utils/execution_utils.hpp"
#include "fiction/utils/layout_utils.hpp"

#include <algorithm>
#include <cmath>
#include <cstdint>
#include <limits>
#include <utility>
#include <vector>

namespace fiction
{

/**
 * This struct stores the parameters for the maximum_defect_influence_position_and_distance algorithm.
 */
struct maximum_defect_influence_distance_params
{
    /**
     * The defect to calculate the maximum defect influence distance for.
     */
    sidb_defect defect{};
    /**
     * Physical simulation parameters.
     */
    sidb_simulation_parameters simulation_parameters{};
    /**
     * The pair describes the width and height of the area around the gate, which is
     * also used to place defects.
     *
     * @note If SiQAD coordinates are used, the second entry describes the number of dimer rows.
     */
    std::pair<int32_t, int32_t> additional_scanning_area{50, 6};
};

namespace detail
{

/**
 * A class for simulating the maximum influence distance of defects within an SiDB layout.
 *
 * This class is responsible for simulating the distance at which defects placed within an SiDB
 * layout still influence the ground state of the layout. It conducts simulations at various defect positions,
 * identifying the position that maximally impacts the layout and calculating the associated influence distance.
 *
 * The class provides a `run` method to initiate the simulation and compute the maximum influence
 * distance and corresponding defect position. It utilizes multithreading for efficient defect
 * position simulations.
 */
template <typename Lyt>
class maximum_defect_influence_position_and_distance_impl
{
  public:
    maximum_defect_influence_position_and_distance_impl(const Lyt&                                      lyt,
                                                        const maximum_defect_influence_distance_params& sim_params) :
            layout{lyt},
            params{sim_params}
    {
        collect_all_defect_cells();
    }

    std::pair<typename Lyt::cell, double> run() noexcept
    {
<<<<<<< HEAD
        const quickexact_params<sidb_surface<Lyt>> params_defect{
            params.simulation_parameters, quickexact_params<sidb_surface<Lyt>>::automatic_base_number_detection::OFF};
=======
        const quickexact_params<sidb_defect_surface<Lyt>> params_defect{
            params.physical_params, quickexact_params<sidb_defect_surface<Lyt>>::automatic_base_number_detection::OFF};
>>>>>>> 1f6a37af

        double          avoidance_distance{0};
        coordinate<Lyt> max_defect_position{};

        const auto simulation_results =
            quickexact(layout, quickexact_params<Lyt>{params.simulation_parameters,
                                                      quickexact_params<Lyt>::automatic_base_number_detection::OFF});

        const auto min_energy = minimum_energy(simulation_results.charge_distributions.cbegin(),
                                               simulation_results.charge_distributions.cend());

        uint64_t charge_index_layout = 0;

        for (auto& lyt_result : simulation_results.charge_distributions)
        {
            if (std::fabs(round_to_n_decimal_places(lyt_result.get_system_energy(), 6) -
                          round_to_n_decimal_places(min_energy, 6)) < std::numeric_limits<double>::epsilon())
            {
                lyt_result.charge_distribution_to_index_general();
                charge_index_layout = lyt_result.get_charge_index_and_base().first;
            }
        }

        // simulate the impact of the defect at a given position on the ground state of the SiDB layout
        const auto process_defect = [&](const auto& defect) noexcept
        {
            if (layout.get_cell_type(defect) == Lyt::technology::cell_type::EMPTY)
            {
                sidb_defect_surface<Lyt> lyt_defect{};

                layout.foreach_cell([this, &lyt_defect](const auto& cell)
                                    { lyt_defect.assign_cell_type(cell, layout.get_cell_type(cell)); });

                // assign defect to layout
                lyt_defect.assign_sidb_defect(defect, params.defect);
                // conduct simulation with defect
                auto simulation_result_defect = quickexact(lyt_defect, params_defect);

                const auto min_energy_defect = minimum_energy(simulation_result_defect.charge_distributions.cbegin(),
                                                              simulation_result_defect.charge_distributions.cend());

                uint64_t charge_index_defect_layout = 0;

                // get the charge index of the ground state
                for (const auto& lyt_simulation_with_defect : simulation_result_defect.charge_distributions)
                {
                    if (std::fabs(round_to_n_decimal_places(lyt_simulation_with_defect.get_system_energy(), 6) -
                                  round_to_n_decimal_places(min_energy_defect, 6)) <
                        std::numeric_limits<double>::epsilon())
                    {
                        lyt_simulation_with_defect.charge_distribution_to_index_general();
                        charge_index_defect_layout = lyt_simulation_with_defect.get_charge_index_and_base().first;
                    }
                }

                // defect changes the ground state, i.e., the charge index is changed compared to the charge
                // distribution without placed defect.
                if (charge_index_defect_layout != charge_index_layout)
                {
                    auto distance = std::numeric_limits<double>::infinity();
                    layout.foreach_cell(
                        [this, &defect, &distance](const auto& cell)
                        {
                            if (sidb_nanometer_distance<Lyt>(cell, defect) < distance)
                            {
                                distance = sidb_nanometer_distance<Lyt>(cell, defect);
                            }
                        });

                    // the distance is larger than the current maximum one.
                    if (distance > avoidance_distance)
                    {
                        max_defect_position = defect;
                        avoidance_distance  = distance;
                    }
                }
            }
        };

        // Apply the process_defect function to each defect using std::for_each
        std::for_each(FICTION_EXECUTION_POLICY_PAR_UNSEQ defect_cells.cbegin(), defect_cells.cend(), process_defect);

        return {max_defect_position, avoidance_distance};
    }

  private:
    /**
     * SiDB cell-level layout to simulate.
     */
    Lyt layout;
    /**
     * Parameters used for the simulation.
     */
    maximum_defect_influence_distance_params params{};
    /**
     * All allowed defect positions.
     */
    std::vector<typename Lyt::cell> defect_cells{};
    /**
     * Collects all possible defect cell positions within a given layout while avoiding SiDB cells.
     *
     * This function calculates a bounding box around the provided layout, encompassing the area
     * where defect cells can be placed. It then iterates through this bounding box, scanning from
     * top to bottom and left to right, and identifies all valid positions for defect cells. A defect
     * cell can only be placed in locations where there are no SiDB cells.
     */
    void collect_all_defect_cells() noexcept
    {
        // bounding box around the given layout to have north-west and south-east cells.
        bounding_box_2d<Lyt> bb{layout};

        auto nw = bb.get_min();  // north-west cell
        auto se = bb.get_max();  // south-east cell

        // shift nw and se cell by the additional scanning area to cover an area that is larger than the gate area.
        nw.x = nw.x - params.additional_scanning_area.first;
        nw.y = nw.y - params.additional_scanning_area.second;

        se.x = se.x + params.additional_scanning_area.first;
        se.y = se.y + params.additional_scanning_area.second;

        defect_cells = all_coordinates_in_spanned_area(nw, se);
    }
};

}  // namespace detail

/**
 * Calculates the maximum distance at which a given defect can influence the layout's ground state.
 *
 * This function simulates the influence of defects on a SiDB cell-level layout. It computes the
 * maximum influence distance, defined as the minimum distance between any SiDB cell and the given defect, at which the
 * defect can still affect the layout's ground state, potentially altering its behavior, such as gate functionality.
 *
 * @param lyt The SiDB cell-level layout for which the influence distance is being determined.
 * @param params Parameters used to calculate the defect's maximum influence distance.
 * @return Pair with the first element describing the position with maximum distance to the layout where a placed defect
 * can still affect the ground state of the layout. The second entry describes the distance of the defect from the
 * layout.
 */
template <typename Lyt>
std::pair<typename Lyt::cell, double>
maximum_defect_influence_position_and_distance(const Lyt&                                      lyt,
                                               const maximum_defect_influence_distance_params& params = {})
{
    static_assert(is_cell_level_layout_v<Lyt>, "Lyt is not a cell-level layout");
    static_assert(has_sidb_technology_v<Lyt>, "Lyt is not an SiDB layout");
    static_assert(!has_offset_ucoord_v<Lyt>, "Lyt cannot be based on offset coordinates");
    static_assert(!is_charge_distribution_surface_v<Lyt>, "Lyt cannot be a charge distribution surface");

    detail::maximum_defect_influence_position_and_distance_impl<Lyt> p{lyt, params};

    return p.run();
}

}  // namespace fiction

#endif  // FICTION_MAXIMUM_DEFECT_INFLUENCE_POSITION_AND_DISTANCE_HPP<|MERGE_RESOLUTION|>--- conflicted
+++ resolved
@@ -75,13 +75,8 @@
 
     std::pair<typename Lyt::cell, double> run() noexcept
     {
-<<<<<<< HEAD
-        const quickexact_params<sidb_surface<Lyt>> params_defect{
-            params.simulation_parameters, quickexact_params<sidb_surface<Lyt>>::automatic_base_number_detection::OFF};
-=======
         const quickexact_params<sidb_defect_surface<Lyt>> params_defect{
-            params.physical_params, quickexact_params<sidb_defect_surface<Lyt>>::automatic_base_number_detection::OFF};
->>>>>>> 1f6a37af
+            params.simulation_parameters, quickexact_params<sidb_defect_surface<Lyt>>::automatic_base_number_detection::OFF};
 
         double          avoidance_distance{0};
         coordinate<Lyt> max_defect_position{};
