//
// Created by marcel on 21.07.23.
//

#ifndef FICTION_OPERATIONAL_DOMAIN_HPP
#define FICTION_OPERATIONAL_DOMAIN_HPP

#include "fiction/algorithms/simulation/sidb/critical_temperature.hpp"
#include "fiction/algorithms/simulation/sidb/detect_bdl_pairs.hpp"
#include "fiction/algorithms/simulation/sidb/detect_bdl_wires.hpp"
#include "fiction/algorithms/simulation/sidb/energy_distribution.hpp"
#include "fiction/algorithms/simulation/sidb/is_operational.hpp"
#include "fiction/algorithms/simulation/sidb/quickexact.hpp"
#include "fiction/algorithms/simulation/sidb/quicksim.hpp"
#include "fiction/algorithms/simulation/sidb/sidb_simulation_domain.hpp"
#include "fiction/algorithms/simulation/sidb/sidb_simulation_engine.hpp"
#include "fiction/algorithms/simulation/sidb/sidb_simulation_parameters.hpp"
#include "fiction/algorithms/simulation/sidb/sidb_simulation_result.hpp"
#include "fiction/technology/cell_technologies.hpp"
#include "fiction/technology/constants.hpp"
#include "fiction/traits.hpp"
#include "fiction/utils/hash.hpp"
#include "fiction/utils/map_utils.hpp"
#include "fiction/utils/math_utils.hpp"

#include <btree.h>
#include <fmt/format.h>
#include <kitty/traits.hpp>
#include <mockturtle/utils/stopwatch.hpp>

#include <algorithm>
#include <atomic>
#include <cassert>
#include <cmath>
#include <cstdint>
#include <cstdlib>
#include <iterator>
#include <numeric>
#include <optional>
#include <queue>
#include <random>
#include <stdexcept>
#include <thread>
#include <tuple>
#include <type_traits>
#include <vector>

namespace fiction
{

/**
 * The parameter point holds parameter values in the x and y dimension.
 */
struct parameter_point
{
    /**
     * Default constructor.
     */
    parameter_point() = default;
    /**
     * Standard constructor.
     *
     * @param values Parameter values for each dimension.
     */
    explicit parameter_point(const std::vector<double>& values) : parameters(values) {}
    /**
     * Equality operator. Checks if this parameter point is equal to another point within a specified tolerance.
     * The tolerance is defined by `constants::ERROR_MARGIN`.
     *
     * @param other Other parameter point to compare with.
     * @return `true` iff the parameter points are equal.
     */
    [[nodiscard]] bool operator==(const parameter_point& other) const noexcept
    {
        // Check if sizes are equal
        if (parameters.size() != other.parameters.size())
        {
            return false;
        }

        // Define tolerance for comparison
        constexpr auto tolerance = constants::ERROR_MARGIN;

        // Compare each element with tolerance
        for (std::size_t i = 0; i < parameters.size(); ++i)
        {
            if (std::fabs(parameters[i] - other.parameters[i]) >= tolerance)
            {
                return false;
            }
        }

        return true;
    }
    /**
     * Inequality operator.
     *
     * @param other Other parameter point to compare with.
     * @return `true` if the parameter points are not equal.
     */
    bool operator!=(const parameter_point& other) const noexcept
    {
        return !(*this == other);
    }
    /**
     * Support for structured bindings.
     *
     * @tparam I Index of the parameter value to be returned.
     * @return The parameter value at the specified index.
     * @throws std::out_of_range if the index is out of bounds.
     */
    template <std::size_t I>
    auto get() const
    {
        if (I >= parameters.size())
        {
            throw std::out_of_range("Index out of bounds for parameter_point");
        }

        return parameters[I];
    }
    /**
     * Returns the parameter values for each dimension.
     *
     * @return The parameter values for each dimension.
     */
    [[nodiscard]] const std::vector<double>& get_parameters() const noexcept
    {
        return parameters;
    }

  private:
    /**
     * Parameter values for each dimension.
     */
    std::vector<double> parameters{};
};
/**
 * Possible sweep parameters for the operational domain computation.
 */
enum class sweep_parameter : uint8_t
{
    /**
     * The relative permittivity of the dielectric material.
     */
    EPSILON_R,
    /**
     * The Thomas-Fermi screening length.
     */
    LAMBDA_TF,
    /**
     * The energy transition level.
     */
    MU_MINUS
};
/**
 * An operational domain is a set of simulation parameter values for which a given SiDB layout is logically operational.
 * This means that a layout is deemed operational if the layout's ground state corresponds with a given Boolean function
 * at the layout's outputs for all possible input combinations. In this implementation, \f$n\f$ BDL input wires and a
 * single BDL output wire are assumed for a given layout. Any operational domain computation algorithm toggles through
 * all \f$2^n\f$ input combinations and evaluates the layout's output behavior in accordance with the given Boolean
 * function. The layout is only considered operational for a certain parameter combination, if the output behavior is
 * correct for all input combinations. The operational domain can be computed by sweeping over specified simulation
 * parameters and checking the operational status of the layout for each parameter combination. The operational domain
 * is then defined as the set of all parameter combinations for which the layout is operational. Different techniques
 * for performing these sweep are implemented.
 */
class operational_domain : public sidb_simulation_domain<parameter_point, operational_status>
{
  public:
    /**
     * Default constructor.
     */
    operational_domain() = default;
    /**
     * Standard constructor.
     *
     * @param dims Dimensions.
     */
    explicit operational_domain(const std::vector<sweep_parameter>& dims) : dimensions(dims) {}
    /**
     * Adds a dimension to sweep over. The first dimension is the x dimension, the second dimension is the y dimension,
     * etc.
     *
     * @param dim The dimension to add.
     */
    void add_dimension(const sweep_parameter& dim)
    {
        dimensions.push_back(dim);
    }
    /**
     * Returns a specific dimension by index.
     *
     * @param index The index of the dimension to return.
     * @return The dimension at the specified index.
     * @throws std::out_of_range if the index is out of range.
     */
    [[nodiscard]] const sweep_parameter& get_dimension(const std::size_t index) const
    {
        return dimensions.at(index);
    }
    /**
     * Returns the number of dimensions to sweep over.
     *
     * @return The number of dimensions to sweep over.
     */
    [[nodiscard]]
    std::size_t get_number_of_dimensions() const noexcept
    {
        return dimensions.size();
    }

  private:
    /**
     * The dimensions to sweep over. The first dimension is the x dimension, the second dimension is the y dimension,
     * etc.
     */
    std::vector<sweep_parameter> dimensions{};
};
/**
 * The `critical_temperature_domain` class collects the critical temperature and the operational status for a range of
 * different physical parameters of a given SiDB layout. It allows for the evaluation of how the critical temperature
 * depends on variations in the underlying parameter points. This enables simulations to explore the critical
 * temperature's behavior across different conditions and configurations.
 */
class critical_temperature_domain : public sidb_simulation_domain<parameter_point, operational_status, double>
{
  public:
    /**
     * Default constructor.
     */
    critical_temperature_domain() = default;
    /**
     * Standard constructor.
     *
     * @param dims Dimensions.
     */
    explicit critical_temperature_domain(const std::vector<sweep_parameter>& dims) : dimensions(dims) {}
    /**
     * Adds a dimension to sweep over. The first dimension is the x dimension, the second dimension is the y dimension,
     * etc.
     *
     * @param param The dimension to add.
     */
    void add_dimension(const sweep_parameter& param)
    {
        dimensions.push_back(param);
    }
    /**
     * Returns a specific dimension by index.
     *
     * @param index The index of the dimension to return.
     * @return The dimension at the specified index.
     * @throws std::out_of_range if the index is out of range.
     */
    [[nodiscard]] const sweep_parameter& get_dimension(const std::size_t index) const
    {
        return dimensions.at(index);
    }
    /**
     * Returns the number of dimensions to sweep over.
     *
     * @return The number of dimensions to sweep over.
     */
    [[nodiscard]]
    std::size_t get_number_of_dimensions() const noexcept
    {
        return dimensions.size();
    }

  private:
    /**
     * The dimensions to sweep over, ordered by priority. The first dimension is the x dimension, the second dimension
     * is the y dimension, etc.
     */
    std::vector<sweep_parameter> dimensions{};
};

/**
 * A range of values for a dimension sweep. The range is defined by a minimum value, a maximum value and a step size.
 */
struct operational_domain_value_range
{
    /**
     * The sweep parameter of the dimension.
     */
    sweep_parameter dimension;
    /**
     * The minimum value of the dimension sweep.
     */
    double min{1.0};
    /**
     * The maximum value of the dimension sweep.
     */
    double max{10.0};
    /**
     * The step size of the dimension sweep.
     */
    double step{0.1};
};
/**
 * Parameters for the operational domain computation. The parameters are used across the different operational domain
 * computation algorithms.
 */
struct operational_domain_params
{
    /**
     * The parameters used to determine if a layout is operational or non-operational.
     */
    is_operational_params operational_params{};
    /**
     * The dimensions to sweep over together with their value ranges, ordered by priority. The first dimension is the x
     * dimension, the second dimension is the y dimension, etc.
     */
    std::vector<operational_domain_value_range> sweep_dimensions{
        operational_domain_value_range{sweep_parameter::EPSILON_R, 1.0, 10.0, 0.1},
        operational_domain_value_range{sweep_parameter::LAMBDA_TF, 1.0, 10.0, 0.1}};
};
/**
 * Statistics for the operational domain computation. The statistics are used across the different operational domain
 * computation algorithms.
 */
struct operational_domain_stats
{
    /**
     * The total runtime of the operational domain computation.
     */
    mockturtle::stopwatch<>::duration time_total{0};
    /**
     * Number of simulator invocations.
     */
    std::size_t num_simulator_invocations{0};
    /**
     * Number of evaluated parameter combinations.
     */
    std::size_t num_evaluated_parameter_combinations{0};
    /**
     * Number of parameter combinations, for which the layout is operational.
     */
    std::size_t num_operational_parameter_combinations{0};
    /**
     * Number of parameter combinations, for which the layout is non-operational.
     */
    std::size_t num_non_operational_parameter_combinations{0};
    /**
     * Total number of parameter points in the parameter space.
     */
    std::size_t num_total_parameter_points{0};
};

namespace detail
{

/**
 * This function validates the given sweep parameters for the operational domain computation. It checks if the minimum
 * value of any sweep dimension is larger than the corresponding maximum value. Additionally, it checks if the step size
 * of any sweep dimension is negative or zero.
 *
 * @param params The operational domain parameters to validate.
 * @throws std::invalid_argument if the sweep parameters are invalid.
 */
inline void validate_sweep_parameters(const operational_domain_params& params)
{
    for (auto d = 0u; d < params.sweep_dimensions.size(); ++d)
    {
        if (params.sweep_dimensions[d].max < params.sweep_dimensions[d].min)
        {
            throw std::invalid_argument(
                fmt::format("Invalid sweep dimension: 'max' value is smaller than 'min' value for "
                            "dimension {}",
                            d));
        }
        if (params.sweep_dimensions[d].step <= 0.0)
        {
            throw std::invalid_argument(
                fmt::format("Invalid sweep dimension: 'step' size is negative or 0 for dimension {}", d));
        }
    }
}

template <typename Lyt, typename TT, typename OpDomain = operational_domain>
class operational_domain_impl
{
  public:
    /**
     * Standard constructor. Initializes the lyt, the truth table, the parameters and the statistics. Also
     * detects the output BDL pair, which is necessary for the operational domain computation. The lyt must
     * have exactly one output BDL pair.
     *
     * @param lyt SiDB cell-level lyt to be evaluated.
     * @param tt Expected Boolean function of the lyt given as a multi-output truth table.
     * @param ps Parameters for the operational domain computation.
     * @param st Statistics of the process.
     */
    operational_domain_impl(const Lyt& lyt, const std::vector<TT>& tt, const operational_domain_params& ps,
                            operational_domain_stats& st) noexcept :
            layout{lyt},
            truth_table{tt},
            params{ps},
            stats{st},
            output_bdl_pairs{detect_bdl_pairs<Lyt>(
                layout, sidb_technology::cell_type::OUTPUT,
                ps.operational_params.input_bdl_iterator_params.bdl_wire_params.bdl_pairs_params)},
            num_dimensions{params.sweep_dimensions.size()},
            input_bdl_wires{detect_bdl_wires(lyt, params.operational_params.input_bdl_iterator_params.bdl_wire_params,
                                             bdl_wire_selection::INPUT)},
            output_bdl_wires{detect_bdl_wires(lyt, params.operational_params.input_bdl_iterator_params.bdl_wire_params,
                                              bdl_wire_selection::OUTPUT)}
    {
        const auto logic_cells = lyt.get_cells_by_type(technology<Lyt>::cell_type::LOGIC);

        assert(((params.operational_params.strategy_to_analyze_operational_status !=
                 is_operational_params::operational_analysis_strategy::FILTER_ONLY) ||
                (logic_cells.size() > 0)) &&
               "No logic cells found in the layout");

        // the canvas layout is created which is defined by the logic cells.
        for (const auto& c : logic_cells)
        {
            canvas_lyt.assign_cell_type(c, technology<Lyt>::cell_type::NORMAL);
        }

        indices.reserve(num_dimensions);
        values.reserve(num_dimensions);

        for (auto d = 0u; d < num_dimensions; ++d)
        {
            op_domain.add_dimension(params.sweep_dimensions[d].dimension);

            // generate the step points for the dimension
            indices.push_back(std::vector<std::size_t>(num_steps(d) + 1));
            std::iota(indices[d].begin(), indices[d].end(), 0ul);

            // if the value of the parameter is greater than params.max after num_x_steps() steps, this value is
            // ignored in the operational domain calculation
            if ((params.sweep_dimensions[d].min +
                 static_cast<double>(indices[d].size() - 1) * params.sweep_dimensions[d].step) -
                    params.sweep_dimensions[d].max >
                constants::ERROR_MARGIN)
            {
                indices[d].pop_back();
            }

            values.emplace_back();

            // generate the values for the dimension
            for (const auto i : indices[d])
            {
                values[d].push_back(params.sweep_dimensions[d].min +
                                    (static_cast<double>(i) * params.sweep_dimensions[d].step));
            }
        }
    }
    /**
     * Additional Constructor. Initializes the layout, the parameters and the statistics.
     *
     * @param lyt SiDB cell-level layout to be evaluated.
     * @param ps Parameters for the operational domain computation.
     * @param st Statistics of the process.
     */
    operational_domain_impl(const Lyt& lyt, const operational_domain_params& ps, operational_domain_stats& st) noexcept
            :
            layout{lyt},
            truth_table{std::vector<TT>{}},
            params{ps},
            stats{st},
            num_dimensions{params.sweep_dimensions.size()}
    {

        indices.reserve(num_dimensions);
        values.reserve(num_dimensions);

        for (auto d = 0u; d < num_dimensions; ++d)
        {
            op_domain.add_dimension(params.sweep_dimensions[d].dimension);

            // generate the step points for the dimension
            indices.push_back(std::vector<std::size_t>(num_steps(d) + 1));
            std::iota(indices[d].begin(), indices[d].end(), 0ul);

            // if the value of the parameter is greater than params.max after num_x_steps() steps, this value is
            // ignored in the operational domain calculation
            if ((params.sweep_dimensions[d].min +
                 static_cast<double>(indices[d].size() - 1) * params.sweep_dimensions[d].step) -
                    params.sweep_dimensions[d].max >
                constants::ERROR_MARGIN)
            {
                indices[d].pop_back();
            }

            values.emplace_back();

            // generate the values for the dimension
            for (const auto i : indices[d])
            {
                values[d].push_back(params.sweep_dimensions[d].min +
                                    (static_cast<double>(i) * params.sweep_dimensions[d].step));
            }
        }
    }
    /**
     * Performs a grid search over the specified parameter ranges with the specified step sizes. The grid search always
     * has quadratic complexity. The operational status is computed for each parameter combination.
     *
     * @return The operational domain of the layout.
     */
    [[nodiscard]] OpDomain grid_search() noexcept
    {
        mockturtle::stopwatch stop{stats.time_total};

        const auto all_index_combinations = cartesian_combinations(indices);

        std::vector<step_point> all_step_points{};
        all_step_points.reserve(all_index_combinations.size());

        std::transform(all_index_combinations.cbegin(), all_index_combinations.cend(),
                       std::back_inserter(all_step_points), [](const auto& comb) noexcept { return step_point{comb}; });

        // shuffle the step points to simulate in random order. This helps with load-balancing since
        // operational/non-operational points are usually clustered. However, non-operational points can be simulated
        // faster on average because of the early termination condition. Thus, threads that mainly simulate
        // non-operational points will finish earlier and will be idle while other threads are still simulating the more
        // expensive operational points
        std::shuffle(all_step_points.begin(), all_step_points.end(), std::mt19937_64{std::random_device{}()});

        simulate_operational_status_in_parallel(all_step_points);

        log_stats();

        return op_domain;
    }
    /**
     * Performs a random sampling of the specified number of samples within the specified parameter range. The
     * operational status is computed for each sample point.
     *
     * @param samples Number of random samples to be taken.
     * @return The (partial) operational domain of the layout.
     */
    [[nodiscard]] OpDomain random_sampling(const std::size_t samples) noexcept
    {
        mockturtle::stopwatch stop{stats.time_total};

        const auto step_point_samples = generate_random_step_points(samples);

        simulate_operational_status_in_parallel(step_point_samples);

        log_stats();

        return op_domain;
    }
    /**
     * Performs flood fill to determine the operational domain. The algorithm first performs a random sampling of the
     * specified number of samples. From each operational point found in this way, it starts the flood fill. The
     * operational domain will finally only contain up to `samples` random non-operational points as well as all
     * operational points that are reachable via flood fill from the found operational points plus a one pixel wide
     * border around the domain.
     *
     * @param samples Maximum number of random samples to be taken before flood fill.
     * @param given_parameter_point Optional parameter point in the parameter space. If it lies within the
     * operational region, it is used as a starting point for flood fill.
     * @return The (partial) operational domain of the layout.
     */
    [[nodiscard]] OpDomain
    flood_fill(const std::size_t                     samples,
               const std::optional<parameter_point>& given_parameter_point = std::nullopt) noexcept
    {
        assert((num_dimensions == 2 || num_dimensions == 3) &&
               "Flood fill is only supported for two and three dimensions");

        mockturtle::stopwatch stop{stats.time_total};

        auto step_point_samples = generate_random_step_points(samples);

        if (given_parameter_point.has_value())
        {
            step_point_samples.push_back(to_step_point(given_parameter_point.value()));
        }

        simulate_operational_status_in_parallel(step_point_samples);

        // a queue of (x, y[, z]) dimension step points to be evaluated
        std::queue<step_point> queue{};

        // a utility function that adds the adjacent points to the queue for further evaluation
        const auto queue_next_points = [this, &queue](const step_point& sp)
        {
            if (num_dimensions == 2)
            {
                for (const auto& m : moore_neighborhood_2d(sp))
                {
                    if (!op_domain.contains(to_parameter_point(m)))
                    {
                        queue.push(m);
                    }
                }
            }
            else  // num_dimensions == 3
            {
                for (const auto& m : moore_neighborhood_3d(sp))
                {
                    if (!op_domain.contains(to_parameter_point(m)))
                    {
                        queue.push(m);
                    }
                }
            }
        };

        // add the neighbors of each operational point to the queue
        op_domain.for_each(
            [this, &queue_next_points](const auto& param_point, const auto& status)
            {
                if (std::get<0>(status) == operational_status::OPERATIONAL)
                {
                    queue_next_points(to_step_point(param_point));
                }
            });

        // for each point in the queue
        while (!queue.empty())
        {
            // fetch the step point and remove it from the queue
            const auto sp = queue.front();
            queue.pop();

            // if the point has already been sampled, continue with the next
            if (op_domain.contains(to_parameter_point(sp)))
            {
                continue;
            }

            // check if the point is operational
            const auto operational_status = is_step_point_operational(sp);

            // if the point is operational, add its eight neighbors to the queue
            if (operational_status == operational_status::OPERATIONAL)
            {
                queue_next_points(sp);
            }
        }

        log_stats();

        return op_domain;
    }
    /**
     * Performs contour tracing to determine the operational domain. The algorithm first performs a random sampling of
     * up to the specified number of samples. It stops random sampling once it finds a single operational point, from
     * which it moves straight outwards until it encounters the counter of the operational domain. From this point, it
     * traces the contour until it reaches the initial contour point again. The operational domain will finally only
     * contain up to `samples` random non-operational points as well as the contour of the found operational domain plus
     * a one pixel wide border around it.
     *
     * @param samples Maximum number of random samples to be taken before contour tracing.
     * @return The (partial) operational domain of the layout.
     */
    [[nodiscard]] OpDomain contour_tracing(const std::size_t samples) noexcept
    {
        assert(num_dimensions == 2 && "Contour tracing is only supported for two dimensions");

        mockturtle::stopwatch stop{stats.time_total};

        const auto step_point_samples = generate_random_step_points(samples);

        simulate_operational_status_in_parallel(step_point_samples);

        const auto next_clockwise_point = [](std::vector<step_point>& neighborhood,
                                             const step_point&        backtrack) noexcept -> step_point
        {
            assert(std::find(neighborhood.cbegin(), neighborhood.cend(), backtrack) != neighborhood.cend() &&
                   "The backtrack point must be part of the neighborhood");

            while (neighborhood.back() != backtrack)
            {
                std::rotate(neighborhood.begin(), neighborhood.begin() + 1, neighborhood.end());
            }

            return neighborhood.front();
        };

        // for each sampled point
        for (const auto& starting_point : step_point_samples)
        {
            // if the current starting point is non-operational, skip to the next one
            const auto domain_value = op_domain.contains(to_parameter_point(starting_point));
            if (domain_value.has_value())
            {
                if (std::get<0>(domain_value.value()) == operational_status::NON_OPERATIONAL)
                {
                    continue;
                }
            }

            // if the current step point has been inferred as operational, skip to the next one
            if (is_step_point_inferred_operational(starting_point))
            {
                continue;
            }

            // find an operational point on the contour starting from the randomly determined starting point
            const auto contour_starting_point = find_operational_contour_step_point(starting_point);

            auto current_contour_point = contour_starting_point;

            const auto x = current_contour_point.step_values[0];
            const auto y = current_contour_point.step_values[1];

            auto backtrack_point = x == 0 ? current_contour_point : step_point{{x - 1, y}};

            auto current_neighborhood = moore_neighborhood_2d(current_contour_point);

            auto next_point = contour_starting_point;

            if (!current_neighborhood.empty())
            {
                next_point = current_contour_point == backtrack_point ?
                                 current_neighborhood.front() :
                                 next_clockwise_point(current_neighborhood, backtrack_point);
            }

            while (next_point != contour_starting_point)
            {
                const auto operational_status = is_step_point_operational(next_point);

                if (operational_status == operational_status::OPERATIONAL)
                {
                    backtrack_point       = current_contour_point;
                    current_contour_point = next_point;
                }
                else
                {
                    backtrack_point = next_point;
                }

                current_neighborhood = moore_neighborhood_2d(current_contour_point);
                next_point           = next_clockwise_point(current_neighborhood, backtrack_point);
            }

            infer_operational_status_in_enclosing_contour(starting_point);
        }

        log_stats();

        return op_domain;
    }
    /**
     * Performs a grid search over the specified parameter ranges. For each physical parameter combination found for
     * which the given CDS is physically valid, it is determined whether the CDS is the ground state or the n-th excited
     * state.
     *
     * @param lyt SiDB cell-level layout that is simulated and compared to the given CDS.
     * @return All physically valid physical parameters and the excited state number.
     */
    [[nodiscard]] sidb_simulation_domain<parameter_point, uint64_t>
    grid_search_for_physically_valid_parameters(Lyt& lyt) noexcept
    {
        sidb_simulation_domain<parameter_point, uint64_t> suitable_params_domain{};

        mockturtle::stopwatch stop{stats.time_total};

        // Cartesian product of all step point indices
        const auto all_index_combinations = cartesian_combinations(indices);

        // number of threads
        const auto num_threads = std::min(number_of_threads, all_index_combinations.size());

        // calculate the size of each slice
        const auto slice_size = (all_index_combinations.size() + num_threads - 1) / num_threads;

        std::vector<std::thread> threads{};
        threads.reserve(num_threads);

        // launch threads, each with its own slice of random step points
        for (auto i = 0ul; i < num_threads; ++i)
        {
            const auto start = i * slice_size;
            const auto end   = std::min(start + slice_size, all_index_combinations.size());

            if (start >= end)
            {
                break;  // no more work to distribute
            }

            threads.emplace_back(
                [this, &lyt, start, end, &all_index_combinations]
                {
                    for (auto it = all_index_combinations.cbegin() + static_cast<int64_t>(start);
                         it != all_index_combinations.cbegin() + static_cast<int64_t>(end); ++it)
                    {
                        is_step_point_suitable(lyt, step_point{*it});  // construct a step_point
                    }
                });
        }

        // wait for all threads to complete
        for (auto& thread : threads)
        {
            if (thread.joinable())
            {
                thread.join();
            }
        }

        sidb_simulation_parameters simulation_parameters = params.operational_params.simulation_parameters;

        op_domain.for_each(
            [&simulation_parameters, &lyt, this, &suitable_params_domain](const auto& param_point, const auto& status)
            {
                if constexpr (std::is_same_v<OpDomain, operational_domain>)
                {
                    if (std::get<0>(status) == operational_status::NON_OPERATIONAL)
                    {
                        return;
                    }

                    for (auto d = 0u; d < num_dimensions; ++d)
                    {
                        set_dimension_value(simulation_parameters, param_point.get_parameters()[d], d);
                    }

                    auto sim_results = sidb_simulation_result<Lyt>{};

<<<<<<< HEAD
                if (params.operational_params.sim_engine == sidb_simulation_engine::QUICKEXACT)
                {
                    // perform an exact ground state simulation
                    sim_results =
                        quickexact(lyt, quickexact_params<cell<Lyt>>{
                                            simulation_parameters,
                                            quickexact_params<cell<Lyt>>::automatic_base_number_detection::OFF});
                }
                else if (params.operational_params.sim_engine == sidb_simulation_engine::EXGS)
                {
                    // perform an exhaustive ground state simulation
                    sim_results = exhaustive_ground_state_simulation(lyt, simulation_parameters);
                }
                else if (params.operational_params.sim_engine == sidb_simulation_engine::QUICKSIM)
                {
                    // perform a heuristic simulation
                    const quicksim_params qs_params{simulation_parameters, 500, 0.6};

                    if (const auto result = quicksim(lyt, qs_params); result.has_value())
                    {
                        sim_results = result.value();
                    }
                    else
                    {
                        continue;
                    }
                }
                else
                {
                    assert(false && "unsupported simulation engine");
                }
=======
                    if (params.operational_params.sim_engine == sidb_simulation_engine::QUICKEXACT)
                    {
                        // perform an exact ground state simulation
                        sim_results =
                            quickexact(lyt, quickexact_params<cell<Lyt>>{
                                                simulation_parameters,
                                                quickexact_params<cell<Lyt>>::automatic_base_number_detection::OFF});
                    }
                    else if (params.operational_params.sim_engine == sidb_simulation_engine::EXGS)
                    {
                        // perform an exhaustive ground state simulation
                        sim_results = exhaustive_ground_state_simulation(lyt, simulation_parameters);
                    }
                    else if (params.operational_params.sim_engine == sidb_simulation_engine::QUICKSIM)
                    {
                        // perform a heuristic simulation
                        const quicksim_params qs_params{simulation_parameters, 500, 0.6};
                        sim_results = quicksim(lyt, qs_params);
                    }
                    else
                    {
                        assert(false && "unsupported simulation engine");
                    }
>>>>>>> ac42d894

                    const auto energy_dist = energy_distribution(sim_results.charge_distributions);

                    lyt.assign_physical_parameters(simulation_parameters);
                    const auto position = find_key_with_tolerance(energy_dist, lyt.get_system_energy());

                    if (position == energy_dist.cend())
                    {
                        return;
                    }

                    const auto excited_state_number = std::distance(energy_dist.cbegin(), position);
                    suitable_params_domain.add_value(param_point, std::make_tuple(excited_state_number));
                }
            });

        return suitable_params_domain;
    }

  private:
    /**
     * The SiDB cell-level layout to investigate.
     */
    const Lyt& layout;
    /**
     * The logical specification of the layout.
     */
    const std::vector<TT> truth_table;
    /**
     * The parameters for the operational domain computation.
     */
    operational_domain_params params;
    /**
     * The statistics of the operational domain computation.
     */
    operational_domain_stats& stats;
    /**
     * The output BDL pairs of the layout.
     */
    const std::vector<bdl_pair<cell<Lyt>>> output_bdl_pairs;
    /**
     * The number of dimensions.
     */
    const std::size_t num_dimensions;
    /**
     * Dimension steps.
     */
    std::vector<std::vector<std::size_t>> indices;
    /**
     * All dimension values.
     */
    std::vector<std::vector<double>> values;
    /**
     * This layout consists of the canvas cells of the layout.
     */
    Lyt canvas_lyt{};
    /**
     * The operational domain of the layout.
     */
    OpDomain op_domain{};
    /**
     * Forward-declare step_point.
     */
    struct step_point;
    /**
     * All the points inferred (assumed) to be operational but not actually simulated.
     */
    phmap::btree_set<step_point> inferred_op_domain;
    /**
     * Number of simulator invocations.
     */
    std::atomic<std::size_t> num_simulator_invocations{0};
    /**
     * Number of evaluated parameter combinations.
     */
    std::atomic<std::size_t> num_evaluated_parameter_combinations{0};
    /**
     * Number of available hardware threads.
     */
    const std::size_t number_of_threads{std::thread::hardware_concurrency()};
    /**
     * Input BDL wires.
     */
    const std::vector<bdl_wire<Lyt>> input_bdl_wires;
    /**
     * Output BDL wires.
     */
    const std::vector<bdl_wire<Lyt>> output_bdl_wires;
    /**
     * A step point represents a point in the x and y dimension from 0 to the maximum number of steps. A step point does
     * not hold the actual parameter values, but the step values in the x and y dimension, respectively.
     *
     * See `operational_domain::parameter_point` for a point that holds the actual parameter values.
     */
    struct step_point
    {
        /**
         * Standard default constructor.
         */
        step_point() = default;
        /**
         * Standard constructor.
         *
         * @param steps All dimension step values.
         */
        explicit step_point(const std::vector<std::size_t>& steps) : step_values(steps) {}
        /**
         * All dimension step values.
         */
        std::vector<std::size_t> step_values;
        /**
         * Equality operator.
         *
         * @param other Other step point to compare with.
         * @return `true` iff the step points are equal.
         */
        [[nodiscard]] bool operator==(const step_point& other) const noexcept
        {
            return step_values == other.step_values;
        }
        /**
         * Inequality operator.
         *
         * @param other Other step point to compare with.
         * @return `true` iff the step points are not equal.
         */
        [[nodiscard]] bool operator!=(const step_point& other) const noexcept
        {
            return !(*this == other);
        }
        /**
         * Less than operator.
         *
         * @param other Other step point to compare with.
         * @return `true` if this step point is less than to the other.
         */
        [[nodiscard]] bool operator<(const step_point& other) const noexcept
        {
            return step_values < other.step_values;
        }
    };
    /**
     * Converts a step point to a parameter point.
     *
     * @param sp Step point to convert.
     * @return The parameter point corresponding to the step point `sp`.
     */
    [[nodiscard]] parameter_point to_parameter_point(const step_point& sp) const noexcept
    {
        std::vector<double> parameter_values{};
        for (auto d = 0u; d < num_dimensions; ++d)
        {
            parameter_values.push_back(values[d][sp.step_values[d]]);
        }

        return parameter_point{parameter_values};
    }
    /**
     * Converts a parameter point to a step point.
     *
     * @param pp Parameter point to convert.
     * @return The step point corresponding to the parameter point `pp`.
     */
    [[nodiscard]] step_point to_step_point(const parameter_point& pp) const noexcept
    {
        std::vector<std::size_t> step_values{};
        step_values.reserve(num_dimensions);

        for (auto d = 0u; d < num_dimensions; ++d)
        {
            // Ensure the parameter is within the valid range
            [[maybe_unused]] const auto min_val = values[d].front();
            [[maybe_unused]] const auto max_val = values[d].back();

            assert(pp.get_parameters()[d] >= min_val && pp.get_parameters()[d] <= max_val &&
                   "Parameter point is outside of the value range");

            const auto it = std::lower_bound(values[d].cbegin(), values[d].cend(), pp.get_parameters()[d]);

            const auto dis = std::distance(values[d].cbegin(), it);

            step_values.push_back(static_cast<std::size_t>(dis));
        }

        return step_point{step_values};
    }
    /**
     * Calculates the number of steps in the given dimension based on the provided parameters.
     *
     * @return The number of steps in the given dimension.
     */
    [[nodiscard]] inline std::size_t num_steps(const std::size_t dimension) const noexcept
    {
        assert(dimension < num_dimensions && "Invalid dimension");

        return static_cast<std::size_t>(
            std::round((params.sweep_dimensions[dimension].max - params.sweep_dimensions[dimension].min) /
                       params.sweep_dimensions[dimension].step));
    }
    /**
     * Helper function that sets the value of a sweep dimension in the simulation parameters.
     *
     * @param sim_parameters Simulation parameter object to set the sweep dimension `dim` to value `val`.
     * @param val Value to set the dimension `dim` to.
     * @param dim Sweep dimension to set the value `val` to.
     */
    inline void set_dimension_value(sidb_simulation_parameters& sim_parameters, const double val,
                                    const std::size_t dim) const noexcept
    {
        const sweep_parameter sweep_parameter = params.sweep_dimensions[dim].dimension;

        switch (sweep_parameter)
        {
            case sweep_parameter::EPSILON_R:
            {
                sim_parameters.epsilon_r = val;
                break;
            }
            case sweep_parameter::LAMBDA_TF:
            {
                sim_parameters.lambda_tf = val;
                break;
            }
            case sweep_parameter::MU_MINUS:
            {
                sim_parameters.mu_minus = val;
                break;
            }
            default:
            {
                assert(false && "Unknown sweep parameter");
            }
        }
    }
    /**
     * Logs and returns the operational status at the given point `sp = (d1, ..., dn)`. If the point has already been
     * sampled, it returns the cached value. Otherwise, a ground state simulation is performed for all input
     * combinations of the stored layout using the given simulation parameters. It terminates as soon as a
     * non-operational state is found. In the worst case, the function performs \f$2^i\f$ simulations, where \f$i\f$ is
     * the number of inputs of the layout. This function is used by all operational domain computation techniques.
     *
     * Any investigated point is added to the stored `op_domain`, regardless of its operational status.
     *
     * @param sp Step point to be investigated.
     * @return The operational status of the layout under the given simulation parameters.
     */
    operational_status is_step_point_operational(const step_point& sp) noexcept
    {
        if (const auto op_value = op_domain.contains(to_parameter_point(sp)); op_value.has_value())
        {
            return std::get<0>(*op_value);
        }

        const auto param_point = to_parameter_point(sp);

        const auto operational = [this, &param_point](const std::optional<double>& ct_value = std::nullopt) noexcept
        {
            if constexpr (std::is_same_v<OpDomain, critical_temperature_domain>)
            {
                if (ct_value.has_value())
                {
                    op_domain.add_value(param_point, std::tuple{operational_status::OPERATIONAL, ct_value.value()});
                }
            }
            else
            {
                op_domain.add_value(param_point, std::make_tuple(operational_status::OPERATIONAL));
            }

            return operational_status::OPERATIONAL;
        };

        const auto non_operational = [this, &param_point]() noexcept
        {
            if constexpr (std::is_same_v<OpDomain, critical_temperature_domain>)
            {
                op_domain.add_value(param_point, std::tuple{operational_status::NON_OPERATIONAL, 0.0});
            }
            else
            {
                op_domain.add_value(param_point, std::make_tuple(operational_status::NON_OPERATIONAL));
            }

            return operational_status::NON_OPERATIONAL;
        };

        ++num_evaluated_parameter_combinations;

        sidb_simulation_parameters sim_params = params.operational_params.simulation_parameters;

        for (auto d = 0u; d < num_dimensions; ++d)
        {
            set_dimension_value(sim_params, values[d][sp.step_values[d]], d);
        }

        auto op_params_set_dimension_values                  = params.operational_params;
        op_params_set_dimension_values.simulation_parameters = sim_params;

        const auto& [status, sim_calls] = is_operational(layout, truth_table, op_params_set_dimension_values,
                                                         input_bdl_wires, output_bdl_wires, std::optional{canvas_lyt});

        num_simulator_invocations += sim_calls;

        if (status == operational_status::NON_OPERATIONAL)
        {
            return non_operational();
        }

        if constexpr (std::is_same_v<OpDomain, critical_temperature_domain>)
        {
            const auto ct = critical_temperature_gate_based(
                layout, truth_table, critical_temperature_params{op_params_set_dimension_values});

            return operational(ct);
        }

        return operational();
    }
    /**
     * This function checks if the given charge distribution surface (CDS) is physically valid for the parameter point
     * represented by the step point `sp`.
     *
     * @param lyt CDS to check.
     * @param sp Step point to be investigated.
     * @return The operational status of the layout under the given simulation parameters.
     */
    operational_status is_step_point_suitable(Lyt lyt, const step_point& sp) noexcept
    {
        // if the point has already been sampled, return the stored operational status
        if (const auto op_value = op_domain.contains(to_parameter_point(sp)); op_value.has_value())
        {
            return std::get<0>(*op_value);
        }

        // fetch the x and y dimension values
        const auto param_point = to_parameter_point(sp);

        const auto operational = [this, &param_point]()
        {
            op_domain.add_value(param_point, std::make_tuple(operational_status::OPERATIONAL));

            return operational_status::OPERATIONAL;
        };

        const auto non_operational = [this, &param_point]()
        {
            op_domain.add_value(param_point, std::make_tuple(operational_status::NON_OPERATIONAL));

            return operational_status::NON_OPERATIONAL;
        };

        // increment the number of evaluated parameter combinations
        ++num_evaluated_parameter_combinations;

        sidb_simulation_parameters sim_params = params.operational_params.simulation_parameters;

        for (auto d = 0u; d < num_dimensions; ++d)
        {
            set_dimension_value(sim_params, param_point.get_parameters()[d], d);
        }

        lyt.assign_physical_parameters(sim_params);

        if (lyt.is_physically_valid())
        {
            return operational();
        }

        // if we made it here, the layout is non-operational
        return non_operational();
    }
    /**
     * Checks whether the given step point is part of the inferred operational domain. If it is, the point is marked as
     * enclosed in the operational domain. No simulation is performed on `sp`. If `sp` is not contained in the inferred
     * operational domain, it does not mean that `sp` is definitely non-operational. It could still appear in the
     * regular operational domain with either status.
     *
     * This function is used by the contour tracing algorithm.
     *
     * @param sp Step point to check for inferred operational status.
     * @return `true` iff `sp` is contained in `inferred_op_domain`.
     */
    [[nodiscard]] inline bool is_step_point_inferred_operational(const step_point& sp) const noexcept
    {
        return inferred_op_domain.count(sp) > 0;
    }
    /**
     * Generates unique random `step_points` in the stored parameter range. The number of generated points is at most
     * equal to `samples`.
     *
     * @param samples Maximum number of random `step_point`s to generate.
     * @return A vector of unique random `step_point`s in the stored parameter range of size at most equal to `samples`.
     */
    [[nodiscard]] std::vector<step_point> generate_random_step_points(const std::size_t samples) const noexcept
    {
        static std::mt19937_64 generator{std::random_device{}()};

        // instantiate distributions
        std::vector<std::uniform_int_distribution<std::size_t>> distributions{};
        distributions.reserve(num_dimensions);

        for (auto d = 0u; d < num_dimensions; ++d)
        {
            distributions.emplace_back(0, indices[d].size() - 1);
        }

        // container for the random samples
        phmap::btree_set<step_point> step_point_samples{};

        for (std::size_t i = 0; i < samples; ++i)
        {
            std::vector<std::size_t> dimension_samples{};
            dimension_samples.reserve(num_dimensions);

            // sample all dimensions
            for (auto d = 0u; d < num_dimensions; ++d)
            {
                dimension_samples.push_back(distributions[d](generator));
            }

            step_point_samples.insert(step_point{dimension_samples});
        }

        return std::vector<step_point>(step_point_samples.cbegin(), step_point_samples.cend());
    }
    /**
     * Simulates the operational status of the given points in parallel. It divides the work among multiple threads to
     * speed up the computation.
     *
     * @note The distribution of the work among threads is a simple slice-based approach. If your step points are
     * ordered, consider shuffling the vector first for better load balancing. Otherwise, some threads might finish
     * early if they got assigned a slice with mainly non-operational samples, which are faster to compute due to the
     * early termination condition.
     *
     * @param step_points A vector of step points for which the operational status is to be simulated.
     */
    void simulate_operational_status_in_parallel(const std::vector<step_point>& step_points) noexcept
    {
        // calculate the size of each slice
        const std::size_t num_threads = std::min(number_of_threads, step_points.size());

        const auto slice_size = (step_points.size() + num_threads - 1) / num_threads;

        std::vector<std::thread> threads{};
        threads.reserve(num_threads);

        // launch threads, each with its own slice of random step points
        for (auto i = 0ul; i < num_threads; ++i)
        {
            const auto start = i * slice_size;
            const auto end   = std::min(start + slice_size, step_points.size());

            if (start >= end)
            {
                break;  // no more work to distribute
            }

            threads.emplace_back(
                [this, start, end, &step_points]
                {
                    for (auto it = step_points.cbegin() + static_cast<int64_t>(start);
                         it != step_points.cbegin() + static_cast<int64_t>(end); ++it)
                    {
                        is_step_point_operational(*it);
                    }
                });
        }

        // wait for all threads to complete
        for (auto& thread : threads)
        {
            if (thread.joinable())
            {
                thread.join();
            }
        }
    }
    /**
     * Performs random sampling to find any operational parameter combination. This function is useful if a single
     * starting point is required within the domain to expand from. This function returns the step in all dimensions
     * of the first operational point found. If no operational parameter combination can be found within the given
     * number of samples, the function returns `std::nullopt`.
     *
     * This function adds any sampled points to the `op_domain` member variables.
     *
     * @param samples Maximum number of samples to take. Works as a timeout.
     * @return The first operational step point, if any could be found, `std::nullopt` otherwise.
     */
    [[maybe_unused]] [[nodiscard]] std::optional<step_point>
    find_operational_step_point_via_random_sampling(const std::size_t samples) noexcept
    {
        for (const auto& sample_step_point : generate_random_step_points(samples))
        {
            // determine the operational status
            const auto operational_value = is_step_point_operational(sample_step_point);

            // if the parameter combination is operational, return its step values in all dimensions
            if (operational_value == operational_status::OPERATIONAL)
            {
                return sample_step_point;
            }
        }

        return std::nullopt;
    }
    /**
     * Finds a boundary starting point for the contour tracing algorithm. This function starts at the given starting
     * point and moves towards the left edge of the parameter range. It returns the last operational point it
     * encounters before it reaches the edge. If no non-operational point is found, the operational area extends outside
     * the parameter range and the function returns the last operational point that was investigated, i.e., a point at
     * the border of the parameter range.
     *
     * @param starting_point Starting step point for the boundary search.
     * @return An operational step point at the edge of the operational domain `starting_point` is located in.
     */
    [[nodiscard]] step_point find_operational_contour_step_point(const step_point& starting_point) noexcept
    {
        assert(num_dimensions == 2 && "Contour tracing is only supported for two dimensions");
        assert(starting_point.step_values.size() == 2 && "Given step point must have 2 dimensions");

        auto latest_operational_point = starting_point;

        // move towards the left border of the parameter range
        for (std::size_t x = starting_point.step_values[0]; x > 0; --x)
        {
            const auto y = starting_point.step_values[1];

            const auto left_step = step_point{{x, y}};

            const auto operational_status = is_step_point_operational(left_step);

            if (operational_status == operational_status::OPERATIONAL)
            {
                latest_operational_point = left_step;
            }
            else
            {
                return latest_operational_point;
            }
        }

        // if no boundary point was found, the operational area extends outside the parameter range;
        // return the latest operational point
        return latest_operational_point;
    }
    /**
     * Returns the 2D Moore neighborhood of the step point at `sp = (x, y)`. The 2D Moore neighborhood is the set of all
     * points that are adjacent to `(x, y)` in the plane including the diagonals. Thereby, the 2D Moore neighborhood
     * contains up to 8 points as points outside of the parameter range are not gathered. The points are returned in
     * clockwise order starting from the right neighbor.
     *
     * @param sp Step point to get the 2D Moore neighborhood of.
     * @return The 2D Moore neighborhood of the step point at `sp = (x, y)`.
     */
    [[nodiscard]] std::vector<step_point> moore_neighborhood_2d(const step_point& sp) const noexcept
    {
        assert(num_dimensions == 2 && "2D Moore neighborhood is only supported for 2 dimensions");
        assert(sp.step_values.size() == 2 && "Given step point must have 2 dimensions");

        std::vector<step_point> neighbors{};
        neighbors.reserve(8);

        const auto emplace = [&neighbors](const auto x, const auto y) noexcept
        { neighbors.emplace_back(std::vector<std::size_t>{x, y}); };

        const auto x = sp.step_values[0];
        const auto y = sp.step_values[1];

        const auto num_x_indices = indices[0].size();
        const auto num_y_indices = indices[1].size();

        const auto decr_x = (x > 0) ? x - 1 : x;
        const auto incr_x = (x + 1 < num_x_indices) ? x + 1 : x;
        const auto decr_y = (y > 0) ? y - 1 : y;
        const auto incr_y = (y + 1 < num_y_indices) ? y + 1 : y;

        // add neighbors in clockwise direction

        // right
        if (x != incr_x)
        {
            emplace(incr_x, y);
        }
        // lower-right
        if (x != incr_x && y != decr_y)
        {
            emplace(incr_x, decr_y);
        }
        // down
        if (y != decr_y)
        {
            emplace(x, decr_y);
        }
        // lower-left
        if (x != decr_x && y != decr_y)
        {
            emplace(decr_x, decr_y);
        }
        // left
        if (x != decr_x)
        {
            emplace(decr_x, y);
        }
        // upper-left
        if (x != decr_x && y != incr_y)
        {
            emplace(decr_x, incr_y);
        }
        // up
        if (y != incr_y)
        {
            emplace(x, incr_y);
        }
        // upper-right
        if (x != incr_x && y != incr_y)
        {
            emplace(incr_x, incr_y);
        }

        return neighbors;
    };
    /**
     * Returns the 3D Moore neighborhood of the step point at `sp = (x, y, z)`. The 3D Moore neighborhood is the set of
     * all points that are adjacent to `(x, y, z)` in the 3D space including the diagonals. Thereby, the 3D Moore
     * neighborhood contains up to 26 points as points outside of the parameter range are not gathered. The points are
     * returned in no particular order.
     *
     * @param sp Step point to get the 3D Moore neighborhood of.
     * @return The 3D Moore neighborhood of the step point at `sp = (x, y, z)`.
     */
    [[nodiscard]] std::vector<step_point> moore_neighborhood_3d(const step_point& sp) const noexcept
    {
        assert(num_dimensions == 3 && "3D Moore neighborhood is only supported for 3 dimensions");
        assert(sp.step_values.size() == 3 && "Given step point must have 3 dimensions");

        std::vector<step_point> neighbors{};
        neighbors.reserve(26);

        const auto emplace = [&neighbors](const auto x, const auto y, const auto z) noexcept
        { neighbors.emplace_back(std::vector<std::size_t>{x, y, z}); };

        const auto x = sp.step_values[0];
        const auto y = sp.step_values[1];
        const auto z = sp.step_values[2];

        const auto num_x_indices = indices[0].size();
        const auto num_y_indices = indices[1].size();
        const auto num_z_indices = indices[2].size();

        // add neighbors in no particular order

        // iterate over all combinations of (-1, 0, 1) offsets for x, y, and z
        for (const int64_t x_offset : {-1, 0, 1})
        {
            for (const int64_t y_offset : {-1, 0, 1})
            {
                for (const int64_t z_offset : {-1, 0, 1})
                {
                    // skip the center cell
                    if (x_offset == 0 && y_offset == 0 && z_offset == 0)
                    {
                        continue;
                    }

                    // calculate new coordinate
                    const int64_t dx = static_cast<int64_t>(x) + x_offset;
                    const int64_t dy = static_cast<int64_t>(y) + y_offset;
                    const int64_t dz = static_cast<int64_t>(z) + z_offset;

                    // check if the new coordinate is within the bounds
                    if ((dx >= 0 && dx < static_cast<int64_t>(num_x_indices)) &&
                        (dy >= 0 && dy < static_cast<int64_t>(num_y_indices)) &&
                        (dz >= 0 && dz < static_cast<int64_t>(num_z_indices)))
                    {
                        emplace(static_cast<uint64_t>(dx), static_cast<uint64_t>(dy), static_cast<uint64_t>(dz));
                    }
                }
            }
        }

        return neighbors;
    }
    /**
     * Given a starting point, this function marks all points that are enclosed by the operational domain contour as
     * 'inferred operational'. This assumes that the operational domain does not have holes. To the best of the author's
     * knowledge, at the time of writing this code, there exists no proof that operational domains are always
     * continuous, i.e., hole-free. Marking points as 'inferred operational' can be useful to avoid recomputation in,
     * e.g., contour tracing if an operational domain with multiple islands is investigated.
     *
     * The function starts at the given starting point and performs flood fill to mark all points that are reachable
     * from the starting point until it encounters the non-operational edges.
     *
     * Note that no physical simulation is conducted by this function!
     *
     * @param starting_point Step point at which to start the inference. If `starting_point` is non-operational, this
     * function might invoke undefined behavior.
     */
    void infer_operational_status_in_enclosing_contour(const step_point& starting_point) noexcept
    {
        assert(num_dimensions == 2 && "This function is only supported for two dimensions");
        assert(is_step_point_operational(starting_point) == operational_status::OPERATIONAL &&
               "starting_point must be within the operational domain");

        // a queue of (x, y) dimension step points to be marked as inferred operational
        std::queue<step_point> queue{};

        // a utility function that adds the adjacent points to the queue for further evaluation
        const auto queue_next_points = [this, &queue](const step_point& sp) noexcept
        {
            for (const auto& m : moore_neighborhood_2d(sp))
            {
                // if the point has already been inferred as operational, continue with the next
                if (is_step_point_inferred_operational(m))
                {
                    continue;
                }

                // if the point has already been sampled
                if (const auto operational_status = op_domain.contains(to_parameter_point(m));
                    operational_status.has_value())
                {
                    // and found to be non-operational, continue with the next
                    if (std::get<0>(operational_status.value()) == operational_status::NON_OPERATIONAL)
                    {
                        continue;
                    }
                }

                // otherwise, it is either found operational or can be inferred as such
                queue.push(m);
                inferred_op_domain.insert(m);
            }
        };

        // if the starting point has not already been inferred as operational
        if (is_step_point_inferred_operational(starting_point))
        {
            // mark the starting point as inferred operational
            inferred_op_domain.insert(starting_point);

            // add the starting point's neighbors to the queue
            queue_next_points(starting_point);
        }

        // for each point in the queue
        while (!queue.empty())
        {
            // fetch the step point and remove it from the queue
            const auto sp = queue.front();
            queue.pop();

            // if the point is known to be non-operational, continue with the next
            if (const auto operational_status = op_domain.contains(to_parameter_point(sp));
                operational_status.has_value())
            {
                if (std::get<0>(operational_status.value()) == operational_status::NON_OPERATIONAL)
                {
                    continue;
                }
            }

            // otherwise (operational or unknown), queue its neighbors
            queue_next_points(sp);
        }
    }
    /**
     * Helper function that writes the the statistics of the operational domain computation to the statistics object.
     * Due to data races that can occur during the computation, each value is temporarily held in an atomic variable and
     * written to the statistics object only after the computation has finished.
     */
    void log_stats() const noexcept
    {
        stats.num_simulator_invocations            = num_simulator_invocations.load();
        stats.num_evaluated_parameter_combinations = num_evaluated_parameter_combinations.load();

        op_domain.for_each(
            [this](const auto& param_point [[maybe_unused]], const auto& status)
            {
                if (std::get<0>(status) == operational_status::OPERATIONAL)
                {
                    ++stats.num_operational_parameter_combinations;
                }
                else
                {
                    ++stats.num_non_operational_parameter_combinations;
                }
            });

        stats.num_total_parameter_points =
            std::accumulate(values.cbegin(), values.cend(), static_cast<std::size_t>(1),
                            [](std::size_t product, const auto& val) { return product * val.size(); });
    }
};

}  // namespace detail

/**
 * Computes the operational domain of the given SiDB cell-level layout. The operational domain is the set of all
 * parameter combinations for which the layout is logically operational. Logical operation is defined as the layout
 * implementing the given truth table. The input BDL pairs of the layout are assumed to be in the same order as the
 * inputs of the truth table.
 *
 * This algorithm uses a grid search to find the operational domain. The grid search is performed by exhaustively
 * sweeping the parameter space in the x and y dimensions. Since grid search is exhaustive, the algorithm is guaranteed
 * to find the operational domain, if it exists within the parameter range. However, the algorithm performs a quadratic
 * number of operational checks on the layout, where each operational check consists of up to \f$2^n\f$ exact ground
 * state simulations, where \f$n\f$ is the number of inputs of the layout. Each exact ground state simulation has
 * exponential complexity in of itself. Therefore, the algorithm is only feasible for small layouts with few inputs.
 *
 * @tparam Lyt SiDB cell-level layout type.
 * @tparam TT Truth table type.
 * @param lyt Layout to compute the operational domain for.
 * @param spec Expected vector of truth tables of the layout. Each truth table represents an output of the Boolean
 * function.
 * @param params Operational domain computation parameters.
 * @param stats Operational domain computation statistics.
 * @return The operational domain of the layout.
 * @throws std::invalid_argument if the given sweep parameters are invalid.
 */
template <typename Lyt, typename TT>
[[nodiscard]] operational_domain operational_domain_grid_search(const Lyt& lyt, const std::vector<TT>& spec,
                                                                const operational_domain_params& params = {},
                                                                operational_domain_stats*        stats  = nullptr)
{
    static_assert(is_cell_level_layout_v<Lyt>, "Lyt is not a cell-level layout");
    static_assert(has_sidb_technology_v<Lyt>, "Lyt is not an SiDB layout");
    static_assert(kitty::is_truth_table<TT>::value, "TT is not a truth table");

    // this may throw an `std::invalid_argument` exception
    detail::validate_sweep_parameters(params);

    operational_domain_stats                                     st{};
    detail::operational_domain_impl<Lyt, TT, operational_domain> p{lyt, spec, params, st};

    const auto result = p.grid_search();

    if (stats)
    {
        *stats = st;
    }

    return result;
}
/**
 * Computes the operational domain of the given SiDB cell-level layout. The operational domain is the set of all
 * parameter combinations for which the layout is logically operational. Logical operation is defined as the layout
 * implementing the given truth table. The input BDL pairs of the layout are assumed to be in the same order as the
 * inputs of the truth table.
 *
 * This algorithm uses random sampling to find a part of the operational domain that might not be complete. It performs
 * a total of `samples` uniformly-distributed random samples within the parameter range. For each sample, the algorithm
 * performs one operational check on the layout, where each operational check consists of up to \f$2^n\f$ exact
 * ground state simulations, where \f$n\f$ is the number of inputs of the layout. Each exact ground state simulation
 * has exponential complexity in of itself. Therefore, the algorithm is only feasible for small layouts with few inputs.
 *
 * @tparam Lyt SiDB cell-level layout type.
 * @tparam TT Truth table type.
 * @param lyt Layout to compute the operational domain for.
 * @param spec Expected Boolean function of the layout given as a multi-output truth table.
 * @param samples Number of samples to perform.
 * @param params Operational domain computation parameters.
 * @param stats Operational domain computation statistics.
 * @return The operational domain of the layout.
 * @throws std::invalid_argument if the given sweep parameters are invalid.
 */
template <typename Lyt, typename TT>
[[nodiscard]] operational_domain operational_domain_random_sampling(const Lyt& lyt, const std::vector<TT>& spec,
                                                                    const std::size_t                samples,
                                                                    const operational_domain_params& params = {},
                                                                    operational_domain_stats*        stats  = nullptr)
{
    static_assert(is_cell_level_layout_v<Lyt>, "Lyt is not a cell-level layout");
    static_assert(has_sidb_technology_v<Lyt>, "Lyt is not an SiDB layout");
    static_assert(kitty::is_truth_table<TT>::value, "TT is not a truth table");

    // this may throw an `std::invalid_argument` exception
    detail::validate_sweep_parameters(params);

    operational_domain_stats                                     st{};
    detail::operational_domain_impl<Lyt, TT, operational_domain> p{lyt, spec, params, st};

    const auto result = p.random_sampling(samples);

    if (stats)
    {
        *stats = st;
    }

    return result;
}
/**
 * Computes the operational domain of the given SiDB cell-level layout. The operational domain is the set of all
 * parameter combinations for which the layout is logically operational. Logical operation is defined as the layout
 * implementing the given truth table. The input BDL pairs of the layout are assumed to be in the same order as the
 * inputs of the truth table.
 *
 * This algorithm first uses random sampling to find several operational points within the parameter range. From there,
 * it employs the "flood fill" algorithm to explore the operational domain. The algorithm is guaranteed to determine all
 * operational "islands" in their entirety if the initial random sampling found at least one operational point within
 * them. Thereby, this algorithm works for disconnected operational domains.
 *
 * It performs `samples` uniformly-distributed random samples within the parameter range. From there, it performs
 * another number of samples equal to the number of points within the operational domain plus the first non-operational
 * point in each direction. For each sample, the algorithm performs one operational check on the layout, where each
 * operational check consists of up to \f$2^n\f$ exact ground state simulations, where \f$n\f$ is the number of
 * inputs of the layout. Each exact ground state simulation has exponential complexity in of itself. Therefore, the
 * algorithm is only feasible for small layouts with few inputs.
 *
 * This flavor of operational domain computation was proposed in \"Reducing the Complexity of Operational Domain
 * Computation in Silicon Dangling Bond Logic\" by M. Walter, J. Drewniok, S. S. H. Ng, K. Walus, and R. Wille in
 * NANOARCH 2023.
 *
 * @tparam Lyt SiDB cell-level layout type.
 * @tparam TT Truth table type.
 * @param lyt Layout to compute the operational domain for.
 * @param spec Expected Boolean function of the layout given as a multi-output truth table.
 * @param samples Number of samples to perform.
 * @param params Operational domain computation parameters.
 * @param stats Operational domain computation statistics.
 * @return The operational domain of the layout.
 * @throws std::invalid_argument if the given sweep parameters are invalid.
 */
template <typename Lyt, typename TT>
[[nodiscard]] operational_domain
operational_domain_flood_fill(const Lyt& lyt, const std::vector<TT>& spec, const std::size_t samples,
                              const operational_domain_params& params = {}, operational_domain_stats* stats = nullptr)
{
    static_assert(is_cell_level_layout_v<Lyt>, "Lyt is not a cell-level layout");
    static_assert(has_sidb_technology_v<Lyt>, "Lyt is not an SiDB layout");
    static_assert(kitty::is_truth_table<TT>::value, "TT is not a truth table");

    if (params.sweep_dimensions.size() != 2 && params.sweep_dimensions.size() != 3)
    {
        throw std::invalid_argument("Flood fill is only applicable to 2 or 3 dimensions");
    }

    // this may throw an `std::invalid_argument` exception
    detail::validate_sweep_parameters(params);

    operational_domain_stats                                     st{};
    detail::operational_domain_impl<Lyt, TT, operational_domain> p{lyt, spec, params, st};

    const auto result = p.flood_fill(samples);

    if (stats)
    {
        *stats = st;
    }

    return result;
}
/**
 * Computes the operational domain of the given SiDB cell-level layout. The operational domain is the set of all
 * parameter combinations for which the layout is logically operational. Logical operation is defined as the layout
 * implementing the given truth table. The input BDL pairs of the layout are assumed to be in the same order as the
 * inputs of the truth table.
 *
 * This algorithm first uses random sampling to find a set of operational point within the parameter range. From there,
 * it traverses outwards to find the edge of the operational area and performs Moore neighborhood contour tracing to
 * explore the contour of the operational domain. This is repeated for all initially sampled points that do not lie
 * within a contour. The algorithm is guaranteed to determine the contours of all operational "islands" if the initial
 * random sampling found at least one operational point within them. Thereby, this algorithm works for disconnected
 * operational domains.
 *
 * It performs `samples` uniformly-distributed random samples within the parameter range. For each thusly discovered
 * operational island, it performs another number of samples equal to the distance to an edge of each operational
 * area. Finally, it performs up to 8 samples for each contour point (however, the actual number is usually lower).
 * For each sample, the algorithm performs one operational check on the layout, where each operational check consists of
 * up to \f$2^n\f$ exact ground state simulations, where \f$n\f$ is the number of inputs of the layout. Each exact
 * ground state simulation has exponential complexity in of itself. Therefore, the algorithm is only feasible for small
 * layouts with few inputs.
 *
 * This flavor of operational domain computation was proposed in \"Reducing the Complexity of Operational Domain
 * Computation in Silicon Dangling Bond Logic\" by M. Walter, J. Drewniok, S. S. H. Ng, K. Walus, and R. Wille in
 * NANOARCH 2023.
 *
 * @tparam Lyt SiDB cell-level layout type.
 * @tparam TT Truth table type.
 * @param lyt Layout to compute the operational domain for.
 * @param spec Expected Boolean function of the layout given as a multi-output truth table.
 * @param samples Number of samples to perform.
 * @param params Operational domain computation parameters.
 * @param stats Operational domain computation statistics.
 * @return The operational domain of the layout.
 * @throws std::invalid_argument if the given sweep parameters are invalid.
 */
template <typename Lyt, typename TT>
[[nodiscard]] operational_domain operational_domain_contour_tracing(const Lyt& lyt, const std::vector<TT>& spec,
                                                                    const std::size_t                samples,
                                                                    const operational_domain_params& params = {},
                                                                    operational_domain_stats*        stats  = nullptr)
{
    static_assert(is_cell_level_layout_v<Lyt>, "Lyt is not a cell-level layout");
    static_assert(has_sidb_technology_v<Lyt>, "Lyt is not an SiDB layout");
    static_assert(kitty::is_truth_table<TT>::value, "TT is not a truth table");

    if (params.sweep_dimensions.size() != 2)
    {
        throw std::invalid_argument("Contour tracing is only applicable to exactly 2 dimensions");
    }

    // this may throw an `std::invalid_argument` exception
    detail::validate_sweep_parameters(params);

    operational_domain_stats                                     st{};
    detail::operational_domain_impl<Lyt, TT, operational_domain> p{lyt, spec, params, st};
    const auto                                                   result = p.contour_tracing(samples);

    if (stats)
    {
        *stats = st;
    }

    return result;
}
/**
 * Computes the critical temperature domain of the given SiDB cell-level layout. The critical temperature domain
 * consists of all parameter combinations for which the layout is logically operational, along with the critical
 * temperature for each specific parameter point.
 *
 * This algorithm uses a grid search to find the operational domain. The grid search is performed by exhaustively
 * sweeping the parameter space in the x and y dimensions. Since grid search is exhaustive, the algorithm is guaranteed
 * to find the operational domain, if it exists within the parameter range. However, the algorithm performs a quadratic
 * number of operational checks on the layout, where each operational check consists of up to \f$2^n\f$ exact ground
 * state simulations, where \f$n\f$ is the number of inputs of the layout. Each exact ground state simulation has
 * exponential complexity in of itself. Therefore, the algorithm is only feasible for small layouts with few inputs.
 *
 * @tparam Lyt SiDB cell-level layout type.
 * @tparam TT Truth table type.
 * @param lyt Layout to compute the operational domain for.
 * @param spec Expected vector of truth tables of the layout. Each truth table represents an output of the Boolean
 * function.
 * @param params Operational domain computation parameters.
 * @param stats Operational domain computation statistics.
 * @return The critical temperature domain of the layout.
 * @throws std::invalid_argument if the given sweep parameters are invalid.
 */
template <typename Lyt, typename TT>
[[nodiscard]] critical_temperature_domain
critical_temperature_domain_grid_search(const Lyt& lyt, const std::vector<TT>& spec,
                                        const operational_domain_params& params = {},
                                        operational_domain_stats*        stats  = nullptr)
{
    static_assert(is_cell_level_layout_v<Lyt>, "Lyt is not a cell-level layout");
    static_assert(has_sidb_technology_v<Lyt>, "Lyt is not an SiDB layout");
    static_assert(kitty::is_truth_table<TT>::value, "TT is not a truth table");

    // this may throw an `std::invalid_argument` exception
    detail::validate_sweep_parameters(params);

    operational_domain_stats                                              st{};
    detail::operational_domain_impl<Lyt, TT, critical_temperature_domain> p{lyt, spec, params, st};

    const auto result = p.grid_search();

    if (stats)
    {
        *stats = st;
    }

    return result;
}
/**
 * Computes the critical temperature domain of the given SiDB cell-level layout. The critical temperature domain
 * consists of all parameter combinations for which the layout is logically operational, along with the critical
 * temperature for each specific parameter point.
 *
 * This algorithm uses random sampling to find a part of the operational domain that might not be complete. It performs
 * a total of `samples` uniformly-distributed random samples within the parameter range. For each sample, the algorithm
 * performs one operational check on the layout, where each operational check consists of up to \f$2^n\f$ exact
 * ground state simulations, where \f$n\f$ is the number of inputs of the layout. Each exact ground state simulation
 * has exponential complexity in of itself. Therefore, the algorithm is only feasible for small layouts with few inputs.
 *
 * @tparam Lyt SiDB cell-level layout type.
 * @tparam TT Truth table type.
 * @param lyt Layout to compute the operational domain for.
 * @param spec Expected Boolean function of the layout given as a multi-output truth table.
 * @param samples Number of samples to perform.
 * @param params Operational domain computation parameters.
 * @param stats Operational domain computation statistics.
 * @return The critical temperature domain of the layout.
 * @throws std::invalid_argument if the given sweep parameters are invalid.
 */
template <typename Lyt, typename TT>
[[nodiscard]] critical_temperature_domain
critical_temperature_domain_random_sampling(const Lyt& lyt, const std::vector<TT>& spec, const std::size_t samples,
                                            const operational_domain_params& params = {},
                                            operational_domain_stats*        stats  = nullptr)
{
    static_assert(is_cell_level_layout_v<Lyt>, "Lyt is not a cell-level layout");
    static_assert(has_sidb_technology_v<Lyt>, "Lyt is not an SiDB layout");
    static_assert(kitty::is_truth_table<TT>::value, "TT is not a truth table");

    // this may throw an `std::invalid_argument` exception
    detail::validate_sweep_parameters(params);

    operational_domain_stats                                              st{};
    detail::operational_domain_impl<Lyt, TT, critical_temperature_domain> p{lyt, spec, params, st};

    const auto result = p.random_sampling(samples);

    if (stats)
    {
        *stats = st;
    }

    return result;
}
/**
 * Computes the critical temperature domain of the given SiDB cell-level layout. The critical temperature domain
 * consists of all parameter combinations for which the layout is logically operational, along with the critical
 * temperature for each specific parameter point.
 *
 * This algorithm first uses random sampling to find several operational points within the parameter range. From there,
 * it employs the "flood fill" algorithm to explore the operational domain. The algorithm is guaranteed to determine all
 * operational "islands" in their entirety if the initial random sampling found at least one operational point within
 * them. Thereby, this algorithm works for disconnected operational domains.
 *
 * It performs `samples` uniformly-distributed random samples within the parameter range. From there, it performs
 * another number of samples equal to the number of points within the operational domain plus the first non-operational
 * point in each direction. For each sample, the algorithm performs one operational check on the layout, where each
 * operational check consists of up to \f$2^n\f$ exact ground state simulations, where \f$n\f$ is the number of
 * inputs of the layout. Each exact ground state simulation has exponential complexity in of itself. Therefore, the
 * algorithm is only feasible for small layouts with few inputs.
 *
 * @tparam Lyt SiDB cell-level layout type.
 * @tparam TT Truth table type.
 * @param lyt Layout to compute the operational domain for.
 * @param spec Expected Boolean function of the layout given as a multi-output truth table.
 * @param samples Number of samples to perform.
 * @param params Operational domain computation parameters.
 * @param stats Operational domain computation statistics.
 * @return The critical temperature domain of the layout.
 * @throws std::invalid_argument if the given sweep parameters are invalid.
 */
template <typename Lyt, typename TT>
[[nodiscard]] critical_temperature_domain
critical_temperature_domain_flood_fill(const Lyt& lyt, const std::vector<TT>& spec, const std::size_t samples,
                                       const operational_domain_params& params = {},
                                       operational_domain_stats*        stats  = nullptr)
{
    static_assert(is_cell_level_layout_v<Lyt>, "Lyt is not a cell-level layout");
    static_assert(has_sidb_technology_v<Lyt>, "Lyt is not an SiDB layout");
    static_assert(kitty::is_truth_table<TT>::value, "TT is not a truth table");

    if (params.sweep_dimensions.size() != 2 && params.sweep_dimensions.size() != 3)
    {
        throw std::invalid_argument("Flood fill is only applicable to 2 or 3 dimensions");
    }

    // this may throw an `std::invalid_argument` exception
    detail::validate_sweep_parameters(params);

    operational_domain_stats                                              st{};
    detail::operational_domain_impl<Lyt, TT, critical_temperature_domain> p{lyt, spec, params, st};

    const auto result = p.flood_fill(samples);

    if (stats)
    {
        *stats = st;
    }

    return result;
}
/**
 * Computes the critical temperature domain of the given SiDB cell-level layout. The critical temperature domain
 * consists of all parameter combinations for which the layout is logically operational, along with the critical
 * temperature for each specific parameter point.nt.
 *
 * This algorithm first uses random sampling to find a set of operational point within the parameter range. From there,
 * it traverses outwards to find the edge of the operational area and performs Moore neighborhood contour tracing to
 * explore the contour of the operational domain. This is repeated for all initially sampled points that do not lie
 * within a contour. The algorithm is guaranteed to determine the contours of all operational "islands" if the initial
 * random sampling found at least one operational point within them. Thereby, this algorithm works for disconnected
 * operational domains. The critical temperature is computed for each operational point.
 *
 * It performs `samples` uniformly-distributed random samples within the parameter range. For each thusly discovered
 * operational island, it performs another number of samples equal to the distance to an edge of each operational
 * area. Finally, it performs up to 8 samples for each contour point (however, the actual number is usually lower).
 * For each sample, the algorithm performs one operational check on the layout, where each operational check consists of
 * up to \f$2^n\f$ exact ground state simulations, where \f$n\f$ is the number of inputs of the layout. Each exact
 * ground state simulation has exponential complexity in of itself. Therefore, the algorithm is only feasible for small
 * layouts with few inputs.
 *
 * @tparam Lyt SiDB cell-level layout type.
 * @tparam TT Truth table type.
 * @param lyt Layout to compute the operational domain for.
 * @param spec Expected Boolean function of the layout given as a multi-output truth table.
 * @param samples Number of samples to perform.
 * @param params Operational domain computation parameters.
 * @param stats Operational domain computation statistics.
 * @return The critical temperature domain of the layout.
 * @throws std::invalid_argument if the given sweep parameters are invalid.
 */
template <typename Lyt, typename TT>
[[nodiscard]] critical_temperature_domain
critical_temperature_domain_contour_tracing(const Lyt& lyt, const std::vector<TT>& spec, const std::size_t samples,
                                            const operational_domain_params& params = {},
                                            operational_domain_stats*        stats  = nullptr)
{
    static_assert(is_cell_level_layout_v<Lyt>, "Lyt is not a cell-level layout");
    static_assert(has_sidb_technology_v<Lyt>, "Lyt is not an SiDB layout");
    static_assert(kitty::is_truth_table<TT>::value, "TT is not a truth table");

    if (params.sweep_dimensions.size() != 2)
    {
        throw std::invalid_argument("Contour tracing is only applicable to exactly 2 dimensions");
    }

    // this may throw an `std::invalid_argument` exception
    detail::validate_sweep_parameters(params);

    operational_domain_stats                                              st{};
    detail::operational_domain_impl<Lyt, TT, critical_temperature_domain> p{lyt, spec, params, st};
    const auto                                                            result = p.contour_tracing(samples);

    if (stats)
    {
        *stats = st;
    }

    return result;
}

}  // namespace fiction

namespace std
{

// make `operational_domain::parameter_point` compatible with `std::integral_constant`
template <>
struct tuple_size<fiction::parameter_point> : std::integral_constant<size_t, 2>
{};

// make `operational_domain::parameter_point` compatible with `std::tuple_element`
template <size_t I>
struct tuple_element<I, fiction::parameter_point>
{
    using type = double;
};

// make `operational_domain::parameter_point` compatible with `std::hash`
template <>
struct hash<fiction::parameter_point>
{
    size_t operator()(const fiction::parameter_point& pp) const noexcept
    {
        size_t h = 0;
        for (const auto& param : pp.get_parameters())
        {
            // hash the double values with tolerance
            fiction::hash_combine(h, static_cast<size_t>(param / fiction::constants::ERROR_MARGIN));
        }

        return h;
    }
};

}  // namespace std

#endif  // FICTION_OPERATIONAL_DOMAIN_HPP<|MERGE_RESOLUTION|>--- conflicted
+++ resolved
@@ -820,39 +820,6 @@
 
                     auto sim_results = sidb_simulation_result<Lyt>{};
 
-<<<<<<< HEAD
-                if (params.operational_params.sim_engine == sidb_simulation_engine::QUICKEXACT)
-                {
-                    // perform an exact ground state simulation
-                    sim_results =
-                        quickexact(lyt, quickexact_params<cell<Lyt>>{
-                                            simulation_parameters,
-                                            quickexact_params<cell<Lyt>>::automatic_base_number_detection::OFF});
-                }
-                else if (params.operational_params.sim_engine == sidb_simulation_engine::EXGS)
-                {
-                    // perform an exhaustive ground state simulation
-                    sim_results = exhaustive_ground_state_simulation(lyt, simulation_parameters);
-                }
-                else if (params.operational_params.sim_engine == sidb_simulation_engine::QUICKSIM)
-                {
-                    // perform a heuristic simulation
-                    const quicksim_params qs_params{simulation_parameters, 500, 0.6};
-
-                    if (const auto result = quicksim(lyt, qs_params); result.has_value())
-                    {
-                        sim_results = result.value();
-                    }
-                    else
-                    {
-                        continue;
-                    }
-                }
-                else
-                {
-                    assert(false && "unsupported simulation engine");
-                }
-=======
                     if (params.operational_params.sim_engine == sidb_simulation_engine::QUICKEXACT)
                     {
                         // perform an exact ground state simulation
@@ -870,13 +837,20 @@
                     {
                         // perform a heuristic simulation
                         const quicksim_params qs_params{simulation_parameters, 500, 0.6};
-                        sim_results = quicksim(lyt, qs_params);
+
+                        if (const auto result = quicksim(lyt, qs_params); result.has_value())
+                        {
+                            sim_results = result.value();
+                        }
+                        else
+                        {
+                            return;
+                        }
                     }
                     else
                     {
                         assert(false && "unsupported simulation engine");
                     }
->>>>>>> ac42d894
 
                     const auto energy_dist = energy_distribution(sim_results.charge_distributions);
 
