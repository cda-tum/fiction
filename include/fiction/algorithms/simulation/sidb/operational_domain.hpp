//
// Created by marcel on 21.07.23.
//

#ifndef FICTION_OPERATIONAL_DOMAIN_HPP
#define FICTION_OPERATIONAL_DOMAIN_HPP

#include "fiction/algorithms/simulation/sidb/is_operational.hpp"
#include "fiction/algorithms/simulation/sidb/quickexact.hpp"
#include "fiction/algorithms/simulation/sidb/quicksim.hpp"
#include "fiction/algorithms/simulation/sidb/sidb_simulation_engine.hpp"
#include "fiction/algorithms/simulation/sidb/sidb_simulation_parameters.hpp"
#include "fiction/algorithms/simulation/sidb/sidb_simulation_result.hpp"
#include "fiction/technology/cell_technologies.hpp"
#include "fiction/technology/physical_constants.hpp"
#include "fiction/traits.hpp"
#include "fiction/utils/hash.hpp"
#include "fiction/utils/math_utils.hpp"
#include "fiction/utils/phmap_utils.hpp"

#include <btree.h>
#include <fmt/format.h>
#include <kitty/traits.hpp>
#include <mockturtle/utils/stopwatch.hpp>
#include <phmap.h>

#include <algorithm>
#include <atomic>
#include <cassert>
#include <cmath>
#include <cstdint>
#include <cstdlib>
#include <iterator>
#include <numeric>
#include <optional>
#include <queue>
#include <random>
#include <sstream>
#include <stdexcept>
#include <thread>
#include <tuple>
#include <type_traits>
#include <vector>

namespace fiction
{

/**
 * The parameter point holds parameter values in the x and y dimension.
 */
struct parameter_point
{
    /**
     * Default constructor.
     */
    parameter_point() = default;
    /**
     * Standard constructor.
     *
     * @param values Parameter values for each dimension.
     */
    explicit parameter_point(const std::vector<double>& values) : parameters(values) {}
    /**
     * Parameter values for each dimension.
     */
    std::vector<double> parameters{};
    /**
     * Equality operator. Checks if this parameter point is equal to another point within a specified tolerance.
     * The tolerance is defined by `physical_constants::POP_STABILITY_ERR`.
     *
     * @param other Other parameter point to compare with.
     * @return `true` iff the parameter points are equal.
     */
    [[nodiscard]] bool operator==(const parameter_point& other) const noexcept
    {
        // Check if sizes are equal
        if (parameters.size() != other.parameters.size())
        {
            return false;
        }

        // Define tolerance for comparison
        constexpr auto tolerance = physical_constants::POP_STABILITY_ERR;

        // Compare each element with tolerance
        for (std::size_t i = 0; i < parameters.size(); ++i)
        {
            if (std::fabs(parameters[i] - other.parameters[i]) >= tolerance)
            {
                return false;
            }
        }

        return true;
    }
    /**
     * Inequality operator.
     *
     * @param other Other parameter point to compare with.
     * @return `true` if the parameter points are not equal.
     */
    bool operator!=(const parameter_point& other) const noexcept
    {
        return !(*this == other);
    }
    /**
     * Support for structured bindings.
     *
     * @tparam I Index of the parameter value to be returned.
     * @return The parameter value at the specified index.
     */
    template <std::size_t I>
    auto get() const
    {
        if (I >= parameters.size())
        {
            throw std::out_of_range("Index out of bounds for parameter_point");
        }

        return parameters[I];
    }
};
/**
 * Possible sweep parameters for the operational domain computation.
 */
enum class sweep_parameter : uint8_t
{
    /**
     * The relative permittivity of the dielectric material.
     */
    EPSILON_R,
    /**
     * The Thomas-Fermi screening length.
     */
    LAMBDA_TF,
    /**
     * The energy transition level.
     */
    MU_MINUS
};
namespace detail
{
/**
 * Forward-declaration for `operational_domain`.
 */
template <typename MapType>
std::optional<typename MapType::value_type> contains_parameter_point(const MapType&                    map,
                                                                     const typename MapType::key_type& key);
}  // namespace detail
/**
 * An operational domain is a set of simulation parameter values for which a given SiDB layout is logically operational.
 * This means that a layout is deemed operational if the layout's ground state corresponds with a given Boolean function
 * at the layout's outputs for all possible input combinations. In this implementation, \f$n\f$ BDL input wires and a
 * single BDL output wire are assumed for a given layout. Any operational domain computation algorithm toggles through
 * all \f$2^n\f$ input combinations and evaluates the layout's output behavior in accordance with the given Boolean
 * function. The layout is only considered operational for a certain parameter combination, if the output behavior is
 * correct for all input combinations. The operational domain can be computed by sweeping over specified simulation
 * parameters and checking the operational status of the layout for each parameter combination. The operational domain
 * is then defined as the set of all parameter combinations for which the layout is operational. Different techniques
 * for performing these sweep are implemented.
 *
 * @tparam Key The type representing the key. Defaults to `parameter_point`.
 * @tparam Value The type representing the value. Defaults to `operational_status`.
 */
template <typename Key = parameter_point, typename Value = operational_status>
struct operational_domain
{
    /**
     * The dimensions to sweep over, ordered by priority. The first dimension is the x dimension, the second dimension
     * is the y dimension, etc.
     */
    std::vector<sweep_parameter> dimensions{};
    /**
     * This can store different information depending on the use case. If the operational domain is simulated for
     * different physical parameters, the parameters are stored with the corresponding operating status.
     */
    locked_parallel_flat_hash_map<Key, Value> operational_values{};
    /**
     * This function retrieves the value associated with the provided parameter point from the operational domain. If
     * the parameter point is found in the domain, its corresponding value is returned. Otherwise, `std::out_of_range`
     * is thrown.
     *
     * @param pp The parameter point to look up.
     * @return The value associated with the parameter point.
     */
    [[nodiscard]] Value get_value(const parameter_point& pp) const
    {
        if (const auto v = detail::contains_parameter_point(operational_values, pp); v.has_value())
        {
            return v.value().second;
        }

        // Create a string stream to hold the string representation
        std::stringstream ss;

        // Iterate over the vector and add elements to the string stream
        for (std::size_t i = 0; i < pp.parameters.size(); ++i)
        {
            ss << pp.parameters[i];

            if (i != pp.parameters.size() - 1)
            {
                ss << ", ";
            }
        }

        throw std::out_of_range(fmt::format("{} not found in the operational domain", ss.str()).c_str());
    }
};
/**
 * A range of values for a dimension sweep. The range is defined by a minimum value, a maximum value and a step size.
 */
struct operational_domain_value_range
{
    /**
     * The sweep parameter of the dimension.
     */
    sweep_parameter dimension;
    /**
     * The minimum value of the dimension sweep.
<<<<<<< HEAD
     */
    double min{1.0};
    /**
     * The maximum value of the dimension sweep.
     */
    double max{10.0};
    /**
     * The step size of the dimension sweep.
     */
    double step{0.1};
};
/**
 * Parameters for the operational domain computation. The parameters are used across the different operational domain
 * computation algorithms.
 */
struct operational_domain_params
{
    /**
     * The parameters used to determine if a layout is `operational` or `non-operational`.
     */
    is_operational_params operational_params{};
    /**
     * The dimensions to sweep over together with their value ranges, ordered by priority. The first dimension is the x
     * dimension, the second dimension is the y dimension, etc.
     */
=======
     */
    double min{1.0};
    /**
     * The maximum value of the dimension sweep.
     */
    double max{10.0};
    /**
     * The step size of the dimension sweep.
     */
    double step{0.1};
};
/**
 * Parameters for the operational domain computation. The parameters are used across the different operational domain
 * computation algorithms.
 */
struct operational_domain_params
{
    /**
     * The simulation parameters for the operational domain computation. Most parameters will be kept constant across
     * sweeps, but the sweep parameters are adjusted in each simulation step and thus overwritten in this object.
     */
    sidb_simulation_parameters simulation_parameters{};
    /**
     * The simulation engine to be used for the operational domain computation.
     */
    sidb_simulation_engine sim_engine{sidb_simulation_engine::QUICKEXACT};
    /**
     * The dimensions to sweep over together with their value ranges, ordered by priority. The first dimension is the x
     * dimension, the second dimension is the y dimension, etc.
     */
>>>>>>> b2132925
    std::vector<operational_domain_value_range> sweep_dimensions{
        operational_domain_value_range{sweep_parameter::EPSILON_R, 1.0, 10.0, 0.1},
        operational_domain_value_range{sweep_parameter::LAMBDA_TF, 1.0, 10.0, 0.1}};
    /**
     * The simulation engine to be used for the operational domain computation.
     */
    sidb_simulation_engine sim_engine{sidb_simulation_engine::QUICKEXACT};
};
/**
 * Statistics for the operational domain computation. The statistics are used across the different operational domain
 * computation algorithms.
 */
struct operational_domain_stats
{
    /**
     * The total runtime of the operational domain computation.
     */
    mockturtle::stopwatch<>::duration time_total{0};
    /**
     * Number of simulator invocations.
     */
    std::size_t num_simulator_invocations{0};
    /**
     * Number of evaluated parameter combinations.
     */
    std::size_t num_evaluated_parameter_combinations{0};
    /**
     * Number of parameter combinations, for which the layout is operational.
     */
    std::size_t num_operational_parameter_combinations{0};
    /**
     * Number of parameter combinations, for which the layout is non-operational.
     */
    std::size_t num_non_operational_parameter_combinations{0};
};

namespace detail
{

/**
 * This function validates the given sweep parameters for the operational domain computation. It checks if the minimum
 * value of any sweep dimension is larger than the corresponding maximum value. Additionally, it checks if the step size
 * of any sweep dimension is negative or zero.
 *
 * If any of this is the case, an `std::invalid_argument` is thrown.
 *
 * @param params The operational domain parameters to validate.
 */
void validate_sweep_parameters(const operational_domain_params& params)
{
    for (auto d = 0u; d < params.sweep_dimensions.size(); ++d)
    {
        if (params.sweep_dimensions[d].max < params.sweep_dimensions[d].min)
        {
            throw std::invalid_argument(
                fmt::format("Invalid sweep dimension: 'max' value is smaller than 'min' value for "
                            "dimension {}",
                            d));
        }
        if (params.sweep_dimensions[d].step <= 0.0)
        {
            throw std::invalid_argument(
                fmt::format("Invalid sweep dimension: 'step' size is negative or 0 for dimension {}", d));
        }
    }
}
/**
 * This function checks for the containment of a parameter point, specified by `key`, in the provided map `map`. If the
 * parameter point is found in the map, the associated `MapType::value_type` is returned. Otherwise, `std::nullopt` is
 * returned.
 *
 * @tparam MapType The type of the map containing parameter points as keys.
 * @param map The map in which to search for `key`.
 * @param key The parameter point to search for in `map`.
 * @return The associated `MapType::value_type` of `key` in `map`, or `std::nullopt` if `key` is not contained in `map`.
 */
template <typename MapType>
std::optional<typename MapType::value_type> contains_parameter_point(const MapType&                    map,
                                                                     const typename MapType::key_type& key)
{
    static_assert(std::is_same_v<typename MapType::key_type, parameter_point>, "Map key type must be parameter_point");

    std::optional<typename MapType::value_type> result = std::nullopt;

    map.if_contains(key, [&result](const typename MapType::value_type& v) { result.emplace(v); });

    return result;
}
/**
 * This function searches for a floating-point value specified by the `key` in the provided map `map`, applying a
 * tolerance specified by `fiction::physical_constants::POP_STABILITY_ERR`. Each key in the map is compared to the
 * specified key within this tolerance.
 *
 * @tparam MapType The type of the map containing parameter points as keys.
 * @param map The map containing parameter points as keys and associated values.
 * @param key The parameter point to search for in the map.
 * @return An iterator to the found parameter point in the map, or `map.cend()` if not found.
 */
template <typename MapType>
typename MapType::const_iterator find_key_with_tolerance(const MapType& map, const typename MapType::key_type& key)
{
    static_assert(std::is_floating_point_v<typename MapType::key_type>, "Map key type must be floating-point");

    constexpr double tolerance = physical_constants::POP_STABILITY_ERR;

    auto compare_keys = [&key, &tolerance](const auto& pair) { return std::abs(pair.first - key) < tolerance; };

    return std::find_if(map.cbegin(), map.cend(), compare_keys);
}

template <typename Lyt, typename TT, typename OpDomain>
class operational_domain_impl
{
  public:
    /**
     * Standard constructor. Initializes the lyt, the truth table, the parameters and the statistics. Also
     * detects the output BDL pair, which is necessary for the operational domain computation. The lyt must
     * have exactly one output BDL pair.
     *
     * @param lyt SiDB cell-level lyt to be evaluated.
     * @param spec Expected Boolean function of the lyt given as a multi-output truth table.
     * @param ps Parameters for the operational domain computation.
     * @param st Statistics of the process.
     */
    operational_domain_impl(const Lyt& lyt, const std::vector<TT>& tt, const operational_domain_params& ps,
                            operational_domain_stats& st) noexcept :
            layout{lyt},
            truth_table{tt},
            params{ps},
            stats{st},
<<<<<<< HEAD
            output_bdl_pairs{detect_bdl_pairs<Lyt>(layout, sidb_technology::cell_type::OUTPUT, ps.operational_params.bdl_wire_params.params_bdl_pairs)},
            num_dimensions{params.sweep_dimensions.size()}
    {
        op_domain.dimensions.reserve(num_dimensions);

        indices.reserve(num_dimensions);
        values.reserve(num_dimensions);

=======
            output_bdl_pairs{detect_bdl_pairs<Lyt>(layout, sidb_technology::cell_type::OUTPUT, params.bdl_params)},
            num_dimensions{params.sweep_dimensions.size()}
    {
        op_domain.dimensions.reserve(num_dimensions);

        indices.reserve(num_dimensions);
        values.reserve(num_dimensions);

>>>>>>> b2132925
        for (auto d = 0u; d < num_dimensions; ++d)
        {
            op_domain.dimensions.push_back(params.sweep_dimensions[d].dimension);

            // generate the step points for the dimension
            indices.push_back(std::vector<std::size_t>(num_steps(d) + 1));
            std::iota(indices[d].begin(), indices[d].end(), 0ul);

            // if the value of the parameter is greater than params.max after num_x_steps() steps, this value is
            // ignored in the operational domain calculation
            if ((params.sweep_dimensions[d].min +
                 static_cast<double>(indices[d].size() - 1) * params.sweep_dimensions[d].step) -
                    params.sweep_dimensions[d].max >
                physical_constants::POP_STABILITY_ERR)
            {
                indices[d].pop_back();
            }

            values.emplace_back();

            // generate the values for the dimension
            for (const auto i : indices[d])
            {
                values[d].push_back(params.sweep_dimensions[d].min +
                                    static_cast<double>(i) * params.sweep_dimensions[d].step);
            }
        }
    }
    /**
     * Additional Constructor. Initializes the layout, the parameters and the statistics.
     *
     * @param lyt SiDB cell-level layout to be evaluated.
     * @param ps Parameters for the operational domain computation.
     * @param st Statistics of the process.
     */
    operational_domain_impl(const Lyt& lyt, const operational_domain_params& ps, operational_domain_stats& st) noexcept
            :
            layout{lyt},
            truth_table{std::vector<TT>{}},
            params{ps},
            stats{st},
            num_dimensions{params.sweep_dimensions.size()}
    {
        op_domain.dimensions.reserve(num_dimensions);

        indices.reserve(num_dimensions);
        values.reserve(num_dimensions);

        for (auto d = 0u; d < num_dimensions; ++d)
        {
            op_domain.dimensions.push_back(params.sweep_dimensions[d].dimension);

            // generate the step points for the dimension
            indices.push_back(std::vector<std::size_t>(num_steps(d) + 1));
            std::iota(indices[d].begin(), indices[d].end(), 0ul);

            // if the value of the parameter is greater than params.max after num_x_steps() steps, this value is
            // ignored in the operational domain calculation
            if ((params.sweep_dimensions[d].min +
                 static_cast<double>(indices[d].size() - 1) * params.sweep_dimensions[d].step) -
                    params.sweep_dimensions[d].max >
                physical_constants::POP_STABILITY_ERR)
            {
                indices[d].pop_back();
            }

            values.emplace_back();

            // generate the values for the dimension
            for (const auto i : indices[d])
            {
                values[d].push_back(params.sweep_dimensions[d].min +
                                    static_cast<double>(i) * params.sweep_dimensions[d].step);
            }
        }
    }
    /**
     * Performs a grid search over the specified parameter ranges with the specified step sizes. The grid search always
     * has quadratic complexity. The operational status is computed for each parameter combination.
     *
     * @return The operational domain of the layout.
     */
    [[nodiscard]] operational_domain<parameter_point, operational_status> grid_search() noexcept
    {
        mockturtle::stopwatch stop{stats.time_total};

        const auto all_index_combinations = cartesian_combinations(indices);

        std::vector<step_point> all_step_points{};
        all_step_points.reserve(all_index_combinations.size());

        std::transform(all_index_combinations.cbegin(), all_index_combinations.cend(),
                       std::back_inserter(all_step_points), [](const auto& comb) noexcept { return step_point{comb}; });

        // shuffle the step points to simulate in random order. This helps with load-balancing since
        // operational/non-operational points are usually clustered. However, non-operational points can be simulated
        // faster on average because of the early termination condition. Thus, threads that mainly simulate
        // non-operational points will finish earlier and will be idle while other threads are still simulating the more
        // expensive operational points
        std::shuffle(all_step_points.begin(), all_step_points.end(), std::mt19937_64{std::random_device{}()});

        simulate_operational_status_in_parallel(all_step_points);

        log_stats();

        return op_domain;
    }
    /**
     * Performs a random sampling of the specified number of samples within the specified parameter range. The
     * operational status is computed for each sample point.
     *
     * @param samples Number of random samples to be taken.
     * @return The (partial) operational domain of the layout.
     */
    [[nodiscard]] operational_domain<parameter_point, operational_status>
    random_sampling(const std::size_t samples) noexcept
    {
        mockturtle::stopwatch stop{stats.time_total};

        const auto step_point_samples = generate_random_step_points(samples);

        simulate_operational_status_in_parallel(step_point_samples);

        log_stats();

        return op_domain;
    }
    /**
     * Performs flood fill to determine the operational domain. The algorithm first performs a random sampling of the
     * specified number of samples. From each operational point found in this way, it starts the flood fill. The
     * operational domain will finally only contain up to `samples` random non-operational points as well as all
     * operational points that are reachable via flood fill from the found operational points plus a one pixel wide
     * border around the domain.
     *
     * @param samples Maximum number of random samples to be taken before flood fill.
     * @return The (partial) operational domain of the layout.
     */
    [[nodiscard]] operational_domain<parameter_point, operational_status> flood_fill(const std::size_t samples) noexcept
    {
        assert((num_dimensions == 2 || num_dimensions == 3) &&
               "Flood fill is only supported for two and three dimensions");

        mockturtle::stopwatch stop{stats.time_total};

        const auto step_point_samples = generate_random_step_points(samples);

        simulate_operational_status_in_parallel(step_point_samples);

        // a queue of (x, y[, z]) dimension step points to be evaluated
        std::queue<step_point> queue{};

        // a utility function that adds the adjacent points to the queue for further evaluation
        const auto queue_next_points = [this, &queue](const step_point& sp)
        {
            if (num_dimensions == 2)
<<<<<<< HEAD
            {
                for (const auto& m : moore_neighborhood_2d(sp))
=======
            {
                for (const auto& m : moore_neighborhood_2d(sp))
                {
                    if (!has_already_been_sampled(m))
                    {
                        queue.push(m);
                    }
                }
            }
            else  // num_dimensions == 3
            {
                for (const auto& m : moore_neighborhood_3d(sp))
>>>>>>> b2132925
                {
                    if (!has_already_been_sampled(m))
                    {
                        queue.push(m);
                    }
<<<<<<< HEAD
                }
            }
            else  // num_dimensions == 3
            {
                for (const auto& m : moore_neighborhood_3d(sp))
                {
                    if (!has_already_been_sampled(m))
                    {
                        queue.push(m);
                    }
=======
>>>>>>> b2132925
                }
            }
        };

        // add the neighbors of each operational point to the queue
        for (const auto& [param_point, status] : op_domain.operational_values)
        {
            if (status == operational_status::OPERATIONAL)
            {
                queue_next_points(to_step_point(param_point));
            }
        }

        // for each point in the queue
        while (!queue.empty())
        {
            // fetch the step point and remove it from the queue
            const auto sp = queue.front();
            queue.pop();

            // if the point has already been sampled, continue with the next
            if (has_already_been_sampled(sp))
            {
                continue;
            }

            // check if the point is operational
            const auto operational_status = is_step_point_operational(sp);

            // if the point is operational, add its eight neighbors to the queue
            if (operational_status == operational_status::OPERATIONAL)
            {
                queue_next_points(sp);
            }
        }

        log_stats();

        return op_domain;
    }
    /**
     * Performs contour tracing to determine the operational domain. The algorithm first performs a random sampling of
     * up to the specified number of samples. It stops random sampling once it finds a single operational point, from
     * which it moves straight outwards until it encounters the counter of the operational domain. From this point, it
     * traces the contour until it reaches the initial contour point again. The operational domain will finally only
     * contain up to `samples` random non-operational points as well as the contour of the found operational domain plus
     * a one pixel wide border around it.
     *
     * @param samples Maximum number of random samples to be taken before contour tracing.
     * @return The (partial) operational domain of the layout.
     */
    [[nodiscard]] operational_domain<parameter_point, operational_status>
    contour_tracing(const std::size_t samples) noexcept
    {
        assert(num_dimensions == 2 && "Contour tracing is only supported for two dimensions");

        mockturtle::stopwatch stop{stats.time_total};

        const auto step_point_samples = generate_random_step_points(samples);

        simulate_operational_status_in_parallel(step_point_samples);

        const auto next_clockwise_point = [](std::vector<step_point>& neighborhood,
                                             const step_point&        backtrack) noexcept -> step_point
        {
            assert(std::find(neighborhood.cbegin(), neighborhood.cend(), backtrack) != neighborhood.cend() &&
                   "The backtrack point must be part of the neighborhood");

            while (neighborhood.back() != backtrack)
            {
                std::rotate(neighborhood.begin(), neighborhood.begin() + 1, neighborhood.end());
            }

            return neighborhood.front();
        };

        // for each sampled point
        for (const auto& starting_point : step_point_samples)
        {
            // if the current starting point is non-operational, skip to the next one
            if (op_domain.operational_values[to_parameter_point(starting_point)] == operational_status::NON_OPERATIONAL)
            {
                continue;
            }

            // if the current step point has been inferred as operational, skip to the next one
            if (is_step_point_inferred_operational(starting_point))
            {
                continue;
            }

            // find an operational point on the contour starting from the randomly determined starting point
            const auto contour_starting_point = find_operational_contour_step_point(starting_point);

            auto current_contour_point = contour_starting_point;

            const auto x = current_contour_point.step_values[0];
            const auto y = current_contour_point.step_values[1];

            auto backtrack_point = x == 0 ? current_contour_point : step_point{{x - 1, y}};

            auto current_neighborhood = moore_neighborhood_2d(current_contour_point);

            auto next_point = contour_starting_point;

            if (!current_neighborhood.empty())
            {
                next_point = current_contour_point == backtrack_point ?
                                 current_neighborhood.front() :
                                 next_clockwise_point(current_neighborhood, backtrack_point);
            }

            while (next_point != contour_starting_point)
            {
                const auto operational_status = is_step_point_operational(next_point);

                if (operational_status == operational_status::OPERATIONAL)
                {
                    backtrack_point       = current_contour_point;
                    current_contour_point = next_point;
                }
                else
                {
                    backtrack_point = next_point;
                }

                current_neighborhood = moore_neighborhood_2d(current_contour_point);
                next_point           = next_clockwise_point(current_neighborhood, backtrack_point);
            }

            infer_operational_status_in_enclosing_contour(starting_point);
        }

        log_stats();

        return op_domain;
    }
    /**
     * Performs a grid search over the specified parameter ranges. For each physical parameter combination found for
     * which the given CDS is physically valid, it is determined whether the CDS is the ground state or the n-th excited
     * state.
     *
     * @param lyt SiDB cell-level layout that is simulated and compared to the given CDS.
     * @return All physically valid physical parameters and the excited state number.
     */
    [[nodiscard]] operational_domain<parameter_point, uint64_t>
    grid_search_for_physically_valid_parameters(Lyt& lyt) noexcept
    {
        operational_domain<parameter_point, uint64_t> suitable_params_domain{};

        mockturtle::stopwatch stop{stats.time_total};

        // Cartesian product of all step point indices
        const auto all_index_combinations = cartesian_combinations(indices);

        // calculate the size of each slice
        const auto slice_size = (all_index_combinations.size() + num_threads - 1) / num_threads;

        std::vector<std::thread> threads{};
        threads.reserve(num_threads);

        // launch threads, each with its own slice of random step points
        for (auto i = 0ul; i < num_threads; ++i)
        {
            const auto start = i * slice_size;
            const auto end   = std::min(start + slice_size, all_index_combinations.size());

            if (start >= end)
            {
                break;  // no more work to distribute
            }

            threads.emplace_back(
                [this, &lyt, start, end, &all_index_combinations]
                {
                    for (auto it = all_index_combinations.cbegin() + static_cast<int64_t>(start);
                         it != all_index_combinations.cbegin() + static_cast<int64_t>(end); ++it)
                    {
                        is_step_point_suitable(lyt, step_point{*it});  // construct a step_point
                    }
                });
        }

        // wait for all threads to complete
        for (auto& thread : threads)
        {
            if (thread.joinable())
            {
                thread.join();
            }
        }

        sidb_simulation_parameters simulation_parameters = params.operational_params.simulation_parameters;

        for (const auto& [param_point, status] : op_domain.operational_values)
        {
            if constexpr (std::is_same_v<OpDomain, operational_domain<parameter_point, operational_status>>)
            {
                if (status == operational_status::NON_OPERATIONAL)
                {
                    continue;
                }

                for (auto d = 0u; d < num_dimensions; ++d)
                {
                    set_dimension_value(simulation_parameters, param_point.parameters[d], d);
                }

                auto sim_results = sidb_simulation_result<Lyt>{};

                if (params.operational_params.sim_engine == sidb_simulation_engine::QUICKEXACT)
                {
                    // perform an exact ground state simulation
                    sim_results =
                        quickexact(lyt, quickexact_params<cell<Lyt>>{
                                            simulation_parameters,
                                            quickexact_params<cell<Lyt>>::automatic_base_number_detection::OFF});
                }
                else if (params.operational_params.sim_engine == sidb_simulation_engine::EXGS)
                {
                    // perform an exhaustive ground state simulation
                    sim_results = exhaustive_ground_state_simulation(lyt, simulation_parameters);
                }
                else if (params.operational_params.sim_engine == sidb_simulation_engine::QUICKSIM)
                {
                    // perform a heuristic simulation
                    const quicksim_params qs_params{simulation_parameters, 500, 0.6};
                    sim_results = quicksim(lyt, qs_params);
                }
                else
                {
                    assert(false && "unsupported simulation engine");
                }

                const auto energy_dist = energy_distribution(sim_results.charge_distributions);

                lyt.assign_physical_parameters(simulation_parameters);
                const auto position = find_key_with_tolerance(energy_dist, lyt.get_system_energy());

                if (position == energy_dist.cend())
                {
                    continue;
                }

                const auto excited_state_number = std::distance(energy_dist.cbegin(), position);
                suitable_params_domain.operational_values.emplace(param_point, excited_state_number);
            }
        }

        return suitable_params_domain;
    }

  private:
    /**
     * The SiDB cell-level layout to investigate.
     */
    const Lyt& layout;
    /**
     * The logical specification of the layout.
     */
    const std::vector<TT> truth_table;
    /**
     * The parameters for the operational domain computation.
     */
    operational_domain_params params;
    /**
     * The statistics of the operational domain computation.
     */
    operational_domain_stats& stats;
    /**
     * The output BDL pairs of the layout.
     */
    const std::vector<bdl_pair<cell<Lyt>>> output_bdl_pairs;
    /**
     * The number of dimensions.
<<<<<<< HEAD
     */
    const std::size_t num_dimensions;
    /**
     * Dimension steps.
     */
    std::vector<std::vector<std::size_t>> indices;
    /**
     * All dimension values.
     */
    std::vector<std::vector<double>> values;
    /**
     * The operational domain of the layout.
     */
    OpDomain op_domain{};
    /**
     * Forward-declare step_point.
     */
    struct step_point;
    /**
     * All the points inferred (assumed) to be operational but not actually simulated.
     */
=======
     */
    const std::size_t num_dimensions;
    /**
     * Dimension steps.
     */
    std::vector<std::vector<std::size_t>> indices;
    /**
     * All dimension values.
     */
    std::vector<std::vector<double>> values;
    /**
     * The operational domain of the layout.
     */
    OpDomain op_domain{};
    /**
     * Forward-declare step_point.
     */
    struct step_point;
    /**
     * All the points inferred (assumed) to be operational but not actually simulated.
     */
>>>>>>> b2132925
    phmap::btree_set<step_point> inferred_op_domain;
    /**
     * Number of simulator invocations.
     */
    std::atomic<std::size_t> num_simulator_invocations{0};
    /**
     * Number of evaluated parameter combinations.
     */
    std::atomic<std::size_t> num_evaluated_parameter_combinations{0};
    /**
     * Number of available hardware threads.
     */
<<<<<<< HEAD
    const std::size_t num_threads{1};
=======
    const std::size_t num_threads{std::thread::hardware_concurrency()};
>>>>>>> b2132925
    /**
     * A step point represents a point in the x and y dimension from 0 to the maximum number of steps. A step point does
     * not hold the actual parameter values, but the step values in the x and y dimension, respectively.
     *
     * See `operational_domain::parameter_point` for a point that holds the actual parameter values.
     */
    struct step_point
    {
        /**
         * Standard default constructor.
         */
        step_point() = default;
        /**
         * Standard constructor.
         *
         * @param steps All dimension step values.
         */
        explicit step_point(const std::vector<std::size_t>& steps) : step_values(steps) {}
        /**
         * All dimension step values.
         */
        std::vector<std::size_t> step_values;
        /**
         * Equality operator.
         *
         * @param other Other step point to compare with.
         * @return `true` iff the step points are equal.
         */
        [[nodiscard]] bool operator==(const step_point& other) const noexcept
        {
            return step_values == other.step_values;
        }
        /**
         * Inequality operator.
         *
         * @param other Other step point to compare with.
         * @return `true` iff the step points are not equal.
         */
        [[nodiscard]] bool operator!=(const step_point& other) const noexcept
        {
            return !(*this == other);
        }
        /**
         * Less than operator.
         *
         * @param other Other step point to compare with.
         * @return `true` if this step point is less than to the other.
         */
        [[nodiscard]] bool operator<(const step_point& other) const noexcept
        {
            return step_values < other.step_values;
        }
    };
    /**
     * Converts a step point to a parameter point.
     *
     * @param sp Step point to convert.
     * @return The parameter point corresponding to the step point `sp`.
     */
    [[nodiscard]] parameter_point to_parameter_point(const step_point& sp) const noexcept
    {
        std::vector<double> parameter_values{};
        for (auto d = 0u; d < num_dimensions; ++d)
        {
            parameter_values.push_back(values[d][sp.step_values[d]]);
        }

        return parameter_point{parameter_values};
    }
    /**
     * Converts a parameter point to a step point.
     *
     * @param pp Parameter point to convert.
     * @return The step point corresponding to the parameter point `pp`.
     */
    [[nodiscard]] step_point to_step_point(const parameter_point& pp) const noexcept
    {
        std::vector<std::size_t> step_values{};
        step_values.reserve(num_dimensions);

        for (auto d = 0u; d < num_dimensions; ++d)
        {
            const auto it = std::lower_bound(values[d].cbegin(), values[d].cend(), pp.parameters[d]);

            assert(it != values[d].cend() && "parameter point is outside of the value range");

            const auto dis = std::distance(values[d].cbegin(), it);

            step_values.push_back(static_cast<std::size_t>(dis));
        }

        return step_point{step_values};
    }
    /**
     * Calculates the number of steps in the given dimension based on the provided parameters.
     *
     * @return The number of steps in the given dimension.
     */
    [[nodiscard]] inline std::size_t num_steps(const std::size_t dimension) const noexcept
    {
        assert(dimension < num_dimensions && "Invalid dimension");

        return static_cast<std::size_t>(
            std::round((params.sweep_dimensions[dimension].max - params.sweep_dimensions[dimension].min) /
                       params.sweep_dimensions[dimension].step));
    }
    /**
     * Helper function that sets the value of a sweep dimension in the simulation parameters.
     *
     * @param sim_parameters Simulation parameter object to set the sweep dimension `dim` to value `val`.
     * @param val Value to set the dimension `dim` to.
     * @param dim Sweep dimension to set the value `val` to.
     */
    inline void set_dimension_value(sidb_simulation_parameters& sim_parameters, const double val,
                                    const std::size_t dim) const noexcept
    {
        const sweep_parameter sweep_parameter = params.sweep_dimensions[dim].dimension;

        switch (sweep_parameter)
        {
            case sweep_parameter::EPSILON_R:
            {
                sim_parameters.epsilon_r = val;
                break;
            }
            case sweep_parameter::LAMBDA_TF:
            {
                sim_parameters.lambda_tf = val;
                break;
            }
            case sweep_parameter::MU_MINUS:
            {
                sim_parameters.mu_minus = val;
                break;
            }
            default:
            {
                assert(false && "Unknown sweep parameter");
            }
        }
    }
    /**
     * Determines whether the point at step position `(d1, ..., dn)` has already been sampled and returns the
     * operational value at `(d1, ..., dn)` if it already exists. Here, `di` represents steps in the i-th dimension, not
     * the actual values of the parameters.
     *
     * @param sp Step point to check.
     * @return The operational status of the point at step position `sp = (d1, ..., dn)` or `std::nullopt` if the point
     * `(d1, ..., dn)` has not been sampled yet.
     */
    [[nodiscard]] inline std::optional<operational_status> has_already_been_sampled(const step_point& sp) const noexcept
    {
        if (const auto v = contains_parameter_point(op_domain.operational_values, to_parameter_point(sp));
            v.has_value())
        {
            return v.value().second;
        }

        return std::nullopt;
    }
    /**
     * Logs and returns the operational status at the given point `sp = (d1, ..., dn)`. If the point has already been
     * sampled, it returns the cached value. Otherwise, a ground state simulation is performed for all input
     * combinations of the stored layout using the given simulation parameters. It terminates as soon as a
     * non-operational state is found. In the worst case, the function performs \f$2^i\f$ simulations, where \f$i\f$ is
     * the number of inputs of the layout. This function is used by all operational domain computation techniques.
     *
     * Any investigated point is added to the stored `op_domain`, regardless of its operational status.
     *
     * @param sp Step point to be investigated.
     * @return The operational status of the layout under the given simulation parameters.
     */
    operational_status is_step_point_operational(const step_point& sp) noexcept
    {
        if (const auto op_value = has_already_been_sampled(sp); op_value.has_value())
        {
            return *op_value;
        }

        const auto param_point = to_parameter_point(sp);

        const auto operational = [this, &param_point]() noexcept
        {
            op_domain.operational_values.try_emplace(param_point, operational_status::OPERATIONAL);

            return operational_status::OPERATIONAL;
        };

        const auto non_operational = [this, &param_point]() noexcept
        {
            op_domain.operational_values.try_emplace(param_point, operational_status::NON_OPERATIONAL);

            return operational_status::NON_OPERATIONAL;
        };

        ++num_evaluated_parameter_combinations;

<<<<<<< HEAD
        sidb_simulation_parameters sim_params = params.operational_params.simulation_parameters;
=======
        sidb_simulation_parameters sim_params = params.simulation_parameters;
>>>>>>> b2132925

        for (auto d = 0u; d < num_dimensions; ++d)
        {
            set_dimension_value(sim_params, values[d][sp.step_values[d]], d);
        }

        const auto& [status, sim_calls] =
            is_operational(layout, truth_table, is_operational_params{sim_params, params.sim_engine});

        num_simulator_invocations += sim_calls;

        if (status == operational_status::NON_OPERATIONAL)
        {
            return non_operational();
        }

        return operational();
    }
    /**
     * This function checks if the given charge distribution surface (CDS) is physically valid for the parameter point
     * represented by the step point `sp`.
     *
     * @param lyt CDS to check.
     * @param sp Step point to be investigated.
     * @return The operational status of the layout under the given simulation parameters.
     */
    operational_status is_step_point_suitable(Lyt lyt, const step_point& sp) noexcept
    {
        // if the point has already been sampled, return the stored operational status
        if (const auto op_value = has_already_been_sampled(sp); op_value.has_value())
        {
            return *op_value;
        }

        // fetch the x and y dimension values
        const auto param_point = to_parameter_point(sp);

        const auto operational = [this, &param_point]()
        {
            op_domain.operational_values.try_emplace(param_point, operational_status::OPERATIONAL);

            return operational_status::OPERATIONAL;
        };

        const auto non_operational = [this, &param_point]()
        {
            op_domain.operational_values.try_emplace(param_point, operational_status::NON_OPERATIONAL);

            return operational_status::NON_OPERATIONAL;
        };

        // increment the number of evaluated parameter combinations
        ++num_evaluated_parameter_combinations;

<<<<<<< HEAD
        sidb_simulation_parameters sim_params = params.operational_params.simulation_parameters;
=======
        sidb_simulation_parameters sim_params = params.simulation_parameters;
>>>>>>> b2132925

        for (auto d = 0u; d < num_dimensions; ++d)
        {
            set_dimension_value(sim_params, param_point.parameters[d], d);
        }

        lyt.assign_physical_parameters(sim_params);

        if (lyt.is_physically_valid())
        {
            return operational();
        }

        // if we made it here, the layout is non-operational
        return non_operational();
    }
    /**
     * Checks whether the given step point is part of the inferred operational domain. If it is, the point is marked as
     * enclosed in the operational domain. No simulation is performed on `sp`. If `sp` is not contained in the inferred
     * operational domain, it does not mean that `sp` is definitely non-operational. It could still appear in the
     * regular operational domain with either status.
     *
     * This function is used by the contour tracing algorithm.
     *
     * @param sp Step point to check for inferred operational status.
     * @return `true` iff `sp` is contained in `inferred_op_domain`.
     */
    [[nodiscard]] inline bool is_step_point_inferred_operational(const step_point& sp) const noexcept
    {
        return inferred_op_domain.count(sp) > 0;
    }
    /**
     * Generates unique random `step_points` in the stored parameter range. The number of generated points is at most
     * equal to `samples`.
     *
     * @param samples Maximum number of random `step_point`s to generate.
     * @return A vector of unique random `step_point`s in the stored parameter range of size at most equal to `samples`.
     */
    [[nodiscard]] std::vector<step_point> generate_random_step_points(const std::size_t samples) const noexcept
    {
        static std::mt19937_64 generator{std::random_device{}()};

        // instantiate distributions
        std::vector<std::uniform_int_distribution<std::size_t>> distributions{};
        distributions.reserve(num_dimensions);

        for (auto d = 0u; d < num_dimensions; ++d)
        {
            distributions.emplace_back(0, indices[d].size() - 1);
        }

        // container for the random samples
        phmap::btree_set<step_point> step_point_samples{};

        for (std::size_t i = 0; i < samples; ++i)
        {
            std::vector<std::size_t> dimension_samples{};
            dimension_samples.reserve(num_dimensions);

            // sample all dimensions
            for (auto d = 0u; d < num_dimensions; ++d)
            {
                dimension_samples.push_back(distributions[d](generator));
            }

            step_point_samples.insert(step_point{dimension_samples});
<<<<<<< HEAD
        }

        return std::vector<step_point>(step_point_samples.cbegin(), step_point_samples.cend());
    }
    /**
     * Simulates the operational status of the given points in parallel. It divides the work among multiple threads to
     * speed up the computation.
     *
     * @note The distribution of the work among threads is a simple slice-based approach. If your step points are
     * ordered, consider shuffling the vector first for better load balancing. Otherwise, some threads might finish
     * early if they got assigned a slice with mainly non-operational samples, which are faster to compute due to the
     * early termination condition.
     *
     * @param step_points A vector of step points for which the operational status is to be simulated.
     */
    void simulate_operational_status_in_parallel(const std::vector<step_point>& step_points) noexcept
    {
        // calculate the size of each slice
        const auto slice_size = (step_points.size() + num_threads - 1) / num_threads;

        std::vector<std::thread> threads{};
        threads.reserve(num_threads);

        // launch threads, each with its own slice of random step points
        for (auto i = 0ul; i < num_threads; ++i)
        {
            const auto start = i * slice_size;
            const auto end   = std::min(start + slice_size, step_points.size());

            if (start >= end)
            {
                break;  // no more work to distribute
            }

            threads.emplace_back(
                [this, start, end, &step_points]
                {
                    for (auto it = step_points.cbegin() + static_cast<int64_t>(start);
                         it != step_points.cbegin() + static_cast<int64_t>(end); ++it)
                    {
                        is_step_point_operational(*it);
                    }
                });
        }

=======
        }

        return std::vector<step_point>(step_point_samples.cbegin(), step_point_samples.cend());
    }
    /**
     * Simulates the operational status of the given points in parallel. It divides the work among multiple threads to
     * speed up the computation.
     *
     * @note The distribution of the work among threads is a simple slice-based approach. If your step points are
     * ordered, consider shuffling the vector first for better load balancing. Otherwise, some threads might finish
     * early if they got assigned a slice with mainly non-operational samples, which are faster to compute due to the
     * early termination condition.
     *
     * @param step_points A vector of step points for which the operational status is to be simulated.
     */
    void simulate_operational_status_in_parallel(const std::vector<step_point>& step_points) noexcept
    {
        // calculate the size of each slice
        const auto slice_size = (step_points.size() + num_threads - 1) / num_threads;

        std::vector<std::thread> threads{};
        threads.reserve(num_threads);

        // launch threads, each with its own slice of random step points
        for (auto i = 0ul; i < num_threads; ++i)
        {
            const auto start = i * slice_size;
            const auto end   = std::min(start + slice_size, step_points.size());

            if (start >= end)
            {
                break;  // no more work to distribute
            }

            threads.emplace_back(
                [this, start, end, &step_points]
                {
                    for (auto it = step_points.cbegin() + static_cast<int64_t>(start);
                         it != step_points.cbegin() + static_cast<int64_t>(end); ++it)
                    {
                        is_step_point_operational(*it);
                    }
                });
        }

>>>>>>> b2132925
        // wait for all threads to complete
        for (auto& thread : threads)
        {
            if (thread.joinable())
            {
                thread.join();
            }
        }
    }
    /**
     * Performs random sampling to find any operational parameter combination. This function is useful if a single
     * starting point is required within the domain to expand from. This function returns the step in all dimensions
     * of the first operational point found. If no operational parameter combination can be found within the given
     * number of samples, the function returns `std::nullopt`.
     *
     * This function adds any sampled points to the `op_domain` member variables.
     *
     * @param samples Maximum number of samples to take. Works as a timeout.
     * @return The first operational step point, if any could be found, `std::nullopt` otherwise.
     */
    [[maybe_unused]] [[nodiscard]] std::optional<step_point>
    find_operational_step_point_via_random_sampling(const std::size_t samples) noexcept
    {
        for (const auto& sample_step_point : generate_random_step_points(samples))
        {
            // determine the operational status
            const auto operational_value = is_step_point_operational(sample_step_point);

            // if the parameter combination is operational, return its step values in all dimensions
            if (operational_value == operational_status::OPERATIONAL)
            {
                return sample_step_point;
            }
        }

        return std::nullopt;
    }
    /**
     * Finds a boundary starting point for the contour tracing algorithm. This function starts at the given starting
     * point and moves towards the left edge of the parameter range. It returns the last operational point it
     * encounters before it reaches the edge. If no non-operational point is found, the operational area extends outside
     * the parameter range and the function returns the last operational point that was investigated, i.e., a point at
     * the border of the parameter range.
     *
     * @param starting_point Starting step point for the boundary search.
     * @return An operational step point at the edge of the operational domain `starting_point` is located in.
     */
    [[nodiscard]] step_point find_operational_contour_step_point(const step_point& starting_point) noexcept
    {
        assert(num_dimensions == 2 && "Contour tracing is only supported for two dimensions");
        assert(starting_point.step_values.size() == 2 && "Given step point must have 2 dimensions");

        auto latest_operational_point = starting_point;

        // move towards the left border of the parameter range
        for (std::size_t x = starting_point.step_values[0]; x > 0; --x)
        {
            const auto y = starting_point.step_values[1];

            const auto left_step = step_point{{x, y}};

            const auto operational_status = is_step_point_operational(left_step);

            if (operational_status == operational_status::OPERATIONAL)
            {
                latest_operational_point = left_step;
            }
            else
            {
                return latest_operational_point;
            }
        }

        // if no boundary point was found, the operational area extends outside the parameter range;
        // return the latest operational point
        return latest_operational_point;
    }
    /**
     * Returns the 2D Moore neighborhood of the step point at `sp = (x, y)`. The 2D Moore neighborhood is the set of all
     * points that are adjacent to `(x, y)` in the plane including the diagonals. Thereby, the 2D Moore neighborhood
     * contains up to 8 points as points outside of the parameter range are not gathered. The points are returned in
     * clockwise order starting from the right neighbor.
     *
     * @param sp Step point to get the 2D Moore neighborhood of.
     * @return The 2D Moore neighborhood of the step point at `sp = (x, y)`.
     */
    [[nodiscard]] std::vector<step_point> moore_neighborhood_2d(const step_point& sp) const noexcept
    {
        assert(num_dimensions == 2 && "2D Moore neighborhood is only supported for 2 dimensions");
        assert(sp.step_values.size() == 2 && "Given step point must have 2 dimensions");

        std::vector<step_point> neighbors{};
        neighbors.reserve(8);

        const auto emplace = [&neighbors](const auto x, const auto y) noexcept
        { neighbors.emplace_back(std::vector<std::size_t>{x, y}); };

        const auto x = sp.step_values[0];
        const auto y = sp.step_values[1];

        const auto num_x_indices = indices[0].size();
        const auto num_y_indices = indices[1].size();

        const auto decr_x = (x > 0) ? x - 1 : x;
        const auto incr_x = (x + 1 < num_x_indices) ? x + 1 : x;
        const auto decr_y = (y > 0) ? y - 1 : y;
        const auto incr_y = (y + 1 < num_y_indices) ? y + 1 : y;

        // add neighbors in clockwise direction

        // right
        if (x != incr_x)
        {
            emplace(incr_x, y);
        }
        // lower-right
        if (x != incr_x && y != decr_y)
        {
            emplace(incr_x, decr_y);
        }
        // down
        if (y != decr_y)
        {
            emplace(x, decr_y);
        }
        // lower-left
        if (x != decr_x && y != decr_y)
        {
            emplace(decr_x, decr_y);
        }
        // left
        if (x != decr_x)
        {
            emplace(decr_x, y);
        }
        // upper-left
        if (x != decr_x && y != incr_y)
        {
            emplace(decr_x, incr_y);
        }
        // up
        if (y != incr_y)
        {
            emplace(x, incr_y);
        }
        // upper-right
        if (x != incr_x && y != incr_y)
        {
            emplace(incr_x, incr_y);
        }

        return neighbors;
    };
    /**
     * Returns the 3D Moore neighborhood of the step point at `sp = (x, y, z)`. The 3D Moore neighborhood is the set of
     * all points that are adjacent to `(x, y, z)` in the 3D space including the diagonals. Thereby, the 3D Moore
     * neighborhood contains up to 26 points as points outside of the parameter range are not gathered. The points are
     * returned in no particular order.
     *
     * @param sp Step point to get the 3D Moore neighborhood of.
     * @return The 3D Moore neighborhood of the step point at `sp = (x, y, z)`.
     */
    [[nodiscard]] std::vector<step_point> moore_neighborhood_3d(const step_point& sp) const noexcept
    {
        assert(num_dimensions == 3 && "3D Moore neighborhood is only supported for 3 dimensions");
        assert(sp.step_values.size() == 3 && "Given step point must have 3 dimensions");

        std::vector<step_point> neighbors{};
        neighbors.reserve(26);

        const auto emplace = [&neighbors](const auto x, const auto y, const auto z) noexcept
        { neighbors.emplace_back(std::vector<std::size_t>{x, y, z}); };

        const auto x = sp.step_values[0];
        const auto y = sp.step_values[1];
        const auto z = sp.step_values[2];

        const auto num_x_indices = indices[0].size();
        const auto num_y_indices = indices[1].size();
        const auto num_z_indices = indices[2].size();

        // add neighbors in no particular order

        // iterate over all combinations of (-1, 0, 1) offsets for x, y, and z
        for (const int64_t x_offset : {-1, 0, 1})
        {
            for (const int64_t y_offset : {-1, 0, 1})
            {
                for (const int64_t z_offset : {-1, 0, 1})
                {
                    // skip the center cell
                    if (x_offset == 0 && y_offset == 0 && z_offset == 0)
                    {
                        continue;
                    }

                    // calculate new coordinate
                    const int64_t dx = static_cast<int64_t>(x) + x_offset;
                    const int64_t dy = static_cast<int64_t>(y) + y_offset;
                    const int64_t dz = static_cast<int64_t>(z) + z_offset;

                    // check if the new coordinate is within the bounds
                    if ((dx >= 0 && dx < static_cast<int64_t>(num_x_indices)) &&
                        (dy >= 0 && dy < static_cast<int64_t>(num_y_indices)) &&
                        (dz >= 0 && dz < static_cast<int64_t>(num_z_indices)))
                    {
                        emplace(static_cast<uint64_t>(dx), static_cast<uint64_t>(dy), static_cast<uint64_t>(dz));
                    }
                }
            }
        }

        return neighbors;
    }
    /**
     * Given a starting point, this function marks all points that are enclosed by the operational domain contour as
     * 'inferred operational'. This assumes that the operational domain does not have holes. To the best of the author's
     * knowledge, at the time of writing this code, there exists no proof that operational domains are always
     * continuous, i.e., hole-free. Marking points as 'inferred operational' can be useful to avoid recomputation in,
     * e.g., contour tracing if an operational domain with multiple islands is investigated.
     *
     * The function starts at the given starting point and performs flood fill to mark all points that are reachable
     * from the starting point until it encounters the non-operational edges.
     *
     * Note that no physical simulation is conducted by this function!
     *
     * @param starting_point Step point at which to start the inference. If `starting_point` is non-operational, this
     * function might invoke undefined behavior.
     */
    void infer_operational_status_in_enclosing_contour(const step_point& starting_point) noexcept
    {
        assert(num_dimensions == 2 && "This function is only supported for two dimensions");
        assert(is_step_point_operational(starting_point) == operational_status::OPERATIONAL &&
               "starting_point must be within the operational domain");

        // a queue of (x, y) dimension step points to be marked as inferred operational
        std::queue<step_point> queue{};

        // a utility function that adds the adjacent points to the queue for further evaluation
        const auto queue_next_points = [this, &queue](const step_point& sp) noexcept
        {
            for (const auto& m : moore_neighborhood_2d(sp))
            {
                // if the point has already been inferred as operational, continue with the next
                if (is_step_point_inferred_operational(m))
                {
                    continue;
                }

                // if the point has already been sampled
                if (const auto operational_status = has_already_been_sampled(m); operational_status.has_value())
                {
                    // and found to be non-operational, continue with the next
                    if (operational_status.value() == operational_status::NON_OPERATIONAL)
                    {
                        continue;
                    }
                }

                // otherwise, it is either found operational or can be inferred as such
                queue.push(m);
                inferred_op_domain.insert(m);
            }
        };

        // if the starting point has not already been inferred as operational
        if (is_step_point_inferred_operational(starting_point))
        {
            // mark the starting point as inferred operational
            inferred_op_domain.insert(starting_point);

            // add the starting point's neighbors to the queue
            queue_next_points(starting_point);
        }

        // for each point in the queue
        while (!queue.empty())
        {
            // fetch the step point and remove it from the queue
            const auto sp = queue.front();
            queue.pop();

            // if the point is known to be non-operational continue with the next
            if (const auto operational_status = has_already_been_sampled(sp); operational_status.has_value())
            {
                if (operational_status.value() == operational_status::NON_OPERATIONAL)
                {
                    continue;
                }
            }

            // otherwise (operational or unknown), queue its neighbors
            queue_next_points(sp);
        }
    }
    /**
     * Helper function that writes the the statistics of the operational domain computation to the statistics object.
     * Due to data races that can occur during the computation, each value is temporarily held in an atomic variable and
     * written to the statistics object only after the computation has finished.
     */
    void log_stats() const noexcept
    {
        stats.num_simulator_invocations            = num_simulator_invocations.load();
        stats.num_evaluated_parameter_combinations = num_evaluated_parameter_combinations.load();

        for (const auto& [param_point, status] : op_domain.operational_values)
        {
            if (status == operational_status::OPERATIONAL)
            {
                ++stats.num_operational_parameter_combinations;
            }
            else
            {
                ++stats.num_non_operational_parameter_combinations;
            }
        }
    }
};

}  // namespace detail

/**
 * Computes the operational domain of the given SiDB cell-level layout. The operational domain is the set of all
 * parameter combinations for which the layout is logically operational. Logical operation is defined as the layout
 * implementing the given truth table. The input BDL pairs of the layout are assumed to be in the same order as the
 * inputs of the truth table.
 *
 * This algorithm uses a grid search to find the operational domain. The grid search is performed by exhaustively
 * sweeping the parameter space in the x and y dimensions. Since grid search is exhaustive, the algorithm is guaranteed
 * to find the operational domain, if it exists within the parameter range. However, the algorithm performs a quadratic
 * number of operational checks on the layout, where each operational check consists of up to \f$2^n\f$ exact ground
 * state simulations, where \f$n\f$ is the number of inputs of the layout. Each exact ground state simulation has
 * exponential complexity in of itself. Therefore, the algorithm is only feasible for small layouts with few inputs.
 *
 * This function may throw an `std::invalid_argument` exception if the given sweep parameters are invalid.
 *
 * @tparam Lyt SiDB cell-level layout type.
 * @tparam TT Truth table type.
 * @param lyt Layout to compute the operational domain for.
 * @param spec Expected vector of truth tables of the layout. Each truth table represents an output of
 * the Boolean function.
 * @param params Operational domain computation parameters.
 * @param stats Operational domain computation statistics.
 * @return The operational domain of the layout.
 */
template <typename Lyt, typename TT>
operational_domain<parameter_point, operational_status>
operational_domain_grid_search(const Lyt& lyt, const std::vector<TT>& spec,
                               const operational_domain_params& params = {}, operational_domain_stats* stats = nullptr)
{
    static_assert(is_cell_level_layout_v<Lyt>, "Lyt is not a cell-level layout");
    static_assert(has_sidb_technology_v<Lyt>, "Lyt is not an SiDB layout");
    static_assert(kitty::is_truth_table<TT>::value, "TT is not a truth table");

    // this may throw an `std::invalid_argument` exception
    detail::validate_sweep_parameters(params);

    operational_domain_stats                                                                          st{};
    detail::operational_domain_impl<Lyt, TT, operational_domain<parameter_point, operational_status>> p{lyt, spec,
                                                                                                        params, st};

    const auto result = p.grid_search();

    if (stats)
    {
        *stats = st;
    }

    return result;
}
/**
 * Computes the operational domain of the given SiDB cell-level layout. The operational domain is the set of all
 * parameter combinations for which the layout is logically operational. Logical operation is defined as the layout
 * implementing the given truth table. The input BDL pairs of the layout are assumed to be in the same order as the
 * inputs of the truth table.
 *
 * This algorithm uses random sampling to find a part of the operational domain that might not be complete. It performs
 * a total of `samples` uniformly-distributed random samples within the parameter range. For each sample, the algorithm
 * performs one operational check on the layout, where each operational check consists of up to \f$2^n\f$ exact
 * ground state simulations, where \f$n\f$ is the number of inputs of the layout. Each exact ground state simulation
 * has exponential complexity in of itself. Therefore, the algorithm is only feasible for small layouts with few inputs.
 *
 * This function may throw an `std::invalid_argument` exception if the given sweep parameters are invalid.
 *
 * @tparam Lyt SiDB cell-level layout type.
 * @tparam TT Truth table type.
 * @param lyt Layout to compute the operational domain for.
 * @param spec Expected Boolean function of the layout given as a multi-output truth table.
 * @param samples Number of samples to perform.
 * @param params Operational domain computation parameters.
 * @param stats Operational domain computation statistics.
 * @return The (partial) operational domain of the layout.
 */
template <typename Lyt, typename TT>
operational_domain<parameter_point, operational_status>
operational_domain_random_sampling(const Lyt& lyt, const std::vector<TT>& spec, const std::size_t samples,
                                   const operational_domain_params& params = {},
                                   operational_domain_stats*        stats  = nullptr)
{
    static_assert(is_cell_level_layout_v<Lyt>, "Lyt is not a cell-level layout");
    static_assert(has_sidb_technology_v<Lyt>, "Lyt is not an SiDB layout");
    static_assert(kitty::is_truth_table<TT>::value, "TT is not a truth table");

    // this may throw an `std::invalid_argument` exception
    detail::validate_sweep_parameters(params);

    operational_domain_stats                                                                          st{};
    detail::operational_domain_impl<Lyt, TT, operational_domain<parameter_point, operational_status>> p{lyt, spec,
                                                                                                        params, st};

    const auto result = p.random_sampling(samples);

    if (stats)
    {
        *stats = st;
    }

    return result;
}
/**
 * Computes the operational domain of the given SiDB cell-level layout. The operational domain is the set of all
 * parameter combinations for which the layout is logically operational. Logical operation is defined as the layout
 * implementing the given truth table. The input BDL pairs of the layout are assumed to be in the same order as the
 * inputs of the truth table.
 *
 * This algorithm first uses random sampling to find several operational points within the parameter range. From there,
 * it employs the "flood fill" algorithm to explore the operational domain. The algorithm is guaranteed to determine all
 * operational "islands" in their entirety if the initial random sampling found at least one operational point within
 * them. Thereby, this algorithm works for disconnected operational domains.
 *
 * It performs `samples` uniformly-distributed random samples within the parameter range. From there, it performs
 * another number of samples equal to the number of points within the operational domain plus the first non-operational
 * point in each direction. For each sample, the algorithm performs one operational check on the layout, where each
 * operational check consists of up to \f$2^n\f$ exact ground state simulations, where \f$n\f$ is the number of
 * inputs of the layout. Each exact ground state simulation has exponential complexity in of itself. Therefore, the
 * algorithm is only feasible for small layouts with few inputs.
 *
 * This flavor of operational domain computation was proposed in \"Reducing the Complexity of Operational Domain
 * Computation in Silicon Dangling Bond Logic\" by M. Walter, J. Drewniok, S. S. H. Ng, K. Walus, and R. Wille in
 * NANOARCH 2023.
 *
 * This function may throw an `std::invalid_argument` exception if the given sweep parameters are invalid.
 *
 * @tparam Lyt SiDB cell-level layout type.
 * @tparam TT Truth table type.
 * @param lyt Layout to compute the operational domain for.
 * @param spec Expected Boolean function of the layout given as a multi-output truth table.
 * @param samples Number of samples to perform.
 * @param params Operational domain computation parameters.
 * @param stats Operational domain computation statistics.
 * @return The (partial) operational domain of the layout.
 */
template <typename Lyt, typename TT>
operational_domain<parameter_point, operational_status>
operational_domain_flood_fill(const Lyt& lyt, const std::vector<TT>& spec, const std::size_t samples,
                              const operational_domain_params& params = {}, operational_domain_stats* stats = nullptr)
{
    static_assert(is_cell_level_layout_v<Lyt>, "Lyt is not a cell-level layout");
    static_assert(has_sidb_technology_v<Lyt>, "Lyt is not an SiDB layout");
    static_assert(kitty::is_truth_table<TT>::value, "TT is not a truth table");

    if (params.sweep_dimensions.size() != 2 && params.sweep_dimensions.size() != 3)
    {
        throw std::invalid_argument("Flood fill is only applicable to 2 or 3 dimensions");
    }

    // this may throw an `std::invalid_argument` exception
    detail::validate_sweep_parameters(params);

    operational_domain_stats                                                                          st{};
    detail::operational_domain_impl<Lyt, TT, operational_domain<parameter_point, operational_status>> p{lyt, spec,
                                                                                                        params, st};

    const auto result = p.flood_fill(samples);

    if (stats)
    {
        *stats = st;
    }

    return result;
}
/**
 * Computes the operational domain of the given SiDB cell-level layout. The operational domain is the set of all
 * parameter combinations for which the layout is logically operational. Logical operation is defined as the layout
 * implementing the given truth table. The input BDL pairs of the layout are assumed to be in the same order as the
 * inputs of the truth table.
 *
 * This algorithm first uses random sampling to find a set of operational point within the parameter range. From there,
 * it traverses outwards to find the edge of the operational area and performs Moore neighborhood contour tracing to
 * explore the contour of the operational domain. This is repeated for all initially sampled points that do not lie
 * within a contour. The algorithm is guaranteed to determine the contours of all operational "islands" if the initial
 * random sampling found at least one operational point within them. Thereby, this algorithm works for disconnected
 * operational domains.
 *
 * It performs `samples` uniformly-distributed random samples within the parameter range. For each thusly discovered
 * operational island, it performs another number of samples equal to the distance to an edge of each operational
 * area. Finally, it performs up to 8 samples for each contour point (however, the actual number is usually lower).
 * For each sample, the algorithm performs one operational check on the layout, where each operational check consists of
 * up to \f$2^n\f$ exact ground state simulations, where \f$n\f$ is the number of inputs of the layout. Each exact
 * ground state simulation has exponential complexity in of itself. Therefore, the algorithm is only feasible for small
 * layouts with few inputs.
 *
 * This flavor of operational domain computation was proposed in \"Reducing the Complexity of Operational Domain
 * Computation in Silicon Dangling Bond Logic\" by M. Walter, J. Drewniok, S. S. H. Ng, K. Walus, and R. Wille in
 * NANOARCH 2023.
 *
 * This function may throw an `std::invalid_argument` exception if the given sweep parameters are invalid.
 *
 * @tparam Lyt SiDB cell-level layout type.
 * @tparam TT Truth table type.
 * @param lyt Layout to compute the operational domain for.
 * @param spec Expected Boolean function of the layout given as a multi-output truth table.
 * @param samples Number of samples to perform.
 * @param params Operational domain computation parameters.
 * @param stats Operational domain computation statistics.
 * @return The (partial) operational domain of the layout.
 */
template <typename Lyt, typename TT>
operational_domain<parameter_point, operational_status>
operational_domain_contour_tracing(const Lyt& lyt, const std::vector<TT>& spec, const std::size_t samples,
                                   const operational_domain_params& params = {},
                                   operational_domain_stats*        stats  = nullptr)
{
    static_assert(is_cell_level_layout_v<Lyt>, "Lyt is not a cell-level layout");
    static_assert(has_sidb_technology_v<Lyt>, "Lyt is not an SiDB layout");
    static_assert(kitty::is_truth_table<TT>::value, "TT is not a truth table");

    if (params.sweep_dimensions.size() != 2)
    {
        throw std::invalid_argument("Contour tracing is only applicable to exactly 2 dimensions");
    }

    // this may throw an `std::invalid_argument` exception
    detail::validate_sweep_parameters(params);

    operational_domain_stats                                                                          st{};
    detail::operational_domain_impl<Lyt, TT, operational_domain<parameter_point, operational_status>> p{lyt, spec,
                                                                                                        params, st};

    const auto result = p.contour_tracing(samples);

    if (stats)
    {
        *stats = st;
    }

    return result;
}

}  // namespace fiction

namespace std
{

// make `operational_domain::parameter_point` compatible with `std::integral_constant`
template <>
struct tuple_size<fiction::parameter_point> : std::integral_constant<size_t, 2>
{};

// make `operational_domain::parameter_point` compatible with `std::tuple_element`
template <size_t I>
struct tuple_element<I, fiction::parameter_point>
{
    using type = double;
};

// make `operational_domain::parameter_point` compatible with `std::hash`
template <>
struct hash<fiction::parameter_point>
{
    // tolerance for double hashing
    static constexpr auto tolerance = fiction::physical_constants::POP_STABILITY_ERR;

    size_t operator()(const fiction::parameter_point& p) const noexcept
    {
        size_t h = 0;
        for (const auto& d : p.parameters)
        {
            // hash the double values with tolerance
            fiction::hash_combine(h, static_cast<size_t>(d / tolerance));
        }

        return h;
    }
};

}  // namespace std

#endif  // FICTION_OPERATIONAL_DOMAIN_HPP<|MERGE_RESOLUTION|>--- conflicted
+++ resolved
@@ -218,7 +218,6 @@
     sweep_parameter dimension;
     /**
      * The minimum value of the dimension sweep.
-<<<<<<< HEAD
      */
     double min{1.0};
     /**
@@ -244,38 +243,6 @@
      * The dimensions to sweep over together with their value ranges, ordered by priority. The first dimension is the x
      * dimension, the second dimension is the y dimension, etc.
      */
-=======
-     */
-    double min{1.0};
-    /**
-     * The maximum value of the dimension sweep.
-     */
-    double max{10.0};
-    /**
-     * The step size of the dimension sweep.
-     */
-    double step{0.1};
-};
-/**
- * Parameters for the operational domain computation. The parameters are used across the different operational domain
- * computation algorithms.
- */
-struct operational_domain_params
-{
-    /**
-     * The simulation parameters for the operational domain computation. Most parameters will be kept constant across
-     * sweeps, but the sweep parameters are adjusted in each simulation step and thus overwritten in this object.
-     */
-    sidb_simulation_parameters simulation_parameters{};
-    /**
-     * The simulation engine to be used for the operational domain computation.
-     */
-    sidb_simulation_engine sim_engine{sidb_simulation_engine::QUICKEXACT};
-    /**
-     * The dimensions to sweep over together with their value ranges, ordered by priority. The first dimension is the x
-     * dimension, the second dimension is the y dimension, etc.
-     */
->>>>>>> b2132925
     std::vector<operational_domain_value_range> sweep_dimensions{
         operational_domain_value_range{sweep_parameter::EPSILON_R, 1.0, 10.0, 0.1},
         operational_domain_value_range{sweep_parameter::LAMBDA_TF, 1.0, 10.0, 0.1}};
@@ -406,7 +373,6 @@
             truth_table{tt},
             params{ps},
             stats{st},
-<<<<<<< HEAD
             output_bdl_pairs{detect_bdl_pairs<Lyt>(layout, sidb_technology::cell_type::OUTPUT, ps.operational_params.bdl_wire_params.params_bdl_pairs)},
             num_dimensions{params.sweep_dimensions.size()}
     {
@@ -415,16 +381,6 @@
         indices.reserve(num_dimensions);
         values.reserve(num_dimensions);
 
-=======
-            output_bdl_pairs{detect_bdl_pairs<Lyt>(layout, sidb_technology::cell_type::OUTPUT, params.bdl_params)},
-            num_dimensions{params.sweep_dimensions.size()}
-    {
-        op_domain.dimensions.reserve(num_dimensions);
-
-        indices.reserve(num_dimensions);
-        values.reserve(num_dimensions);
-
->>>>>>> b2132925
         for (auto d = 0u; d < num_dimensions; ++d)
         {
             op_domain.dimensions.push_back(params.sweep_dimensions[d].dimension);
@@ -580,10 +536,6 @@
         const auto queue_next_points = [this, &queue](const step_point& sp)
         {
             if (num_dimensions == 2)
-<<<<<<< HEAD
-            {
-                for (const auto& m : moore_neighborhood_2d(sp))
-=======
             {
                 for (const auto& m : moore_neighborhood_2d(sp))
                 {
@@ -596,25 +548,11 @@
             else  // num_dimensions == 3
             {
                 for (const auto& m : moore_neighborhood_3d(sp))
->>>>>>> b2132925
                 {
                     if (!has_already_been_sampled(m))
                     {
                         queue.push(m);
                     }
-<<<<<<< HEAD
-                }
-            }
-            else  // num_dimensions == 3
-            {
-                for (const auto& m : moore_neighborhood_3d(sp))
-                {
-                    if (!has_already_been_sampled(m))
-                    {
-                        queue.push(m);
-                    }
-=======
->>>>>>> b2132925
                 }
             }
         };
@@ -890,7 +828,6 @@
     const std::vector<bdl_pair<cell<Lyt>>> output_bdl_pairs;
     /**
      * The number of dimensions.
-<<<<<<< HEAD
      */
     const std::size_t num_dimensions;
     /**
@@ -912,29 +849,6 @@
     /**
      * All the points inferred (assumed) to be operational but not actually simulated.
      */
-=======
-     */
-    const std::size_t num_dimensions;
-    /**
-     * Dimension steps.
-     */
-    std::vector<std::vector<std::size_t>> indices;
-    /**
-     * All dimension values.
-     */
-    std::vector<std::vector<double>> values;
-    /**
-     * The operational domain of the layout.
-     */
-    OpDomain op_domain{};
-    /**
-     * Forward-declare step_point.
-     */
-    struct step_point;
-    /**
-     * All the points inferred (assumed) to be operational but not actually simulated.
-     */
->>>>>>> b2132925
     phmap::btree_set<step_point> inferred_op_domain;
     /**
      * Number of simulator invocations.
@@ -947,11 +861,7 @@
     /**
      * Number of available hardware threads.
      */
-<<<<<<< HEAD
-    const std::size_t num_threads{1};
-=======
     const std::size_t num_threads{std::thread::hardware_concurrency()};
->>>>>>> b2132925
     /**
      * A step point represents a point in the x and y dimension from 0 to the maximum number of steps. A step point does
      * not hold the actual parameter values, but the step values in the x and y dimension, respectively.
@@ -1149,11 +1059,7 @@
 
         ++num_evaluated_parameter_combinations;
 
-<<<<<<< HEAD
         sidb_simulation_parameters sim_params = params.operational_params.simulation_parameters;
-=======
-        sidb_simulation_parameters sim_params = params.simulation_parameters;
->>>>>>> b2132925
 
         for (auto d = 0u; d < num_dimensions; ++d)
         {
@@ -1208,11 +1114,7 @@
         // increment the number of evaluated parameter combinations
         ++num_evaluated_parameter_combinations;
 
-<<<<<<< HEAD
         sidb_simulation_parameters sim_params = params.operational_params.simulation_parameters;
-=======
-        sidb_simulation_parameters sim_params = params.simulation_parameters;
->>>>>>> b2132925
 
         for (auto d = 0u; d < num_dimensions; ++d)
         {
@@ -1279,7 +1181,6 @@
             }
 
             step_point_samples.insert(step_point{dimension_samples});
-<<<<<<< HEAD
         }
 
         return std::vector<step_point>(step_point_samples.cbegin(), step_point_samples.cend());
@@ -1325,53 +1226,6 @@
                 });
         }
 
-=======
-        }
-
-        return std::vector<step_point>(step_point_samples.cbegin(), step_point_samples.cend());
-    }
-    /**
-     * Simulates the operational status of the given points in parallel. It divides the work among multiple threads to
-     * speed up the computation.
-     *
-     * @note The distribution of the work among threads is a simple slice-based approach. If your step points are
-     * ordered, consider shuffling the vector first for better load balancing. Otherwise, some threads might finish
-     * early if they got assigned a slice with mainly non-operational samples, which are faster to compute due to the
-     * early termination condition.
-     *
-     * @param step_points A vector of step points for which the operational status is to be simulated.
-     */
-    void simulate_operational_status_in_parallel(const std::vector<step_point>& step_points) noexcept
-    {
-        // calculate the size of each slice
-        const auto slice_size = (step_points.size() + num_threads - 1) / num_threads;
-
-        std::vector<std::thread> threads{};
-        threads.reserve(num_threads);
-
-        // launch threads, each with its own slice of random step points
-        for (auto i = 0ul; i < num_threads; ++i)
-        {
-            const auto start = i * slice_size;
-            const auto end   = std::min(start + slice_size, step_points.size());
-
-            if (start >= end)
-            {
-                break;  // no more work to distribute
-            }
-
-            threads.emplace_back(
-                [this, start, end, &step_points]
-                {
-                    for (auto it = step_points.cbegin() + static_cast<int64_t>(start);
-                         it != step_points.cbegin() + static_cast<int64_t>(end); ++it)
-                    {
-                        is_step_point_operational(*it);
-                    }
-                });
-        }
-
->>>>>>> b2132925
         // wait for all threads to complete
         for (auto& thread : threads)
         {
