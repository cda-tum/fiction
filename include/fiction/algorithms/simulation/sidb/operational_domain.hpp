--- conflicted
+++ resolved
@@ -236,21 +236,6 @@
 struct operational_domain_params
 {
     /**
-<<<<<<< HEAD
-     * The sweep parameter for the x dimension.
-     */
-    sweep_parameter x_dimension{sweep_parameter::EPSILON_R};
-    /**
-     * The minimum value of the x dimension sweep.
-     */
-    double x_min{1.0};
-    /**
-     * The maximum value of the x dimension sweep.
-     */
-    double x_max{10.0};
-    /**
-     * The step size of the x dimension sweep.
-=======
      * The simulation parameters for the operational domain computation. Most parameters will be kept constant across
      * sweeps, but the sweep parameters are adjusted in each simulation step and thus overwritten in this object.
      */
@@ -262,7 +247,6 @@
     /**
      * The dimensions to sweep over together with their value ranges, ordered by priority. The first dimension is the x
      * dimension, the second dimension is the y dimension, etc.
->>>>>>> e57edd4f
      */
     std::vector<operational_domain_value_range> sweep_dimensions{
         operational_domain_value_range{sweep_parameter::EPSILON_R, 1.0, 10.0, 0.1},
@@ -394,13 +378,8 @@
             truth_table{tt},
             params{ps},
             stats{st},
-<<<<<<< HEAD
-            x_indices(num_x_steps() + 1),  // pre-allocate the x dimension indices
-            y_indices(num_y_steps() + 1)   // pre-allocate the y dimension indices
-=======
             output_bdl_pairs{detect_bdl_pairs<Lyt>(layout, sidb_technology::cell_type::OUTPUT, params.bdl_params)},
             num_dimensions{params.sweep_dimensions.size()}
->>>>>>> e57edd4f
     {
         op_domain.dimensions.reserve(num_dimensions);
 
@@ -849,15 +828,11 @@
      */
     operational_domain_stats& stats;
     /**
-<<<<<<< HEAD
-     * X dimension steps.
-=======
      * The output BDL pairs of the layout.
      */
     const std::vector<bdl_pair<cell<Lyt>>> output_bdl_pairs;
     /**
      * The number of dimensions.
->>>>>>> e57edd4f
      */
     const std::size_t num_dimensions;
     /**
@@ -1089,12 +1064,6 @@
 
         ++num_evaluated_parameter_combinations;
 
-<<<<<<< HEAD
-        set_x_dimension_value(params.operational_params.simulation_parameters, param_point.x);
-        set_y_dimension_value(params.operational_params.simulation_parameters, param_point.y);
-
-        const auto& [status, sim_calls] = is_operational(layout, truth_table, params.operational_params);
-=======
         sidb_simulation_parameters sim_params = params.simulation_parameters;
 
         for (auto d = 0u; d < num_dimensions; ++d)
@@ -1105,7 +1074,6 @@
         const auto& [status, sim_calls] =
             is_operational(layout, truth_table, is_operational_params{sim_params, params.sim_engine});
 
->>>>>>> e57edd4f
         num_simulator_invocations += sim_calls;
 
         if (status == operational_status::NON_OPERATIONAL)
@@ -1151,19 +1119,12 @@
         // increment the number of evaluated parameter combinations
         ++num_evaluated_parameter_combinations;
 
-<<<<<<< HEAD
-        sidb_simulation_parameters sim_params = params.operational_params.simulation_parameters;
-
-        set_x_dimension_value(sim_params, param_point.x);
-        set_y_dimension_value(sim_params, param_point.y);
-=======
         sidb_simulation_parameters sim_params = params.simulation_parameters;
 
         for (auto d = 0u; d < num_dimensions; ++d)
         {
             set_dimension_value(sim_params, param_point.parameters[d], d);
         }
->>>>>>> e57edd4f
 
         lyt.assign_physical_parameters(sim_params);
 
