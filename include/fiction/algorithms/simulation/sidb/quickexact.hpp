--- conflicted
+++ resolved
@@ -82,13 +82,9 @@
 
     sidb_simulation_result<Lyt> run() noexcept
     {
-        result.algorithm_name      = "QuickExact";
-<<<<<<< HEAD
+        result.algorithm_name        = "QuickExact";
         result.simulation_parameters = params.simulation_parameters;
-=======
-        result.physical_parameters = params.physical_parameters;
         result.additional_simulation_parameters.emplace("global_potential", params.global_potential);
->>>>>>> e172b810
 
         mockturtle::stopwatch<>::duration time_counter{};
         {
