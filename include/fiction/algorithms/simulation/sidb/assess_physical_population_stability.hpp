--- conflicted
+++ resolved
@@ -194,7 +194,6 @@
                         }
                     }
                 });
-<<<<<<< HEAD
             population_stability_info.system_energy = charge_lyt.get_system_energy();
 
             auto minimum_potential_difference = std::numeric_limits<double>::infinity();
@@ -210,12 +209,6 @@
                     minimum_potential_difference            = transition.second.second;
                 }
             }
-=======
-            population_stability_info.system_energy                       = charge_lyt.get_system_energy();
-            population_stability_info.distance_corresponding_to_potential = convert_potential_to_distance(
-                population_stability_info.minimum_potential_difference_to_transition, params.simulation_parameters,
-                params.precision_for_distance_corresponding_to_potential);
->>>>>>> 9becc3af
             popstability_information.push_back(population_stability_info);
         }
 
@@ -263,7 +256,6 @@
     {
         auto updated_pop_stability_information = pop_stability_information;
 
-<<<<<<< HEAD
         if (std::abs(-local_potential + params.physical_parameters.mu_minus) <
             updated_pop_stability_information
                 .minimum_potential_difference_to_transition[transition_type::NEGATIVE_TO_NEUTRAL])
@@ -276,15 +268,6 @@
                 .transition_from_to_with_cell_and_required_pot[transition_type::NEGATIVE_TO_NEUTRAL] = {
                 c, updated_pop_stability_information
                        .minimum_potential_difference_to_transition[transition_type::NEGATIVE_TO_NEUTRAL]};
-=======
-        if (std::abs(-local_potential + params.simulation_parameters.mu_minus) <
-            updated_pop_stability_information.minimum_potential_difference_to_transition)
-        {
-            updated_pop_stability_information.minimum_potential_difference_to_transition =
-                std::abs(-local_potential + params.simulation_parameters.mu_minus);
-            updated_pop_stability_information.critical_cell      = c;
-            updated_pop_stability_information.transition_from_to = transition_type::NEGATIVE_TO_NEUTRAL;
->>>>>>> 9becc3af
         }
 
         return updated_pop_stability_information;
@@ -308,7 +291,6 @@
         if (std::abs(-local_potential + params.simulation_parameters.mu_minus) <
             std::abs(-local_potential + params.simulation_parameters.mu_plus()))
         {
-<<<<<<< HEAD
             if (std::abs(-local_potential + params.physical_parameters.mu_minus) <
                 updated_pop_stability_information
                     .minimum_potential_difference_to_transition[transition_type::NEUTRAL_TO_NEGATIVE])
@@ -321,20 +303,10 @@
                     .transition_from_to_with_cell_and_required_pot[transition_type::NEUTRAL_TO_NEGATIVE] = {
                     c, updated_pop_stability_information
                            .minimum_potential_difference_to_transition[transition_type::NEUTRAL_TO_NEGATIVE]};
-=======
-            if (std::abs(-local_potential + params.simulation_parameters.mu_minus) <
-                updated_pop_stability_information.minimum_potential_difference_to_transition)
-            {
-                updated_pop_stability_information.minimum_potential_difference_to_transition =
-                    std::abs(-local_potential + params.simulation_parameters.mu_minus);
-                updated_pop_stability_information.critical_cell      = c;
-                updated_pop_stability_information.transition_from_to = transition_type::NEUTRAL_TO_NEGATIVE;
->>>>>>> 9becc3af
             }
         }
         else
         {
-<<<<<<< HEAD
             if (std::abs(-local_potential + params.physical_parameters.mu_plus()) <
                 updated_pop_stability_information
                     .minimum_potential_difference_to_transition[transition_type::NEUTRAL_TO_POSITIVE])
@@ -347,15 +319,6 @@
                     .transition_from_to_with_cell_and_required_pot[transition_type::NEUTRAL_TO_POSITIVE] = {
                     c, updated_pop_stability_information
                            .minimum_potential_difference_to_transition[transition_type::NEUTRAL_TO_POSITIVE]};
-=======
-            if (std::abs(-local_potential + params.simulation_parameters.mu_plus()) <
-                updated_pop_stability_information.minimum_potential_difference_to_transition)
-            {
-                updated_pop_stability_information.minimum_potential_difference_to_transition =
-                    std::abs(-local_potential + params.simulation_parameters.mu_plus());
-                updated_pop_stability_information.critical_cell      = c;
-                updated_pop_stability_information.transition_from_to = transition_type::NEUTRAL_TO_POSITIVE;
->>>>>>> 9becc3af
             }
         }
 
@@ -377,10 +340,8 @@
                             const population_stability_information<Lyt>& pop_stability_information) noexcept
     {
         auto updated_pop_stability_information = pop_stability_information;
-<<<<<<< HEAD
         if (std::abs(-local_potential + params.physical_parameters.mu_plus()) <
-            updated_pop_stability_information
-                .minimum_potential_difference_to_transition[transition_type::POSITIVE_TO_NEUTRAL])
+            updated_pop_stability_information.minimum_potential_difference_to_transition)
         {
             updated_pop_stability_information
                 .minimum_potential_difference_to_transition[transition_type::POSITIVE_TO_NEUTRAL] =
@@ -390,15 +351,6 @@
                 .transition_from_to_with_cell_and_required_pot[transition_type::POSITIVE_TO_NEUTRAL] = {
                 c, updated_pop_stability_information
                        .minimum_potential_difference_to_transition[transition_type::POSITIVE_TO_NEUTRAL]};
-=======
-        if (std::abs(-local_potential + params.simulation_parameters.mu_plus()) <
-            updated_pop_stability_information.minimum_potential_difference_to_transition)
-        {
-            updated_pop_stability_information.minimum_potential_difference_to_transition =
-                std::abs(-local_potential + params.simulation_parameters.mu_plus());
-            updated_pop_stability_information.critical_cell      = c;
-            updated_pop_stability_information.transition_from_to = transition_type::POSITIVE_TO_NEUTRAL;
->>>>>>> 9becc3af
         }
 
         return updated_pop_stability_information;
