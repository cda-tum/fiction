--- conflicted
+++ resolved
@@ -54,11 +54,6 @@
      * input to the factorial call.
      */
     uint64_t num_overlapping_witnesses_limit_gss = 6;
-    /**
-     * This option must be enabled for the progress bar feature; projector states in the composition hierarchy are
-     * stored in the *GSS* stats.
-     */
-    bool count_projector_states = false;
 };
 /**
  * This struct is used to store the results of the *Ground State Space* construction.
@@ -94,11 +89,6 @@
      */
     const uint64_t maximum_top_level_multisets{};
     /**
-     * The number of projector states in the composition hierarchy. They are counted when the associated parameter is
-     * set to `true`. The loading bar feature uses this statistic.
-     */
-    const std::optional<uint64_t> num_projector_states;
-    /**
      * Report *Ground State Space* statistics.
      *
      * @param out The output stream to write to (default: standard output).
@@ -108,12 +98,6 @@
     {
         os << fmt::format("[i] Pruned {} out of {} top level multiset charge configurations\n",
                           pruned_top_level_multisets, maximum_top_level_multisets);
-
-        if (num_projector_states.has_value())
-        {
-            os << fmt::format("[i] There are {} projector states in the composition hierarchy\n",
-                              num_projector_states.value());
-        }
 
         os << "[i] Ground State Space took ";
 
@@ -164,8 +148,7 @@
         const uint64_t max_multisets = maximum_top_level_multisets(top_cluster->num_sidbs());
 
         return ground_state_space_stats{
-            top_cluster, time_counter, max_multisets - top_cluster->charge_space.size(), max_multisets,
-            counted_projector_states == 0 ? std::nullopt : std::make_optional<uint64_t>(counted_projector_states)};
+            top_cluster, time_counter, max_multisets - top_cluster->charge_space.size(), max_multisets};
     }
 
   private:
@@ -480,15 +463,9 @@
     }
 
     template <potential_bound_analysis_mode mode>
-<<<<<<< HEAD
     [[nodiscard]] bool perform_potential_bound_analysis(const sidb_cluster_projector_state& pst,
                                                         const std::optional<complete_potential_bounds_store>&
                                                             composition_potential_bounds = std::nullopt) const noexcept
-=======
-    [[nodiscard]] bool perform_potential_bound_analysis(
-        const sidb_cluster_projector_state&                  pst,
-        const std::optional<partial_potential_bounds_store>& composition_potential_bounds = std::nullopt) const noexcept
->>>>>>> 56f55038
     {
         witness_partitioning_state st{pst};
 
@@ -587,22 +564,16 @@
         return fixpoint;
     }
 
-<<<<<<< HEAD
     static void compute_external_pot_bounds_for_saved_compositions(const sidb_cluster_ptr& parent) noexcept
     {
         // when clusters are merged, their respective charge spaces have reached a fixed point in the construction;
         // thereby, the projections specific to each stored composition in the respective charge spaces, for which
         // previously only the receiving SiDBs in the respective child cluster were considered, are now composed to
         // potential bounds onto each SiDB outside the respective cluster, thus making a complete potential bounds store
-=======
-    void count_projector_states_to_merge(const sidb_cluster_ptr& parent) noexcept
-    {
->>>>>>> 56f55038
         for (const sidb_cluster_ptr& child : parent->children)
         {
             for (const sidb_cluster_charge_state& m : child->charge_space)
             {
-<<<<<<< HEAD
                 for (sidb_charge_space_composition& composition : m.compositions)
                 {
                     for (const uint64_t sidb_ix : child->external_sidbs)
@@ -615,11 +586,6 @@
                                 get_projector_state_bound<bound_direction::UPPER>(child_pst_of_child, sidb_ix).pot_val);
                         }
                     }
-=======
-                for (const sidb_charge_space_composition& composition : m.compositions)
-                {
-                    counted_projector_states += composition.proj_states.size();
->>>>>>> 56f55038
                 }
             }
         }
@@ -819,15 +785,6 @@
         if (clustering.size() == 1 && *clustering.cbegin() == top_cluster)
         {
             terminate = true;
-
-#if (PROGRESS_BARS)
-            // count the number of projector states in the charge spaces directly under the top cluster
-            if (params.count_projector_states)
-            {
-                count_projector_states_to_merge(top_cluster);
-            }
-#endif
-
             return;
         }
 
@@ -838,14 +795,6 @@
                                { return c1->get_parent()->num_sidbs() < c2->get_parent()->num_sidbs(); }))
                 ->get_parent();
 
-#if (PROGRESS_BARS)
-        // count the number of projector states in the charge spaces that are going to be merged
-        if (params.count_projector_states)
-        {
-            count_projector_states_to_merge(min_parent);
-        }
-#endif
-
         for (const sidb_cluster_ptr& c : min_parent->children)
         {
             clustering.erase(c);
@@ -883,8 +832,6 @@
     const sidb_cluster_ptr top_cluster;
 
     sidb_clustering clustering{};
-
-    uint64_t counted_projector_states = 0;
 
     bool terminate = false;
 
