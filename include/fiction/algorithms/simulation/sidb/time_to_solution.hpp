//
// Created by Jan Drewniok on 23.12.22.
//

#ifndef FICTION_TIME_TO_SOLUTION_HPP
#define FICTION_TIME_TO_SOLUTION_HPP

#include "fiction/algorithms/simulation/sidb/exhaustive_ground_state_simulation.hpp"
#include "fiction/algorithms/simulation/sidb/is_ground_state.hpp"
#include "fiction/algorithms/simulation/sidb/minimum_energy.hpp"
#include "fiction/algorithms/simulation/sidb/quicksim.hpp"
#include "fiction/technology/charge_distribution_surface.hpp"
#include "fiction/traits.hpp"

#include <fmt/format.h>

#include <algorithm>
#include <chrono>
#include <cmath>
#include <cstdint>
#include <iostream>
#include <vector>

namespace fiction
{

/**
 * This struct stores the time-to-solution, the simulation accuracy and the average single simulation runtime of
 * *QuickSim* (see quicksim.hpp).
 *
 */
struct time_to_solution_stats
{
    /**
     * Time-to-solution in seconds.
     */
    double time_to_solution{};
    /**
     * Accuracy of the simulation.
     */
    double acc{};
    /**
     * Average single simulation runtime in seconds.
     */
    double mean_single_runtime{};

    /**
     * Single simulation runtime of the exhaustive ground state searcher.
     */
    double single_runtime_exhaustive{};

    /**
     * Number of physically valid charge configurations found by ExGS.
     */
    std::size_t number_valid_layouts_exgs{};
    /**
     * Print the results to the given output stream.
     *
     * @param out Output stream.
     */
    void report(std::ostream& out = std::cout)
    {
        out << fmt::format("[i] time_to_solution: {} | acc: {} | t_(s): {} | t_exhaustive(s): {}\n", time_to_solution,
                           acc, mean_single_runtime, single_runtime_exhaustive);
    }
};
/**
 * This function determines the time-to-solution (TTS) and the accuracy (acc) of the *QuickSim* algorithm.
 *
 * @tparam Lyt Cell-level layout type.
 * @param lyt Layout that is used for the simulation.
 * @param sidb_params Physical SiDB parameters which are used for the simulation.
 * @param ps Pointer to a struct where the results (time_to_solution, acc, single runtime) are stored.
 * @param repetitions Number of repetitions to determine the simulation accuracy (`repetitions = 100` means that
 * accuracy is precise to 1%).
 * @param confidence_level The time-to-solution also depends on the given confidence level which can be set here.
 */
template <typename Lyt>
void sim_acc_tts(Lyt& lyt, const quicksim_params& quicksim_params, time_to_solution_stats* ps = nullptr,
                 const uint64_t& repetitions = 100, const double confidence_level = 0.997) noexcept
{
    static_assert(is_cell_level_layout_v<Lyt>, "Lyt is not a cell-level layout");
    static_assert(has_sidb_technology_v<Lyt>, "Lyt is not an SiDB layout");
    static_assert(has_siqad_coord_v<Lyt>, "Lyt is not based on SiQAD coordinates");

    const auto simulation_results_exgs = exhaustive_ground_state_simulation(lyt, quicksim_params.phys_params);

    time_to_solution_stats st{};
<<<<<<< HEAD
    st.number_valid_layouts_exgs = stats_exhaustive.valid_lyts.size();
    st.single_runtime_exhaustive = mockturtle::to_seconds(stats_exhaustive.time_total);
=======
    st.single_runtime_exhaustive = mockturtle::to_seconds(simulation_results_exgs.simulation_runtime);
>>>>>>> 40b4f77a

    std::size_t         gs_count = 0;
    std::vector<double> time{};
    time.reserve(repetitions);

    for (uint64_t i = 0; i < repetitions; i++)
    {
        sidb_simulation_result<Lyt> stats_quick{};

        const auto t_start = std::chrono::high_resolution_clock::now();

        const auto simulation_results_quicksim = quicksim<Lyt>(lyt, quicksim_params);

        const auto t_end      = std::chrono::high_resolution_clock::now();
        const auto elapsed    = t_end - t_start;
        const auto diff_first = std::chrono::duration<double>(elapsed).count();

        time.push_back(diff_first);

        if (is_ground_state(simulation_results_quicksim, simulation_results_exgs))
        {
            gs_count += 1;
        }
    }

    const auto single_runtime = std::accumulate(time.begin(), time.end(), 0.0) / static_cast<double>(repetitions);
    const auto acc            = static_cast<double>(gs_count) / static_cast<double>(repetitions);

    double tts = single_runtime;

    if (acc == 1)
    {
        tts = single_runtime;
    }
    else if (acc == 0)
    {
        tts = std::numeric_limits<double>::max();
    }
    else
    {
        tts = (single_runtime * std::log(1.0 - confidence_level) / std::log(1.0 - acc));
    }

    st.time_to_solution    = tts;
    st.acc                 = acc * 100;
    st.mean_single_runtime = single_runtime;

    if (ps)
    {
        *ps = st;
    }
}

}  // namespace fiction

#endif  // FICTION_TIME_TO_SOLUTION_HPP<|MERGE_RESOLUTION|>--- conflicted
+++ resolved
@@ -86,12 +86,7 @@
     const auto simulation_results_exgs = exhaustive_ground_state_simulation(lyt, quicksim_params.phys_params);
 
     time_to_solution_stats st{};
-<<<<<<< HEAD
-    st.number_valid_layouts_exgs = stats_exhaustive.valid_lyts.size();
-    st.single_runtime_exhaustive = mockturtle::to_seconds(stats_exhaustive.time_total);
-=======
     st.single_runtime_exhaustive = mockturtle::to_seconds(simulation_results_exgs.simulation_runtime);
->>>>>>> 40b4f77a
 
     std::size_t         gs_count = 0;
     std::vector<double> time{};
