--- conflicted
+++ resolved
@@ -95,14 +95,9 @@
      */
     void report(std::ostream& out = std::cout)
     {
-<<<<<<< HEAD
         out << fmt::format(
             "[i] time_to_solution: {} | acc: {} | t_(s): {} | t_exhaustive(s): {} | algortihm used: {}\n",
             time_to_solution, acc, mean_single_runtime, single_runtime_exhaustive, algorithm);
-=======
-        out << fmt::format("[i] time_to_solution: {} | acc: {} | t_(s): {} | t_exhaustive(s): {}\n", time_to_solution,
-                           acc, mean_single_runtime, single_runtime_exhaustive);
->>>>>>> 84634cde
     }
 };
 /**
@@ -122,8 +117,10 @@
     static_assert(has_sidb_technology_v<Lyt>, "Lyt is not an SiDB layout");
     static_assert(has_siqad_coord_v<Lyt>, "Lyt is not based on SiQAD coordinates");
 
-<<<<<<< HEAD
-    time_to_solution_stats      st{};
+    const auto simulation_results_exgs = exhaustive_ground_state_simulation(lyt, quicksim_params.phys_params);
+
+    time_to_solution_stats st{};
+    st.single_runtime_exhaustive = mockturtle::to_seconds(simulation_results_exgs.simulation_runtime);
     sidb_simulation_result<Lyt> simulation_result{};
     if (tts_params.engine == exact_algorithm_type::EXGS)
     {
@@ -138,22 +135,12 @@
     }
 
     st.single_runtime_exhaustive = mockturtle::to_seconds(simulation_result.simulation_runtime);
-=======
-    const auto simulation_results_exgs = exhaustive_ground_state_simulation(lyt, quicksim_params.phys_params);
-
-    time_to_solution_stats st{};
-    st.single_runtime_exhaustive = mockturtle::to_seconds(simulation_results_exgs.simulation_runtime);
->>>>>>> 84634cde
 
     std::size_t         gs_count = 0;
     std::vector<double> time{};
     time.reserve(tts_params.repetitions);
 
-<<<<<<< HEAD
-    for (uint64_t i = 0; i < tts_params.repetitions; i++)
-=======
-    for (auto i = 0u; i < repetitions; ++i)
->>>>>>> 84634cde
+    for (auto i = 0u; i < tts_params.repetitions; ++i)
     {
         sidb_simulation_result<Lyt> stats_quick{};
 
@@ -167,11 +154,7 @@
 
         time.push_back(diff_first);
 
-<<<<<<< HEAD
-        if (is_ground_state(simulation_results_quicksim, simulation_result))
-=======
         if (is_ground_state(simulation_results_quicksim, simulation_results_exgs))
->>>>>>> 84634cde
         {
             gs_count += 1;
         }
