//
// Created by Jan Drewniok on 23.12.22.
//

#ifndef FICTION_TIME_TO_SOLUTION_HPP
#define FICTION_TIME_TO_SOLUTION_HPP

#include "fiction/algorithms/simulation/sidb/exhaustive_ground_state_simulation.hpp"
#include "fiction/algorithms/simulation/sidb/is_ground_state.hpp"
#include "fiction/algorithms/simulation/sidb/quickexact.hpp"
#include "fiction/algorithms/simulation/sidb/quicksim.hpp"
#include "fiction/algorithms/simulation/sidb/sidb_simulation_engine.hpp"
#include "fiction/algorithms/simulation/sidb/sidb_simulation_result.hpp"
#include "fiction/technology/charge_distribution_surface.hpp"
#include "fiction/traits.hpp"

#include <fmt/format.h>

#include <algorithm>
#include <chrono>
#include <cmath>
#include <cstdint>
#include <iostream>
#include <vector>

namespace fiction
{

struct time_to_solution_params
{
    /**
     * Exhaustive simulation algorithm used to simulate the ground state as reference.
     */
    exhaustive_sidb_simulation_engine engine = exhaustive_sidb_simulation_engine::QUICKEXACT;
    /**
     * Number of iterations of the heuristic algorithm used to determine the simulation accuracy (`repetitions = 100`
     * means that accuracy is precise to 1%).
     */
    uint64_t repetitions = 100;
    /**
     * Confidence level.
     */
    double confidence_level = 0.997;
};

/**
 * This struct stores the time-to-solution, the simulation accuracy and the average single simulation runtime of
 * *QuickSim* quicksim, the single runtime of the exact simulator used, and the number of valid charge
 * configurations found by the exact algorithm.
 *
 */
struct time_to_solution_stats
{
    /**
     * Time-to-solution in seconds.
     */
    double time_to_solution{0};
    /**
     * Accuracy of the simulation.
     */
    double acc{};
    /**
     * Average single simulation runtime in seconds.
     */
    double mean_single_runtime{};
    /**
     * Single simulation runtime of the exhaustive ground state searcher in seconds.
     */
    double single_runtime_exhaustive{};
    /**
     * Exhaustive simulation algorithm used to simulate the ground state as reference.
     */
    std::string algorithm;
    /**
     * Number of physically valid charge configurations found by ExGS.
     */
    std::size_t number_valid_layouts_exgs{1u};

    /**
     * Print the results to the given output stream.
     *
     * @param out Output stream.
     */
    void report(std::ostream& out = std::cout)
    {
        out << fmt::format("time_to_solution: {} \n acc: {} \n t_(s): {} \n t_exhaustive(s): {} \n exact alg.: {}\n",
                           time_to_solution, acc, mean_single_runtime, single_runtime_exhaustive, algorithm);
    }
};
/**
 * This function determines the time-to-solution (TTS) and the accuracy (acc) of the *QuickSim* algorithm.
 *
 * @tparam Lyt Cell-level layout type.
 * @param lyt Layout that is used for the simulation.
 * @param quicksim_params Parameters required for the *QuickSim* algorithm.
 * @param tts_params Parameters used for the time-to-solution calculation.
 * @param ps Pointer to a struct where the results (time_to_solution, acc, single runtime) are stored.
 */
template <typename Lyt>
void time_to_solution(Lyt& lyt, const quicksim_params& quicksim_params, const time_to_solution_params& tts_params = {},
                      time_to_solution_stats* ps = nullptr) noexcept
{
    static_assert(is_cell_level_layout_v<Lyt>, "Lyt is not a cell-level layout");
    static_assert(has_sidb_technology_v<Lyt>, "Lyt is not an SiDB layout");
    static_assert(has_siqad_coord_v<Lyt>, "Lyt is not based on SiQAD coordinates");

    time_to_solution_stats st{};
<<<<<<< HEAD
    st.number_valid_layouts_exgs = stats_exhaustive.valid_lyts.size();
    st.single_runtime_exhaustive = mockturtle::to_seconds(stats_exhaustive.time_total);
=======

    sidb_simulation_result<Lyt> simulation_result{};
    if (tts_params.engine == exhaustive_sidb_simulation_engine::QUICKEXACT)
    {
        const quickexact_params<Lyt> params{quicksim_params.phys_params};
        st.algorithm      = "QuickExact";
        simulation_result = quickexact(lyt, params);
    }
    else
    {
        st.algorithm      = "ExGS";
        simulation_result = exhaustive_ground_state_simulation(lyt, quicksim_params.phys_params);
    }

    st.single_runtime_exhaustive = mockturtle::to_seconds(simulation_result.simulation_runtime);
>>>>>>> cd971f0d

    std::size_t         gs_count = 0;
    std::vector<double> time{};
    time.reserve(tts_params.repetitions);

    for (auto i = 0u; i < tts_params.repetitions; ++i)
    {
        sidb_simulation_result<Lyt> stats_quick{};

        const auto t_start = std::chrono::high_resolution_clock::now();

        const auto simulation_results_quicksim = quicksim<Lyt>(lyt, quicksim_params);

        const auto t_end      = std::chrono::high_resolution_clock::now();
        const auto elapsed    = t_end - t_start;
        const auto diff_first = std::chrono::duration<double>(elapsed).count();

        time.push_back(diff_first);

        if (is_ground_state(simulation_results_quicksim, simulation_result))
        {
            gs_count += 1;
        }
    }

    const auto single_runtime =
        std::accumulate(time.cbegin(), time.cend(), 0.0) / static_cast<double>(tts_params.repetitions);
    const auto acc = static_cast<double>(gs_count) / static_cast<double>(tts_params.repetitions);

    double tts = 0.0;

    if (acc == 1)
    {
        tts = single_runtime;
    }
    else if (acc == 0)
    {
        tts = std::numeric_limits<double>::max();
    }
    else
    {
        tts = (single_runtime * std::log(1.0 - tts_params.confidence_level) / std::log(1.0 - acc));
    }

    st.time_to_solution    = tts;
    st.acc                 = acc * 100;
    st.mean_single_runtime = single_runtime;

    if (ps)
    {
        *ps = st;
    }
}

}  // namespace fiction

#endif  // FICTION_TIME_TO_SOLUTION_HPP<|MERGE_RESOLUTION|>--- conflicted
+++ resolved
@@ -72,11 +72,6 @@
      */
     std::string algorithm;
     /**
-     * Number of physically valid charge configurations found by ExGS.
-     */
-    std::size_t number_valid_layouts_exgs{1u};
-
-    /**
      * Print the results to the given output stream.
      *
      * @param out Output stream.
@@ -105,10 +100,6 @@
     static_assert(has_siqad_coord_v<Lyt>, "Lyt is not based on SiQAD coordinates");
 
     time_to_solution_stats st{};
-<<<<<<< HEAD
-    st.number_valid_layouts_exgs = stats_exhaustive.valid_lyts.size();
-    st.single_runtime_exhaustive = mockturtle::to_seconds(stats_exhaustive.time_total);
-=======
 
     sidb_simulation_result<Lyt> simulation_result{};
     if (tts_params.engine == exhaustive_sidb_simulation_engine::QUICKEXACT)
@@ -124,7 +115,6 @@
     }
 
     st.single_runtime_exhaustive = mockturtle::to_seconds(simulation_result.simulation_runtime);
->>>>>>> cd971f0d
 
     std::size_t         gs_count = 0;
     std::vector<double> time{};
