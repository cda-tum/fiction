//
// Created by Jan Drewniok on 05.04.23.
//

#ifndef FICTION_RANDOM_SIDB_LAYOUT_GENERATOR_HPP
#define FICTION_RANDOM_SIDB_LAYOUT_GENERATOR_HPP

#include "fiction/algorithms/path_finding/distance.hpp"
#include "fiction/algorithms/simulation/sidb/can_positive_charges_occur.hpp"
#include "fiction/algorithms/simulation/sidb/sidb_simulation_parameters.hpp"
#include "fiction/technology/sidb_defects.hpp"
#include "fiction/traits.hpp"
#include "fiction/utils/layout_utils.hpp"

#include <cstdint>
#include <unordered_set>
#include <utility>
#include <vector>

namespace fiction
{

/**
 * This struct stores the parameters for the `generate_random_sidb_layout` algorithm.
 */
template <typename CoordinateType>
struct generate_random_sidb_layout_params
{
    /**
     * An enumeration of modes to use for the generation of random SiDB layouts to control control the appearance of
     * positive charges.
     */
    enum class positive_charges : uint8_t
    {
        /**
         * Positive charges can occur (i.e. SiDBs can be placed right next to each other).
         */
        ALLOWED,
        /**
         * Positive charges are not allowed to occur (i.e. SiDBs need to be seperated by a few lattice points).
         */
        FORBIDDEN,
        /**
         * Positive charges can occur, which means that the `can_positive_charges_occur` function returns `true`.
         */
        CAN_OCCUR
    };
    /**
     * Two coordinates that span the region where SiDBs may be placed (order is not important). The first coordinate is
     * the upper left corner and the second coordinate is the lower right corner of the area.
     */
    std::pair<CoordinateType, CoordinateType> coordinate_pair;
    /**
     * Number of SiDBs that are placed on the layout.
     */
    uint64_t number_of_sidbs = 0;
    /**
     * If positively charged SiDBs should be prevented, SiDBs are not placed closer than the minimal_spacing.
     */
    positive_charges positive_sidbs = positive_charges::ALLOWED;
    /**
     * Simulation parameters.
     */
    sidb_simulation_parameters sim_params{};
    /**
     * Maximum number of steps to place the specified number of SiDBs. Example: If the area, where SiDBs can be placed,
     * is small and many SiDBs are to be placed, several tries are required to generate a layout with no positively
     * charged SiDBs.
     */
    uint64_t maximal_attempts = 10E6;
    /**
     * The desired number of unique layouts to be generated.
     */
    uint64_t number_of_unique_generated_layouts = 1;
    /**
     * The maximum number of attempts allowed to generate the given number of unique layouts (default: \f$10^{6}\f$).
     * Example: If the area, where SiDBs can be placed, is small and many SiDBs are to be placed, it may be difficult or
     * even impossible to find several unique (given by number_of_unique_generated_layouts) layouts. Therefore, this
     * parameter sets a limit for the maximum number of tries.
     */
<<<<<<< HEAD
    uint64_t maximal_attempts_for_multiple_layouts = 1'000'0000;
=======
    uint64_t maximal_attempts_for_multiple_layouts = 1'000'000;
>>>>>>> 2541fdbc
};

/**
 * Generates a random layout of SiDBs by adding them to the provided layout skeleton.
 * The layout skeleton serves as the starting layout to which SiDBs are added to create the final layout.
 *
 * @tparam Lyt Cell-level SiDB layout type.
 * @param lyt_skeleton A layout to which random cells are added to create the final layout.
 * @param params The parameters for generating the random layout.
 * @return A randomly-generated layout of SiDBs.
 */
template <typename Lyt>
Lyt generate_random_sidb_layout(const Lyt&                                                 lyt_skeleton,
                                const generate_random_sidb_layout_params<coordinate<Lyt>>& params)
{
    static_assert(is_cell_level_layout_v<Lyt>, "Lyt is not a cell-level layout");
    static_assert(has_sidb_technology_v<Lyt>, "Lyt is not an SiDB layout");

    std::unordered_set<typename Lyt::coordinate> sidbs_affected_by_defects = {};

    if constexpr (has_get_sidb_defect_v<Lyt>)
    {
        sidbs_affected_by_defects = lyt_skeleton.all_affected_sidbs(std::make_pair(0, 0));
    }

    const uint64_t number_of_sidbs_of_final_layout = lyt_skeleton.num_cells() + params.number_of_sidbs;

    Lyt lyt{lyt_skeleton.clone()};
    // counts the attempts to place the given number of SiDBs
    uint64_t attempt_counter = 0;

    // stops if either all SiDBs are placed or the maximum number of attempts was performed
    while (lyt.num_cells() < number_of_sidbs_of_final_layout && attempt_counter < params.maximal_attempts)
    {
        // random coordinate within the area specified by two coordinates
        const auto random_coord = random_coordinate(params.coordinate_pair.first, params.coordinate_pair.second);
        bool       next_to_neutral_defect = false;

        if (sidbs_affected_by_defects.count(random_coord) > 0)
        {
            next_to_neutral_defect = true;
        }

        bool random_cell_is_identical_wih_defect = false;
        // check if a defect does not yet occupy random coordinate.
        if constexpr (has_get_sidb_defect_v<Lyt>)
        {
            random_cell_is_identical_wih_defect = (lyt.get_sidb_defect(random_coord).type != sidb_defect_type::NONE);
        }

        // if the constraints that no positive SiDBs occur and the cell is not yet occupied by a defect are satisfied,
        // the SiDB is added to the layout
        if (!random_cell_is_identical_wih_defect && !next_to_neutral_defect)
        {
            lyt.assign_cell_type(random_coord, technology<Lyt>::cell_type::NORMAL);

            if (params.positive_sidbs ==
                    generate_random_sidb_layout_params<coordinate<Lyt>>::positive_charges::FORBIDDEN &&
                can_positive_charges_occur(lyt, params.sim_params))
            {
                lyt.assign_cell_type(random_coord, technology<Lyt>::cell_type::EMPTY);
            }
        }
        attempt_counter += 1;
    }

    if (params.positive_sidbs == generate_random_sidb_layout_params<coordinate<Lyt>>::positive_charges::CAN_OCCUR &&
        !can_positive_charges_occur(lyt, params.sim_params))
    {
        return generate_random_sidb_layout(lyt_skeleton, params);
    }

    return lyt;
}

/**
 * Generates multiple unique random SiDB layouts by adding them to the provided layout skeleton.
 * The layout skeleton serves as the starting layout to which SiDBs are added to create unique SiDB layouts.
 *
 * @tparam Lyt Cell-level SiDB layout type.
 * @param lyt_skeleton A layout to which random SiDBs are added to create unique layouts.
 * @param params The parameters for generating the random SiDB layouts.
 * @return A vector containing the unique randomly generated SiDB layouts.
 */
template <typename Lyt>
std::vector<Lyt>
generate_multiple_random_sidb_layouts(const Lyt&                                                 lyt_skeleton,
                                      const generate_random_sidb_layout_params<coordinate<Lyt>>& params)
{
    static_assert(is_cell_level_layout_v<Lyt>, "Lyt is not a cell-level layout");
    static_assert(has_sidb_technology_v<Lyt>, "Lyt is not an SiDB layout");

    // this vector collects all unique SiDB layouts
    std::vector<Lyt> unique_lyts{};
    unique_lyts.reserve(params.number_of_unique_generated_layouts);

    // counts the attempts of unsuccessful generations of an SiDB layout
    uint64_t unsuccessful_generation_attempt_counter = 0;

    while (unique_lyts.size() < params.number_of_unique_generated_layouts &&
           unsuccessful_generation_attempt_counter < params.maximal_attempts_for_multiple_layouts)
    {
        const auto random_lyt = generate_random_sidb_layout(lyt_skeleton, params);

        // indicates if a found SiDB layout is identical to an already found one.
        const auto identical_layout = std::any_of(unique_lyts.cbegin(), unique_lyts.cend(), [&](const auto& old_lyt)
                                                  { return are_layouts_identical(random_lyt, old_lyt); });

        // if the randomly generated SiDB layout is not identical to a previously generated one, it is added to the
        // collection of all unique SiDB layouts (unique_lyts)
        if (!identical_layout)
        {
            unique_lyts.push_back(random_lyt);
            unsuccessful_generation_attempt_counter += 1;
        }
    }
    return unique_lyts;
}

}  // namespace fiction

#endif  // FICTION_RANDOM_SIDB_LAYOUT_GENERATOR_HPP<|MERGE_RESOLUTION|>--- conflicted
+++ resolved
@@ -78,11 +78,7 @@
      * even impossible to find several unique (given by number_of_unique_generated_layouts) layouts. Therefore, this
      * parameter sets a limit for the maximum number of tries.
      */
-<<<<<<< HEAD
-    uint64_t maximal_attempts_for_multiple_layouts = 1'000'0000;
-=======
     uint64_t maximal_attempts_for_multiple_layouts = 1'000'000;
->>>>>>> 2541fdbc
 };
 
 /**
