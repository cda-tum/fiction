--- conflicted
+++ resolved
@@ -135,9 +135,6 @@
         // the SiDB is added to the layout
         if (!random_cell_is_identical_wih_defect && !next_to_neutral_defect)
         {
-<<<<<<< HEAD
-            lyt.assign_cell_type(random_coord, technology<Lyt>::cell_type::LOGIC);
-=======
             lyt.assign_cell_type(random_coord, technology<Lyt>::cell_type::NORMAL);
 
             if (params.positive_sidbs ==
@@ -146,28 +143,21 @@
             {
                 lyt.assign_cell_type(random_coord, technology<Lyt>::cell_type::EMPTY);
             }
->>>>>>> 18bafd25
         }
         attempt_counter += 1;
     }
 
-<<<<<<< HEAD
-    if (lyt.num_cells() == number_of_sidbs_of_final_layout)
-    {
-        return lyt;
-    }
+    if (params.positive_sidbs == generate_random_sidb_layout_params<coordinate<Lyt>>::positive_charges::MAY_OCCUR &&
+        !can_positive_charges_occur(lyt, params.sim_params))
+    {
+        return generate_random_sidb_layout(lyt_skeleton, params);
+    }
+
+    return lyt;
+}
 
     // if not all SiDBs can be placed, the originally given skeleton layout is returned
     return lyt_skeleton;
-=======
-    if (params.positive_sidbs == generate_random_sidb_layout_params<coordinate<Lyt>>::positive_charges::MAY_OCCUR &&
-        !can_positive_charges_occur(lyt, params.sim_params))
-    {
-        return generate_random_sidb_layout(lyt_skeleton, params);
-    }
-
-    return lyt;
->>>>>>> 18bafd25
 }
 
 /**
