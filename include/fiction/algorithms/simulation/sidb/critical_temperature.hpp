--- conflicted
+++ resolved
@@ -44,27 +44,6 @@
 struct critical_temperature_params
 {
     /**
-<<<<<<< HEAD
-     * An enumeration of modes to use for the *Critical Temperature* Simulation.
-     */
-    enum class critical_temperature_mode
-    {
-        /**
-         * The *Critical Temperature* is determined by considering the gate logic of the given layout. In this mode, it
-         * is distinguished between excited charge distributions that produce the correct output (with respect to a
-         * truth table) and those that do not.
-         */
-        GATE_BASED_SIMULATION,
-        /**
-         * The *Critical Temperature* is determined by ignoring the gate logic of the given layout. This mode does not
-         * distinguish between excited charge distributions that produce the correct output (with respect to a truth
-         * table) and those that do not.
-         */
-        NON_GATE_BASED_SIMULATION
-    };
-    /**
-=======
->>>>>>> e172b810
      * An enumeration of simulation modes (exact vs. approximate) to use for the *Critical Temperature* Simulation.
      */
     enum class simulation_engine : uint8_t
@@ -82,11 +61,7 @@
     /**
      * All parameters for physical SiDB simulations.
      */
-<<<<<<< HEAD
-    quicksim_params simulation_parameters{};
-=======
-    sidb_simulation_parameters physical_parameters{};
->>>>>>> e172b810
+    sidb_simulation_parameters simulation_parameters{};
     /**
      * Simulation mode to determine the *Critical Temperature*.
      */
@@ -126,7 +101,7 @@
     /**
      * All parameters for physical SiDB simulations.
      */
-    sidb_simulation_parameters physical_parameters{};
+    sidb_simulation_parameters simulation_parameters{};
     /**
      * Name of the algorithm used to compute the physically valid charge distributions.
      */
@@ -182,7 +157,7 @@
             bii(bdl_input_iterator<Lyt>{layout, params.bdl_params})
 
     {
-        stats.physical_parameters = params.physical_parameters;
+        stats.simulation_parameters = params.simulation_parameters;
         stats.algorithm_name =
             (params.engine == critical_temperature_params::simulation_engine::EXACT) ? "QuickExact" : "QuickSim";
         stats.critical_temperature = params.max_temperature;
@@ -212,11 +187,7 @@
             for (auto i = 0u; i < spec.front().num_bits(); ++i, ++bii)
             {
                 // if positively charged SiDBs can occur, the SiDB layout is considered as non-operational
-<<<<<<< HEAD
-                if (can_positive_charges_occur(*bii, params.simulation_parameters.simulation_parameters))
-=======
-                if (can_positive_charges_occur(*bii, params.physical_parameters))
->>>>>>> e172b810
+                if (can_positive_charges_occur(*bii, params.simulation_parameters))
                 {
                     stats.critical_temperature = 0.0;
                     return;
@@ -267,32 +238,20 @@
 
         if (params.engine == critical_temperature_params::simulation_engine::EXACT)
         {
-            const quickexact_params<Lyt> qe_params{params.physical_parameters,
+            const quickexact_params<Lyt> qe_params{params.simulation_parameters,
                                                    quickexact_params<Lyt>::automatic_base_number_detection::OFF};
 
             // All physically valid charge configurations are determined for the given layout (`QuickExact` simulation
             // is used to provide 100 % accuracy for the Critical Temperature).
-<<<<<<< HEAD
-            const quickexact_params<Lyt> qe_params{params.simulation_parameters.simulation_parameters,
-                                                   quickexact_params<Lyt>::automatic_base_number_detection::OFF};
-=======
->>>>>>> e172b810
             simulation_results = quickexact(layout, qe_params);
         }
         else
         {
-<<<<<<< HEAD
-            stats.algorithm_name = "QuickSim";
-            // All physically valid charge configurations are determined for the given layout (exhaustive ground state
-            // simulation is used to provide 100 % accuracy for the Critical Temperature).
-            simulation_results = quicksim(layout, params.simulation_parameters);
-=======
-            const quicksim_params qs_params{params.physical_parameters, params.iteration_steps, params.alpha};
+            const quicksim_params qs_params{params.simulation_parameters, params.iteration_steps, params.alpha};
 
             // All physically valid charge configurations are determined for the given layout (probabilistic ground
             // state simulation is used).
             simulation_results = quicksim(layout, qs_params);
->>>>>>> e172b810
         }
 
         // The number of physically valid charge configurations is stored.
@@ -451,35 +410,20 @@
     [[nodiscard]] sidb_simulation_result<Lyt>
     physical_simulation_of_layout(const bdl_input_iterator<Lyt>& bdl_iterator) noexcept
     {
-<<<<<<< HEAD
-        assert(params.simulation_parameters.simulation_parameters.base == 2 && "base number is set to 3");
-        if (params.engine == critical_temperature_params::simulation_engine::EXACT)
-        {
-            // perform exact simulation
-            const quickexact_params<Lyt> quickexact_params{
-                params.simulation_parameters.simulation_parameters,
-                fiction::quickexact_params<Lyt>::automatic_base_number_detection::OFF};
-            return quickexact(*bdl_iterator, quickexact_params);
-=======
-        assert(params.physical_parameters.base == 2 && "base number has to be 2");
+        assert(params.simulation_parameters.base == 2 && "base number has to be 2");
 
         if (params.engine == critical_temperature_params::simulation_engine::EXACT)
         {
             // perform exact simulation
             const quickexact_params<Lyt> qe_params{
-                params.physical_parameters, fiction::quickexact_params<Lyt>::automatic_base_number_detection::OFF};
+                params.simulation_parameters, fiction::quickexact_params<Lyt>::automatic_base_number_detection::OFF};
             return quickexact(*bdl_iterator, qe_params);
->>>>>>> e172b810
         }
 
         if (params.engine == critical_temperature_params::simulation_engine::APPROXIMATE)
         {
-<<<<<<< HEAD
-            return quicksim(*bdl_iterator, params.simulation_parameters);
-=======
-            const quicksim_params qs_params{params.physical_parameters, params.iteration_steps, params.alpha};
+            const quicksim_params qs_params{params.simulation_parameters, params.iteration_steps, params.alpha};
             return quicksim(*bdl_iterator, qs_params);
->>>>>>> e172b810
         }
 
         assert(false && "unsupported simulation engine");
