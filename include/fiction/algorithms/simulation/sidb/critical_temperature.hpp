--- conflicted
+++ resolved
@@ -76,15 +76,9 @@
      */
     double max_temperature{400};
     /**
-<<<<<<< HEAD
      * Parameters for the BDL wire detection algorithms.
      */
     detect_bdl_wires_params bdl_wire_params{};
-=======
-     * Parameters for the BDL input iterator.
-     */
-    bdl_input_iterator_params input_bdl_iterator_params{};
->>>>>>> 2541fdbc
     /**
      * Number of iteration steps for the *QuickSim* algorithm (only applicable if engine == APPROXIMATE).
      */
@@ -149,12 +143,8 @@
             layout{lyt},
             params{ps},
             stats{st},
-<<<<<<< HEAD
-            bii(bdl_input_iterator<Lyt>{layout, params.bdl_wire_params})
-=======
             bii(bdl_input_iterator<Lyt>{layout, params.input_bdl_iterator_params}),
             critical_temperature{ps.max_temperature}
->>>>>>> 2541fdbc
 
     {
         stats.simulation_parameters = params.simulation_parameters;
@@ -179,13 +169,8 @@
 
         if (layout.num_cells() > 1)
         {
-<<<<<<< HEAD
             const auto output_bdl_pairs =
                 detect_bdl_pairs(layout, sidb_technology::cell_type::OUTPUT, params.bdl_wire_params.params_bdl_pairs);
-=======
-            const auto output_bdl_pairs = detect_bdl_pairs(layout, sidb_technology::cell_type::OUTPUT,
-                                                           params.input_bdl_iterator_params.bdl_pairs_params);
->>>>>>> 2541fdbc
 
             // number of different input combinations
             for (auto i = 0u; i < spec.front().num_bits(); ++i, ++bii)
