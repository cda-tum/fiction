//
// Created by Jan Drewniok on 06.02.23.
//

#ifndef FICTION_CRITICAL_TEMPERATURE_HPP
#define FICTION_CRITICAL_TEMPERATURE_HPP

#include "fiction/algorithms/iter/bdl_input_iterator.hpp"
#include "fiction/algorithms/simulation/sidb/calculate_energy_and_state_type.hpp"
#include "fiction/algorithms/simulation/sidb/can_positive_charges_occur.hpp"
<<<<<<< HEAD
#include "fiction/algorithms/simulation/sidb/clustercomplete.hpp"
#include "fiction/algorithms/simulation/sidb/detect_bdl_pairs.hpp"
=======
#include "fiction/algorithms/simulation/sidb/detect_bdl_wires.hpp"
>>>>>>> f2264fdc
#include "fiction/algorithms/simulation/sidb/energy_distribution.hpp"
#include "fiction/algorithms/simulation/sidb/is_operational.hpp"
#include "fiction/algorithms/simulation/sidb/occupation_probability_of_excited_states.hpp"
#include "fiction/algorithms/simulation/sidb/quickexact.hpp"
#include "fiction/algorithms/simulation/sidb/quicksim.hpp"
#include "fiction/algorithms/simulation/sidb/sidb_simulation_engine.hpp"
#include "fiction/algorithms/simulation/sidb/sidb_simulation_parameters.hpp"
#include "fiction/algorithms/simulation/sidb/sidb_simulation_result.hpp"
#include "fiction/technology/cell_technologies.hpp"
#include "fiction/technology/physical_constants.hpp"
#include "fiction/traits.hpp"
#include "fiction/utils/math_utils.hpp"

#include <fmt/format.h>
#include <kitty/bit_operations.hpp>
#include <kitty/dynamic_truth_table.hpp>

#include <cassert>
#include <cmath>
#include <cstdint>
#include <iostream>
#include <iterator>
#include <limits>
#include <string>
#include <utility>
#include <vector>

namespace fiction
{

/**
 * This struct stores the parameters for the *Critical Temperature*` algorithm.
 */
struct critical_temperature_params
{
    /**
<<<<<<< HEAD
     * All parameters for physical SiDB simulations.
     */
    sidb_simulation_parameters simulation_parameters{};
    /**
     * Simulation mode to determine the *Critical Temperature*.
     *
     * @note Base 3 critical temperature simulation is experimental and only supported with *ClusterComplete*.
     */
    sidb_simulation_engine engine = sidb_simulation_engine::QUICKEXACT;
=======
     * The parameters used to determine if a layout is `operational` or `non-operational`.
     */
    is_operational_params operational_params{};
>>>>>>> f2264fdc
    /**
     * Probability threshold for ground state population. The temperature at which the simulation finds the ground state
     * to be populated with a probability of less than the given percentage, is determined to be the critical
     * temperature. For gate-based simulation, this is the probability of erroneous calculations of the gate.
     */
    double confidence_level{0.99};
    /**
     * Maximum simulation temperature beyond which no simulation will be conducted (~ 126 °C by default) (unit: K).
     */
    double max_temperature{400};
    /**
<<<<<<< HEAD
     * Parameters for the BDL input iterator.
     */
    bdl_input_iterator_params input_bdl_iterator_params{};
    /**
     * Number of iteration steps for the *QuickSim* algorithm (only applicable if engine == QUICKSIM).
=======
     * Number of iteration steps for the *QuickSim* algorithm (only applicable if engine == APPROXIMATE).
>>>>>>> f2264fdc
     */
    uint64_t iteration_steps{80};
    /**
     * Alpha parameter for the *QuickSim* algorithm (only applicable if engine == QUICKSIM).
     */
    double alpha{0.7};
};

/**
 * This struct stores the result of the temperature simulation.
 */
struct critical_temperature_stats
{
    /**
     * All parameters for physical SiDB simulations.
     */
    sidb_simulation_parameters simulation_parameters{};
    /**
     * Name of the algorithm used to compute the physically valid charge distributions.
     */
    std::string algorithm_name{};
    /**
     * Number of physically valid charge configurations.
     */
    uint64_t num_valid_lyt{};
    /**
     * Energy difference between the ground state and the first (erroneous) excited state (unit: meV).
     */
    double energy_between_ground_state_and_first_erroneous = std::numeric_limits<double>::infinity();
    /**
     * Prints the simulation results to the given output stream.
     *
     * @param out Output stream.
     */
    void report(std::ostream& out = std::cout) const
    {
        if (num_valid_lyt != 0)
        {
            out << fmt::format("'# of physically valid charge configurations': {} | Energy between ground state and "
                               "first erroneous in meV: {}\n",
                               num_valid_lyt, energy_between_ground_state_and_first_erroneous);
        }
        else
        {
            out << "no state found | if two-state simulation was used, try re-running with three states\n";
        }

        out << "_____________________________________________________\n";
    }
};

namespace detail
{

template <typename Lyt>
class critical_temperature_impl
{
  public:
    critical_temperature_impl(const Lyt& lyt, const critical_temperature_params& ps, critical_temperature_stats& st) :
            layout{lyt},
            params{ps},
            stats{st},
            bii(bdl_input_iterator<Lyt>{layout, params.operational_params.input_bdl_iterator_params}),
            critical_temperature{ps.max_temperature}
    {
<<<<<<< HEAD
        stats.simulation_parameters = params.simulation_parameters;
        stats.algorithm_name        = sidb_simulation_engine_name(params.engine);
=======
        switch (params.operational_params.sim_engine)
        {
            case (sidb_simulation_engine::QUICKEXACT):
            {
                stats.algorithm_name = "QuickExact";
                break;
            }
            case (sidb_simulation_engine::QUICKSIM):
            {
                stats.algorithm_name = "QuickSim";
                break;
            }
            case (sidb_simulation_engine::EXGS):
            {
                stats.algorithm_name = "ExGS";
                break;
            }
            default:
            {
                assert(false && "unsupported simulation engine");
                break;
            }
        }
>>>>>>> f2264fdc
    }

    /**
     * *Gate-based Critical Temperature* Simulation of a SiDB layout for a given Boolean function.
     *
     * @tparam TT The type of the truth table specifying the gate behavior.
     * @param spec Expected Boolean function of the layout given as a multi-output truth table.
     */
    template <typename TT>
    void gate_based_simulation(const std::vector<TT>& spec) noexcept
    {
        if (layout.is_empty())
        {
            critical_temperature = 0.0;
            return;
        }

        if (layout.num_cells() > 1)
        {
            const auto output_bdl_pairs =
                detect_bdl_pairs(layout, sidb_technology::cell_type::OUTPUT,
                                 params.operational_params.input_bdl_iterator_params.bdl_wire_params.bdl_pairs_params);

            auto input_bdl_wires  = std::vector<bdl_wire<Lyt>>{};
            auto output_bdl_wires = std::vector<bdl_wire<Lyt>>{};

            if (params.operational_params.op_condition == operational_condition::REJECT_KINKS)
            {
                input_bdl_wires =
                    detect_bdl_wires(layout, params.operational_params.input_bdl_iterator_params.bdl_wire_params,
                                     bdl_wire_selection::INPUT);
                output_bdl_wires =
                    detect_bdl_wires(layout, params.operational_params.input_bdl_iterator_params.bdl_wire_params,
                                     bdl_wire_selection::OUTPUT);
            }

            // number of different input combinations
            for (auto i = 0u; i < spec.front().num_bits(); ++i, ++bii)
            {
                // if positively charged SiDBs can occur, the SiDB layout is considered as non-operational
                if (can_positive_charges_occur(*bii, params.operational_params.simulation_parameters))
                {
                    critical_temperature = 0.0;
                    return;
                }

                // performs physical simulation of a given SiDB layout at a given input combination
                const auto sim_result = physical_simulation_of_bdl_iterator(bii);

                if (sim_result.charge_distributions.empty())
                {
                    critical_temperature = 0.0;
                    return;
                }
                stats.num_valid_lyt = sim_result.charge_distributions.size();
                // The energy distribution of the physically valid charge configurations for the given layout is
                // determined.
                const auto distribution = energy_distribution(sim_result.charge_distributions);

                sidb_energy_and_state_type energy_state_type{};

                if (params.operational_params.op_condition == operational_condition::REJECT_KINKS)
                {
                    energy_state_type = calculate_energy_and_state_type_with_kinks_rejected<Lyt>(
                        distribution, sim_result.charge_distributions, spec, i, input_bdl_wires, output_bdl_wires);
                }
                else
                {
                    // A label that indicates whether the state still fulfills the logic.
                    energy_state_type = calculate_energy_and_state_type_with_kinks_accepted<Lyt>(
                        distribution, sim_result.charge_distributions, output_bdl_pairs, spec, i);
                }

                const auto min_energy = energy_state_type.cbegin()->first;

                auto ground_state_is_transparent = is_ground_state_transparent(energy_state_type, min_energy);

                if (ground_state_is_transparent)
                {
                    this->determine_critical_temperature(energy_state_type);
                }

                else
                {
                    critical_temperature = 0.0;  // If no ground state fulfills the logic, the Critical
                                                 // Temperature is zero. May be worth it to change µ_.
                }
            }
        }
    }

    /**
     * *Gate-based Critical Temperature* Simulation of a SiDB layout for a given Boolean function.
     */
    void non_gate_based_simulation() noexcept
    {
        sidb_simulation_result<Lyt> simulation_results{};

<<<<<<< HEAD
        if (params.engine == sidb_simulation_engine::QUICKEXACT)
=======
        if (params.operational_params.sim_engine == sidb_simulation_engine::QUICKEXACT)
>>>>>>> f2264fdc
        {
            const quickexact_params<cell<Lyt>> qe_params{
                params.operational_params.simulation_parameters,
                quickexact_params<cell<Lyt>>::automatic_base_number_detection::OFF};

            // All physically valid charge configurations are determined for the given layout (`QuickExact` simulation
            // is used to provide 100 % accuracy for the Critical Temperature).
            simulation_results = quickexact(layout, qe_params);
        }
#if (FICTION_ALGLIB_ENABLED)
        else if (params.engine == sidb_simulation_engine::CLUSTERCOMPLETE)
        {
            const clustercomplete_params<cell<Lyt>> cc_params{params.simulation_parameters};

            // All physically valid charge configurations are determined for the given layout (`ClusterComplete`
            // simulation is used to provide 100 % accuracy for the Critical Temperature).
            simulation_results = clustercomplete(layout, cc_params);
        }
#endif  // FICTION_ALGLIB_ENABLED
        else if (params.engine == sidb_simulation_engine::QUICKSIM)
        {
            const quicksim_params qs_params{params.operational_params.simulation_parameters, params.iteration_steps,
                                            params.alpha};

            // All physically valid charge configurations are determined for the given layout (probabilistic ground
            // state simulation is used).
            simulation_results = quicksim(layout, qs_params);
        }
        else
        {
            assert(false && "unsupported simulation engine");
        }

        // The number of physically valid charge configurations is stored.
        stats.num_valid_lyt = simulation_results.charge_distributions.size();

        const auto distribution = energy_distribution(simulation_results.charge_distributions);

        // if there is more than one metastable state
        if (distribution.size() > 1)
        {
            const auto ground_state_energy        = distribution.cbegin()->first;
            const auto first_excited_state_energy = std::next(distribution.cbegin())->first;

            // The energy difference between the first excited and the ground state in meV.
            if (stats.energy_between_ground_state_and_first_erroneous >
                (first_excited_state_energy - ground_state_energy) * 1000)
            {
                stats.energy_between_ground_state_and_first_erroneous =
                    (first_excited_state_energy - ground_state_energy) * 1000;
            }
        }

        std::vector<double> temp_values{};  // unit: K
        temp_values.reserve(static_cast<uint64_t>(params.max_temperature * 100));

        for (uint64_t i = 1; i <= static_cast<uint64_t>(params.max_temperature * 100); i++)
        {
            temp_values.emplace_back(static_cast<double>(i) / 100.0);
        }

        // This function determines the critical temperature for a given confidence level.
        for (const auto& temp : temp_values)
        {
            // If the occupation probability of excited states exceeds the given threshold.
            if (occupation_probability_non_gate_based(distribution, temp) > (1 - params.confidence_level) &&
                (temp < critical_temperature))
            {
                // The current temperature is stored as the critical temperature.
                critical_temperature = temp;

                break;
            }

            if (std::abs(temp - params.max_temperature) < 0.001 && (temp < critical_temperature))
            {
                // Maximal temperature is stored as the Critical Temperature.
                critical_temperature = params.max_temperature;
            }
        }
    }
    /**
     * Returns the critical temperature.
     *
     * @return The critical temperature (unit: K).
     */
    [[nodiscard]] double get_critical_temperature() const noexcept
    {
        return critical_temperature;
    }

  private:
    /**
     * The energy difference between the ground state and the first erroneous state is determined. Additionally, the
     * state type of the ground state is determined and returned.
     *
     * @param energy_and_state_type All energies of all physically valid charge distributions with the corresponding
     * state type (i.e. transparent, erroneous).
     * @param min_energy Minimal energy of all physically valid charge distributions of a given layout (unit: eV).
     * @return State type (i.e. transparent, erroneous) of the ground state is returned.
     */
    bool is_ground_state_transparent(const sidb_energy_and_state_type& energy_and_state_type,
                                     const double                      min_energy) noexcept
    {
        bool ground_state_is_transparent = false;

        for (const auto& [energy, state_type] : energy_and_state_type)
        {
            // Check if there is at least one ground state that satisfies the logic (transparent). Round the energy
            // value of the given valid_layout to six decimal places to overcome possible rounding errors and for
            // comparability with the min_energy.
            if (std::abs(round_to_n_decimal_places(energy, 6) - round_to_n_decimal_places(min_energy, 6)) <
                    physical_constants::POP_STABILITY_ERR &&
                state_type)
            {
                ground_state_is_transparent = true;
            }

            if (!state_type && (energy > min_energy) && ground_state_is_transparent &&
                (((energy - min_energy) * 1000) < stats.energy_between_ground_state_and_first_erroneous))
            {
                // The energy difference is stored in meV.
                stats.energy_between_ground_state_and_first_erroneous = (energy - min_energy) * 1000;
                break;
            }
        }
        return ground_state_is_transparent;
    };
    /**
     * The *Critical Temperature* is determined.
     *
     * @param energy_state_type All energies of all physically valid charge distributions with the corresponding state
     * type (i.e. transparent, erroneous).
     */
    void determine_critical_temperature(const sidb_energy_and_state_type& energy_state_type) noexcept
    {
        // Vector with temperature values from 0.01 to max_temperature * 100 K in 0.01 K steps is generated.
        std::vector<double> temp_values{};
        temp_values.reserve(static_cast<uint64_t>(params.max_temperature * 100));

        for (uint64_t i = 1; i <= static_cast<uint64_t>(params.max_temperature * 100); i++)
        {
            temp_values.emplace_back(static_cast<double>(i) / 100.0);
        }
        // This function determines the Critical Temperature for a given confidence level.
        for (const auto& temp : temp_values)
        {
            // If the occupation probability of erroneous states exceeds the given threshold...
            if (occupation_probability_gate_based(energy_state_type, temp) > (1 - params.confidence_level) &&
                (temp < critical_temperature))
            {
                // The current temperature is stored as Critical Temperature.
                critical_temperature = temp;
                break;
            }
            if (std::abs(temp - params.max_temperature) < 0.001 && (temp < critical_temperature))
            {
                // Maximal temperature is stored as Critical Temperature.
                critical_temperature = params.max_temperature;
            }
        }
    }

    /**
     * SiDB cell-level layout.
     */
    Lyt layout;
    /**
     * Parameters for the critical_temperature algorithm.
     */
    const critical_temperature_params& params;
    /**
     * Statistics.
     */
    critical_temperature_stats& stats;
    /**
     * Iterator that iterates over all possible input states.
     */
    bdl_input_iterator<Lyt> bii;
    /**
     * Critical temperature [K].
     */
    double critical_temperature;
    /**
     * This function conducts physical simulation of the given layout (gate layout with certain input combination). The
     * simulation results are stored in the `sim_result_100` variable.
     *
     * @param bdl_iterator A reference to a BDL input iterator representing the gate layout at a given input
     * combination. The simulation is performed based on the configuration represented by the iterator.
     * @return Simulation results.
     */
    [[nodiscard]] sidb_simulation_result<Lyt>
    physical_simulation_of_bdl_iterator(const bdl_input_iterator<Lyt>& bdl_iterator) noexcept
    {
<<<<<<< HEAD
        if (params.engine == sidb_simulation_engine::QUICKEXACT)
=======
        assert(params.operational_params.simulation_parameters.base == 2 && "base number has to be 2");

        if (params.operational_params.sim_engine == sidb_simulation_engine::QUICKEXACT)
>>>>>>> f2264fdc
        {
            assert(params.simulation_parameters.base == 2 && "base number has to be 2");

            // perform QuickExact simulation
            const quickexact_params<cell<Lyt>> qe_params{
                params.operational_params.simulation_parameters,
                fiction::quickexact_params<cell<Lyt>>::automatic_base_number_detection::OFF};
            return quickexact(*bdl_iterator, qe_params);
        }

<<<<<<< HEAD
#if (FICTION_ALGLIB_ENABLED)
        if (params.engine == sidb_simulation_engine::CLUSTERCOMPLETE)
        {
            // perform ClusterComplete simulation -- base 3 simulation is allowed
            const clustercomplete_params<cell<Lyt>> cc_params{params.simulation_parameters};
            return clustercomplete(*bdl_iterator, cc_params);
        }
#endif  // FICTION_ALGLIB_ENABLED
        if (params.engine == sidb_simulation_engine::QUICKSIM)
        {
            assert(params.simulation_parameters.base == 2 && "base number has to be 2");

            const quicksim_params qs_params{params.simulation_parameters, params.iteration_steps, params.alpha};
=======
        if (params.operational_params.sim_engine == sidb_simulation_engine::QUICKSIM)
        {
            const quicksim_params qs_params{params.operational_params.simulation_parameters, params.iteration_steps,
                                            params.alpha};
>>>>>>> f2264fdc
            return quicksim(*bdl_iterator, qs_params);
        }

        if (params.operational_params.sim_engine == sidb_simulation_engine::EXGS)
        {
            return exhaustive_ground_state_simulation(*bdl_iterator, params.operational_params.simulation_parameters);
        }

        assert(false && "unsupported simulation engine");

        return sidb_simulation_result<Lyt>{};
    }
};

}  // namespace detail

/**
 * This algorithm performs temperature-aware SiDB simulation as proposed in \"Temperature Behavior of Silicon Dangling
 * Bond Logic\" by J. Drewniok, M. Walter, and R. Wille in IEEE NANO 2023
 * (https://ieeexplore.ieee.org/document/10231259). It comes in two flavors: gate-based and non-gate based.
 *
 * For *Gate-based Critical Temperature* Simulation, the Critical Temperature is defined as follows:
 * The temperature at which the erroneous charge distributions are populated by more than \f$1 - \eta\f$, where
 * \f$\eta \in [0,1]\f$.
 *
 * @tparam Lyt SiDB cell-level layout type.
 * @tparam TT The type of the truth table specifying the gate behavior.
 * @param lyt The layout to simulate.
 * @param spec Expected Boolean function of the layout given as a multi-output truth table.
 * @param params Simulation and physical parameters.
 * @param pst Statistics.
 * @return The critical temperature (unit: K).
 */
template <typename Lyt, typename TT>
double critical_temperature_gate_based(const Lyt& lyt, const std::vector<TT>& spec,
                                       const critical_temperature_params& params = {},
                                       critical_temperature_stats*        pst    = nullptr)
{
    static_assert(is_cell_level_layout_v<Lyt>, "Lyt is not a cell-level layout");
    static_assert(has_sidb_technology_v<Lyt>, "Lyt is not an SiDB layout");

    assert(!spec.empty());
    // all elements in tts must have the same number of variables
    assert(std::adjacent_find(spec.begin(), spec.end(),
                              [](const auto& a, const auto& b) { return a.num_vars() != b.num_vars(); }) == spec.end());

    critical_temperature_stats st{};

    detail::critical_temperature_impl<Lyt> p{lyt, params, st};

    p.gate_based_simulation(spec);

    if (pst)
    {
        *pst = st;
    }

    return p.get_critical_temperature();
}
/**
 * For *Non-gate-based Critical Temperature* simulation, the Critical Temperature is defined as follows: The temperature
 * at which the excited charge distributions are populated by more than \f$1 - \eta\f$, where \f$\eta \in [0,1]\f$
 * is the confidence level for the presence of a working gate.
 *
 * @tparam Lyt SiDB cell-level layout type.
 * @param lyt The layout to simulate.
 * @param params Simulation and physical parameters.
 * @param pst Statistics.
 * @return The critical temperature (unit: K)
 */
template <typename Lyt>
double critical_temperature_non_gate_based(const Lyt& lyt, const critical_temperature_params& params = {},
                                           critical_temperature_stats* pst = nullptr)
{
    static_assert(is_cell_level_layout_v<Lyt>, "Lyt is not a cell-level layout");
    static_assert(has_sidb_technology_v<Lyt>, "Lyt is not an SiDB layout");

    critical_temperature_stats st{};

    detail::critical_temperature_impl<Lyt> p{lyt, params, st};

    p.non_gate_based_simulation();

    if (pst)
    {
        *pst = st;
    }

    return p.get_critical_temperature();
}

}  // namespace fiction

#endif  // FICTION_CRITICAL_TEMPERATURE_HPP<|MERGE_RESOLUTION|>--- conflicted
+++ resolved
@@ -8,12 +8,8 @@
 #include "fiction/algorithms/iter/bdl_input_iterator.hpp"
 #include "fiction/algorithms/simulation/sidb/calculate_energy_and_state_type.hpp"
 #include "fiction/algorithms/simulation/sidb/can_positive_charges_occur.hpp"
-<<<<<<< HEAD
 #include "fiction/algorithms/simulation/sidb/clustercomplete.hpp"
-#include "fiction/algorithms/simulation/sidb/detect_bdl_pairs.hpp"
-=======
 #include "fiction/algorithms/simulation/sidb/detect_bdl_wires.hpp"
->>>>>>> f2264fdc
 #include "fiction/algorithms/simulation/sidb/energy_distribution.hpp"
 #include "fiction/algorithms/simulation/sidb/is_operational.hpp"
 #include "fiction/algorithms/simulation/sidb/occupation_probability_of_excited_states.hpp"
@@ -50,21 +46,9 @@
 struct critical_temperature_params
 {
     /**
-<<<<<<< HEAD
-     * All parameters for physical SiDB simulations.
-     */
-    sidb_simulation_parameters simulation_parameters{};
-    /**
-     * Simulation mode to determine the *Critical Temperature*.
-     *
-     * @note Base 3 critical temperature simulation is experimental and only supported with *ClusterComplete*.
-     */
-    sidb_simulation_engine engine = sidb_simulation_engine::QUICKEXACT;
-=======
      * The parameters used to determine if a layout is `operational` or `non-operational`.
      */
     is_operational_params operational_params{};
->>>>>>> f2264fdc
     /**
      * Probability threshold for ground state population. The temperature at which the simulation finds the ground state
      * to be populated with a probability of less than the given percentage, is determined to be the critical
@@ -76,15 +60,7 @@
      */
     double max_temperature{400};
     /**
-<<<<<<< HEAD
-     * Parameters for the BDL input iterator.
-     */
-    bdl_input_iterator_params input_bdl_iterator_params{};
-    /**
      * Number of iteration steps for the *QuickSim* algorithm (only applicable if engine == QUICKSIM).
-=======
-     * Number of iteration steps for the *QuickSim* algorithm (only applicable if engine == APPROXIMATE).
->>>>>>> f2264fdc
      */
     uint64_t iteration_steps{80};
     /**
@@ -150,34 +126,8 @@
             bii(bdl_input_iterator<Lyt>{layout, params.operational_params.input_bdl_iterator_params}),
             critical_temperature{ps.max_temperature}
     {
-<<<<<<< HEAD
-        stats.simulation_parameters = params.simulation_parameters;
-        stats.algorithm_name        = sidb_simulation_engine_name(params.engine);
-=======
-        switch (params.operational_params.sim_engine)
-        {
-            case (sidb_simulation_engine::QUICKEXACT):
-            {
-                stats.algorithm_name = "QuickExact";
-                break;
-            }
-            case (sidb_simulation_engine::QUICKSIM):
-            {
-                stats.algorithm_name = "QuickSim";
-                break;
-            }
-            case (sidb_simulation_engine::EXGS):
-            {
-                stats.algorithm_name = "ExGS";
-                break;
-            }
-            default:
-            {
-                assert(false && "unsupported simulation engine");
-                break;
-            }
-        }
->>>>>>> f2264fdc
+        stats.simulation_parameters = params.operational_params.simulation_parameters;
+        stats.algorithm_name        = sidb_simulation_engine_name(params.operational_params.sim_engine);
     }
 
     /**
@@ -276,11 +226,7 @@
     {
         sidb_simulation_result<Lyt> simulation_results{};
 
-<<<<<<< HEAD
-        if (params.engine == sidb_simulation_engine::QUICKEXACT)
-=======
         if (params.operational_params.sim_engine == sidb_simulation_engine::QUICKEXACT)
->>>>>>> f2264fdc
         {
             const quickexact_params<cell<Lyt>> qe_params{
                 params.operational_params.simulation_parameters,
@@ -291,16 +237,16 @@
             simulation_results = quickexact(layout, qe_params);
         }
 #if (FICTION_ALGLIB_ENABLED)
-        else if (params.engine == sidb_simulation_engine::CLUSTERCOMPLETE)
-        {
-            const clustercomplete_params<cell<Lyt>> cc_params{params.simulation_parameters};
+        else if (params.operational_params.sim_engine == sidb_simulation_engine::CLUSTERCOMPLETE)
+        {
+            const clustercomplete_params<cell<Lyt>> cc_params{params.operational_params.simulation_parameters};
 
             // All physically valid charge configurations are determined for the given layout (`ClusterComplete`
             // simulation is used to provide 100 % accuracy for the Critical Temperature).
             simulation_results = clustercomplete(layout, cc_params);
         }
 #endif  // FICTION_ALGLIB_ENABLED
-        else if (params.engine == sidb_simulation_engine::QUICKSIM)
+        else if (params.operational_params.sim_engine == sidb_simulation_engine::QUICKSIM)
         {
             const quicksim_params qs_params{params.operational_params.simulation_parameters, params.iteration_steps,
                                             params.alpha};
@@ -475,48 +421,39 @@
     [[nodiscard]] sidb_simulation_result<Lyt>
     physical_simulation_of_bdl_iterator(const bdl_input_iterator<Lyt>& bdl_iterator) noexcept
     {
-<<<<<<< HEAD
-        if (params.engine == sidb_simulation_engine::QUICKEXACT)
-=======
-        assert(params.operational_params.simulation_parameters.base == 2 && "base number has to be 2");
+
 
         if (params.operational_params.sim_engine == sidb_simulation_engine::QUICKEXACT)
->>>>>>> f2264fdc
-        {
-            assert(params.simulation_parameters.base == 2 && "base number has to be 2");
-
-            // perform QuickExact simulation
+        {
+            assert(params.operational_params.simulation_parameters.base == 2 && "base number has to be 2");
+
+            // perform exact simulation
             const quickexact_params<cell<Lyt>> qe_params{
                 params.operational_params.simulation_parameters,
                 fiction::quickexact_params<cell<Lyt>>::automatic_base_number_detection::OFF};
             return quickexact(*bdl_iterator, qe_params);
         }
-
-<<<<<<< HEAD
 #if (FICTION_ALGLIB_ENABLED)
         if (params.engine == sidb_simulation_engine::CLUSTERCOMPLETE)
         {
             // perform ClusterComplete simulation -- base 3 simulation is allowed
-            const clustercomplete_params<cell<Lyt>> cc_params{params.simulation_parameters};
+            const clustercomplete_params<cell<Lyt>> cc_params{params.operational_params.simulation_parameters};
             return clustercomplete(*bdl_iterator, cc_params);
         }
 #endif  // FICTION_ALGLIB_ENABLED
-        if (params.engine == sidb_simulation_engine::QUICKSIM)
-        {
-            assert(params.simulation_parameters.base == 2 && "base number has to be 2");
-
-            const quicksim_params qs_params{params.simulation_parameters, params.iteration_steps, params.alpha};
-=======
         if (params.operational_params.sim_engine == sidb_simulation_engine::QUICKSIM)
         {
+            assert(params.operational_params.simulation_parameters.base == 2 && "base number has to be 2");
+
             const quicksim_params qs_params{params.operational_params.simulation_parameters, params.iteration_steps,
                                             params.alpha};
->>>>>>> f2264fdc
             return quicksim(*bdl_iterator, qs_params);
         }
 
         if (params.operational_params.sim_engine == sidb_simulation_engine::EXGS)
         {
+            assert(params.operational_params.simulation_parameters.base == 2 && "base number has to be 2");
+
             return exhaustive_ground_state_simulation(*bdl_iterator, params.operational_params.simulation_parameters);
         }
 
