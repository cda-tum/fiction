//
// Created by Jan Drewniok on 06.02.23.
//

#ifndef FICTION_CRITICAL_TEMPERATURE_HPP
#define FICTION_CRITICAL_TEMPERATURE_HPP

#include "fiction/algorithms/iter/bdl_input_iterator.hpp"
#include "fiction/algorithms/simulation/sidb/calculate_energy_and_state_type.hpp"
#include "fiction/algorithms/simulation/sidb/can_positive_charges_occur.hpp"
#include "fiction/algorithms/simulation/sidb/clustercomplete.hpp"
#include "fiction/algorithms/simulation/sidb/detect_bdl_wires.hpp"
#include "fiction/algorithms/simulation/sidb/energy_distribution.hpp"
#include "fiction/algorithms/simulation/sidb/is_operational.hpp"
#include "fiction/algorithms/simulation/sidb/occupation_probability_of_excited_states.hpp"
#include "fiction/algorithms/simulation/sidb/quickexact.hpp"
#include "fiction/algorithms/simulation/sidb/quicksim.hpp"
#include "fiction/algorithms/simulation/sidb/sidb_simulation_engine.hpp"
#include "fiction/algorithms/simulation/sidb/sidb_simulation_parameters.hpp"
#include "fiction/algorithms/simulation/sidb/sidb_simulation_result.hpp"
#include "fiction/technology/cell_technologies.hpp"
#include "fiction/technology/constants.hpp"
#include "fiction/traits.hpp"
#include "fiction/utils/math_utils.hpp"

#include <fmt/format.h>
#include <mockturtle/utils/stopwatch.hpp>

#include <cassert>
#include <cmath>
#include <cstdint>
#include <iostream>
#include <limits>
#include <string>
#include <utility>
#include <vector>

namespace fiction
{

/**
 * This struct stores the parameters for the *Critical Temperature*` algorithm.
 */
struct critical_temperature_params
{
    /**
     * The parameters used to determine if a layout is `operational` or `non-operational`.
     */
    is_operational_params operational_params{};
    /**
     * Probability threshold for ground state population. The temperature at which the simulation finds the ground state
     * to be populated with a probability of less than the given percentage, is determined to be the critical
     * temperature. For gate-based simulation, this is the probability of erroneous calculations of the gate.
     */
    double confidence_level{0.99};
    /**
     * Maximum simulation temperature beyond which no simulation will be conducted (~ 126 °C by default) (unit: K).
     */
    double max_temperature{400};
    /**
     * Number of iteration steps for the *QuickSim* algorithm (only applicable if engine == QUICKSIM).
     */
    uint64_t iteration_steps{80};
    /**
     * Alpha parameter for the *QuickSim* algorithm (only applicable if engine == QUICKSIM).
     */
    double alpha{0.7};
};

/**
 * This struct stores the result of the temperature simulation.
 */
struct critical_temperature_stats
{
    /**
     * The total runtime of the critical temperature computation.
     */
    mockturtle::stopwatch<>::duration time_total{0};
    /**
     * All parameters for physical SiDB simulations.
     */
    sidb_simulation_parameters simulation_parameters{};
    /**
     * Name of the algorithm used to compute the physically valid charge distributions.
     */
    std::string algorithm_name{};
    /**
     * Number of physically valid charge configurations.
     */
    uint64_t num_valid_lyt{};
    /**
     * Energy difference between the ground state and the first (erroneous) excited state (unit: meV).
     */
    double energy_between_ground_state_and_first_erroneous = std::numeric_limits<double>::infinity();
    /**
     * Prints the simulation results to the given output stream.
     *
     * @param out Output stream.
     */
    void report(std::ostream& out = std::cout) const
    {
        if (num_valid_lyt != 0)
        {
            out << fmt::format("'# of physically valid charge configurations': {} | Energy between ground state and "
                               "first erroneous in meV: {}\n",
                               num_valid_lyt, energy_between_ground_state_and_first_erroneous);
        }
        else
        {
            out << "no state found | if two-state simulation was used, try re-running with three states\n";
        }

        out << "_____________________________________________________\n";
    }
};

namespace detail
{

template <typename Lyt>
class critical_temperature_impl
{
  public:
    critical_temperature_impl(const Lyt& lyt, const critical_temperature_params& ps, critical_temperature_stats& st) :
            layout{lyt},
            params{ps},
            stats{st},
            bii(bdl_input_iterator<Lyt>{layout, params.operational_params.input_bdl_iterator_params}),
            critical_temperature{ps.max_temperature}
    {
        stats.simulation_parameters = params.operational_params.simulation_parameters;
        stats.algorithm_name        = sidb_simulation_engine_name(params.operational_params.sim_engine);
    }

    /**
     * *Gate-based Critical Temperature* Simulation of a SiDB layout for a given Boolean function.
     *
     * @tparam TT Type of the truth table.
     * @param spec Expected Boolean function of the layout given as a multi-output truth table.
     */
    template <typename TT>
    void gate_based_simulation(const std::vector<TT>& spec) noexcept
    {
        mockturtle::stopwatch stop{stats.time_total};
        if (layout.is_empty())
        {
            critical_temperature = 0.0;
            return;
        }

        assert(layout.num_pis() > 0 && "gate needs input cells");
        assert(layout.num_pos() > 0 && "gate needs output cells");

        if (layout.num_cells() > 1)
        {
            const auto output_bdl_pairs =
                detect_bdl_pairs(layout, sidb_technology::cell_type::OUTPUT,
                                 params.operational_params.input_bdl_iterator_params.bdl_wire_params.bdl_pairs_params);

            auto input_bdl_wires  = std::vector<bdl_wire<Lyt>>{};
            auto output_bdl_wires = std::vector<bdl_wire<Lyt>>{};

            if (params.operational_params.op_condition == is_operational_params::operational_condition::REJECT_KINKS)
            {
                input_bdl_wires =
                    detect_bdl_wires(layout, params.operational_params.input_bdl_iterator_params.bdl_wire_params,
                                     bdl_wire_selection::INPUT);
                output_bdl_wires =
                    detect_bdl_wires(layout, params.operational_params.input_bdl_iterator_params.bdl_wire_params,
                                     bdl_wire_selection::OUTPUT);
            }

            // number of different input combinations
            for (auto i = 0u; i < spec.front().num_bits(); ++i, ++bii)
            {
                // if positively charged SiDBs can occur, the SiDB layout is considered as non-operational
                if (can_positive_charges_occur(*bii, params.operational_params.simulation_parameters))
                {
                    critical_temperature = 0.0;
                    return;
                }

                // performs physical simulation of a given SiDB layout at a given input combination
                const auto sim_result = physical_simulation_of_bdl_iterator(bii);

                if (sim_result.charge_distributions.empty())
                {
                    critical_temperature = 0.0;
                    return;
                }
                stats.num_valid_lyt = sim_result.charge_distributions.size();
                // The energy distribution of the physically valid charge configurations for the given layout is
                // determined.
                const auto distribution = calculate_energy_distribution(sim_result.charge_distributions);

                sidb_energy_and_state_type energy_state_type{};

                if (params.operational_params.op_condition ==
                    is_operational_params::operational_condition::REJECT_KINKS)
                {
                    energy_state_type = calculate_energy_and_state_type_with_kinks_rejected<Lyt>(
                        distribution, sim_result.charge_distributions, spec, i, input_bdl_wires, output_bdl_wires);
                }
                else
                {
                    // A label that indicates whether the state still fulfills the logic.
                    energy_state_type = calculate_energy_and_state_type_with_kinks_accepted<Lyt>(
                        distribution, sim_result.charge_distributions, output_bdl_pairs, spec, i);
                }

                const auto min_energy = energy_state_type.cbegin()->first;

                auto ground_state_is_transparent = is_ground_state_transparent(energy_state_type, min_energy);

                if (ground_state_is_transparent)
                {
                    this->determine_critical_temperature(energy_state_type);
                }

                else
                {
                    critical_temperature = 0.0;  // If no ground state fulfills the logic, the Critical
                                                 // Temperature is zero. May be worth it to change µ_.
                }
            }
        }
    }

    /**
     * *Gate-based Critical Temperature* Simulation of a SiDB layout for a given Boolean function.
     */
    void non_gate_based_simulation() noexcept
    {
        mockturtle::stopwatch       stop{stats.time_total};
        sidb_simulation_result<Lyt> simulation_results{};

        if (params.operational_params.sim_engine == sidb_simulation_engine::QUICKEXACT)
        {
            const quickexact_params<cell<Lyt>> qe_params{
                params.operational_params.simulation_parameters,
                quickexact_params<cell<Lyt>>::automatic_base_number_detection::OFF};

            // All physically valid charge configurations are determined for the given layout (`QuickExact` simulation
            // is used to provide 100 % accuracy for the Critical Temperature).
            simulation_results = quickexact(layout, qe_params);
        }
#if (FICTION_ALGLIB_ENABLED)
        else if (params.operational_params.sim_engine == sidb_simulation_engine::CLUSTERCOMPLETE)
        {
            const clustercomplete_params<cell<Lyt>> cc_params{params.operational_params.simulation_parameters};

            // All physically valid charge configurations are determined for the given layout (`ClusterComplete`
            // simulation is used to provide 100 % accuracy for the Critical Temperature).
            simulation_results = clustercomplete(layout, cc_params);
        }
#endif  // FICTION_ALGLIB_ENABLED
        else if (params.operational_params.sim_engine == sidb_simulation_engine::QUICKSIM)
        {
            const quicksim_params qs_params{params.operational_params.simulation_parameters, params.iteration_steps,
                                            params.alpha};

            // All physically valid charge configurations are determined for the given layout (probabilistic ground
            // state simulation is used).
            if (const auto result = quicksim(layout, qs_params); result.has_value())
            {
                simulation_results = result.value();
            }
            else
            {
                return;
            }
        }
        else
        {
            assert(false && "unsupported simulation engine");
        }

        // The number of physically valid charge configurations is stored.
        stats.num_valid_lyt = simulation_results.charge_distributions.size();

        const auto distribution = calculate_energy_distribution(simulation_results.charge_distributions);

        // if there is more than one metastable state
        if (distribution.size() > 1)
        {
            const auto ground_state_energy = distribution.get_nth_state(0).value().electrostatic_potential_energy;
            const auto first_excited_state_energy =
                distribution.get_nth_state(1).value().electrostatic_potential_energy;

            // The energy difference between the first excited and the ground state in meV.
            if (stats.energy_between_ground_state_and_first_erroneous >
                (first_excited_state_energy - ground_state_energy) * 1000)
            {
                stats.energy_between_ground_state_and_first_erroneous =
                    (first_excited_state_energy - ground_state_energy) * 1000;
            }
        }

        std::vector<double> temp_values{};  // unit: K

        // Calculate the number of iterations as an integer
        const auto num_iterations = static_cast<uint64_t>(std::round(params.max_temperature * 100));
        // Reserve space for the vector
        temp_values.reserve(num_iterations);
        for (uint64_t i = 1; i <= num_iterations; i++)
        {
            temp_values.emplace_back(static_cast<double>(i) / 100.0);
        }

        // This function determines the critical temperature for a given confidence level.
        for (const auto& temp : temp_values)
        {
            // If the occupation probability of excited states exceeds the given threshold.
            if (occupation_probability_non_gate_based(distribution, temp) > (1 - params.confidence_level) &&
                (temp < critical_temperature))
            {
                // The current temperature is stored as the critical temperature.
                critical_temperature = temp;

                break;
            }

            if (std::abs(temp - params.max_temperature) < 0.001 && (temp < critical_temperature))
            {
                // Maximal temperature is stored as the Critical Temperature.
                critical_temperature = params.max_temperature;
            }
        }
    }
    /**
     * Returns the critical temperature.
     *
     * @return The critical temperature (unit: K).
     */
    [[nodiscard]] double get_critical_temperature() const noexcept
    {
        return critical_temperature;
    }

  private:
    /**
     * The energy difference between the ground state and the first erroneous state is determined. Additionally, the
     * state type of the ground state is determined and returned.
     *
     * @param energy_and_state_type All energies of all physically valid charge distributions with the corresponding
     * state type (i.e. transparent, erroneous).
     * @param min_energy Minimal energy of all physically valid charge distributions of a given layout (unit: eV).
     * @return State type (i.e. transparent, erroneous) of the ground state is returned.
     */
    [[nodiscard]] bool is_ground_state_transparent(const sidb_energy_and_state_type& energy_and_state_type,
                                                   const double                      min_energy) const noexcept
    {
        bool ground_state_is_transparent = false;

        for (const auto& [energy, state_type] : energy_and_state_type)
        {
            // Check if there is at least one ground state that satisfies the logic (transparent). Round the energy
            // value of the given valid_layout to six decimal places to overcome possible rounding errors and for
            // comparability with the min_energy.
            if (std::abs(round_to_n_decimal_places(energy, 6) - round_to_n_decimal_places(min_energy, 6)) <
                    constants::ERROR_MARGIN &&
                state_type == state_type::ACCEPTED)
            {
                ground_state_is_transparent = true;
            }

<<<<<<< HEAD
            if ((state_type == state_type::REJECTED) && (energy > min_energy) && ground_state_is_transparent &&
                (((energy - min_energy) * 1000) < stats.energy_between_ground_state_and_first_erroneous))
=======
            if (!state_type && energy > min_energy && ground_state_is_transparent &&
                (energy - min_energy) * 1000 < stats.energy_between_ground_state_and_first_erroneous)
>>>>>>> 411d748b
            {
                // The energy difference is stored in meV.
                stats.energy_between_ground_state_and_first_erroneous = (energy - min_energy) * 1000;
                break;
            }
        }
        return ground_state_is_transparent;
    };
    /**
     * The *Critical Temperature* is determined.
     *
     * @param energy_state_type All energies of all physically valid charge distributions with the corresponding
     * state type (i.e. transparent, erroneous).
     */
    void determine_critical_temperature(const sidb_energy_and_state_type& energy_state_type) noexcept
    {
        // Vector with temperature values from 0.01 to max_temperature * 100 K in 0.01 K steps is generated.
        std::vector<double> temp_values{};
        temp_values.reserve(static_cast<uint64_t>(params.max_temperature * 100));

        for (uint64_t i = 1; i <= static_cast<uint64_t>(params.max_temperature * 100); i++)
        {
            temp_values.emplace_back(static_cast<double>(i) / 100.0);
        }
        // This function determines the Critical Temperature for a given confidence level.
        for (const auto& temp : temp_values)
        {
            // If the occupation probability of erroneous states exceeds the given threshold...
            if (occupation_probability_gate_based(energy_state_type, temp) > (1 - params.confidence_level) &&
                (temp < critical_temperature))
            {
                // The current temperature is stored as Critical Temperature.
                critical_temperature = temp;
                break;
            }
            if (std::abs(temp - params.max_temperature) < 0.001 && (temp < critical_temperature))
            {
                // Maximal temperature is stored as Critical Temperature.
                critical_temperature = params.max_temperature;
            }
        }
    }

    /**
     * SiDB cell-level layout.
     */
    Lyt layout;
    /**
     * Parameters for the critical_temperature algorithm.
     */
    const critical_temperature_params& params;
    /**
     * Statistics.
     */
    critical_temperature_stats& stats;
    /**
     * Iterator that iterates over all possible input states.
     */
    bdl_input_iterator<Lyt> bii;
    /**
     * Critical temperature [K].
     */
    double critical_temperature;
    /**
     * This function conducts physical simulation of the given layout (gate layout with certain input combination).
     * The simulation results are stored in the `sim_result_100` variable.
     *
     * @param bdl_iterator A reference to a BDL input iterator representing the gate layout at a given input
     * combination. The simulation is performed based on the configuration represented by the iterator.
     * @return Simulation results.
     */
    [[nodiscard]] sidb_simulation_result<Lyt>
    physical_simulation_of_bdl_iterator(const bdl_input_iterator<Lyt>& bdl_iterator) noexcept
    {
        if (params.operational_params.sim_engine == sidb_simulation_engine::EXGS)
        {
            // perform exhaustive ground state simulation
            return exhaustive_ground_state_simulation(*bdl_iterator, params.operational_params.simulation_parameters);
        }
        if (params.operational_params.sim_engine == sidb_simulation_engine::QUICKEXACT)
        {
            // perform QuickExact exact simulation
            const quickexact_params<cell<Lyt>> qe_params{
                params.operational_params.simulation_parameters,
                fiction::quickexact_params<cell<Lyt>>::automatic_base_number_detection::OFF};
            return quickexact(*bdl_iterator, qe_params);
        }
#if (FICTION_ALGLIB_ENABLED)
        if (params.operational_params.sim_engine == sidb_simulation_engine::CLUSTERCOMPLETE)
        {
            // perform ClusterComplete exact simulation
            const clustercomplete_params<cell<Lyt>> cc_params{params.operational_params.simulation_parameters};
            return clustercomplete(*bdl_iterator, cc_params);
        }
#endif  // FICTION_ALGLIB_ENABLED
        if (params.operational_params.sim_engine == sidb_simulation_engine::QUICKSIM)
        {
            assert(params.operational_params.simulation_parameters.base == 2 &&
                   "QuickSim does not support base-3 simulation");

            const quicksim_params qs_params{params.operational_params.simulation_parameters, params.iteration_steps,
                                            params.alpha};

            if (const auto result = quicksim<Lyt>(*bdl_iterator, qs_params))
            {
                return result.value();
            }
            return sidb_simulation_result<Lyt>{};  // return empty result if no valid charge distribution was found
        }

        assert(false && "unsupported simulation engine");

        return sidb_simulation_result<Lyt>{};
    }
};

}  // namespace detail

/**
 * This algorithm performs temperature-aware SiDB simulation as proposed in \"Temperature Behavior of Silicon Dangling
 * Bond Logic\" by J. Drewniok, M. Walter, and R. Wille in IEEE NANO 2023
 * (https://ieeexplore.ieee.org/document/10231259). It comes in two flavors: gate-based and non-gate based.
 *
 * For *Gate-based Critical Temperature* Simulation, the Critical Temperature is defined as follows:
 * The temperature at which the erroneous charge distributions are populated by more than \f$1 - \eta\f$, where
 * \f$\eta \in [0,1]\f$.
 *
 * @tparam Lyt SiDB cell-level layout type.
 * @tparam TT Type of the truth table.
 * @param lyt The layout to simulate.
 * @param spec Expected Boolean function of the layout given as a multi-output truth table.
 * @param params Simulation and physical parameters.
 * @param pst Statistics.
 * @return The critical temperature (unit: K).
 */
template <typename Lyt, typename TT>
double critical_temperature_gate_based(const Lyt& lyt, const std::vector<TT>& spec,
                                       const critical_temperature_params& params = {},
                                       critical_temperature_stats*        pst    = nullptr)
{
    static_assert(is_cell_level_layout_v<Lyt>, "Lyt is not a cell-level layout");
    static_assert(has_sidb_technology_v<Lyt>, "Lyt is not an SiDB layout");

    assert(!spec.empty());
    // all elements in tts must have the same number of variables
    assert(std::adjacent_find(spec.begin(), spec.end(),
                              [](const auto& a, const auto& b) { return a.num_vars() != b.num_vars(); }) == spec.end());

    critical_temperature_stats st{};

    detail::critical_temperature_impl<Lyt> p{lyt, params, st};

    p.gate_based_simulation(spec);

    if (pst)
    {
        *pst = st;
    }

    return p.get_critical_temperature();
}
/**
 * For *Non-gate-based Critical Temperature* simulation, the Critical Temperature is defined as follows: The temperature
 * at which the excited charge distributions are populated by more than \f$1 - \eta\f$, where \f$\eta \in [0,1]\f$
 * is the confidence level for the presence of a working gate.
 *
 * @tparam Lyt SiDB cell-level layout type.
 * @param lyt The layout to simulate.
 * @param params Simulation and physical parameters.
 * @param pst Statistics.
 * @return The critical temperature (unit: K)
 */
template <typename Lyt>
double critical_temperature_non_gate_based(const Lyt& lyt, const critical_temperature_params& params = {},
                                           critical_temperature_stats* pst = nullptr)
{
    static_assert(is_cell_level_layout_v<Lyt>, "Lyt is not a cell-level layout");
    static_assert(has_sidb_technology_v<Lyt>, "Lyt is not an SiDB layout");

    critical_temperature_stats st{};

    detail::critical_temperature_impl<Lyt> p{lyt, params, st};

    p.non_gate_based_simulation();

    if (pst)
    {
        *pst = st;
    }

    return p.get_critical_temperature();
}

}  // namespace fiction

#endif  // FICTION_CRITICAL_TEMPERATURE_HPP<|MERGE_RESOLUTION|>--- conflicted
+++ resolved
@@ -364,13 +364,8 @@
                 ground_state_is_transparent = true;
             }
 
-<<<<<<< HEAD
             if ((state_type == state_type::REJECTED) && (energy > min_energy) && ground_state_is_transparent &&
                 (((energy - min_energy) * 1000) < stats.energy_between_ground_state_and_first_erroneous))
-=======
-            if (!state_type && energy > min_energy && ground_state_is_transparent &&
-                (energy - min_energy) * 1000 < stats.energy_between_ground_state_and_first_erroneous)
->>>>>>> 411d748b
             {
                 // The energy difference is stored in meV.
                 stats.energy_between_ground_state_and_first_erroneous = (energy - min_energy) * 1000;
