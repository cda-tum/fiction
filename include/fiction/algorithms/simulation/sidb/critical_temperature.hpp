--- conflicted
+++ resolved
@@ -142,14 +142,8 @@
             bii(bdl_input_iterator<Lyt>{layout, params.bdl_params})
 
     {
-<<<<<<< HEAD
-        stats.physical_parameters  = params.physical_parameters;
+        stats.simulation_parameters = params.simulation_parameters;
         stats.algorithm_name       = sidb_simulation_engine_name(params.engine);
-=======
-        stats.simulation_parameters = params.simulation_parameters;
-        stats.algorithm_name =
-            (params.engine == critical_temperature_params::simulation_engine::EXACT) ? "QuickExact" : "QuickSim";
->>>>>>> 9becc3af
         stats.critical_temperature = params.max_temperature;
     }
 
@@ -238,7 +232,7 @@
 #if (FICTION_ALGLIB_ENABLED)
         else if (params.engine == sidb_simulation_engine::CLUSTERCOMPLETE)
         {
-            const clustercomplete_params<Lyt> cc_params{params.physical_parameters};
+            const clustercomplete_params<Lyt> cc_params{params.simulation_parameters};
 
             // All physically valid charge configurations are determined for the given layout (`CLusterComplete`
             // simulation is used to provide 100 % accuracy for the Critical Temperature).
@@ -414,24 +408,13 @@
     [[nodiscard]] sidb_simulation_result<Lyt>
     physical_simulation_of_layout(const bdl_input_iterator<Lyt>& bdl_iterator) noexcept
     {
-<<<<<<< HEAD
         if (params.engine == sidb_simulation_engine::QUICKEXACT)
         {
-            assert(params.physical_parameters.base == 2 && "base number has to be 2");
+            assert(params.simulation_parameters.base == 2 && "base number has to be 2");
 
             // perform QuickExact simulation
-            const quickexact_params<Lyt> qe_params{
-                params.physical_parameters, fiction::quickexact_params<Lyt>::automatic_base_number_detection::OFF};
-=======
-        assert(params.simulation_parameters.base == 2 && "base number has to be 2");
-
-        if (params.engine == critical_temperature_params::simulation_engine::EXACT)
-        {
-            // perform exact simulation
             const quickexact_params<cell<Lyt>> qe_params{
-                params.simulation_parameters,
-                fiction::quickexact_params<cell<Lyt>>::automatic_base_number_detection::OFF};
->>>>>>> 9becc3af
+                params.simulation_parameters, fiction::quickexact_params<cell<Lyt>>::automatic_base_number_detection::OFF};
             return quickexact(*bdl_iterator, qe_params);
         }
 
@@ -439,19 +422,15 @@
         if (params.engine == sidb_simulation_engine::CLUSTERCOMPLETE)
         {
             // perform ClusterComplete simulation -- base 3 simulation is allowed
-            const clustercomplete_params<Lyt> cc_params{params.physical_parameters};
+            const clustercomplete_params<cell<Lyt>> cc_params{params.simulation_parameters};
             return clustercomplete(*bdl_iterator, cc_params);
         }
 #endif  // FICTION_ALGLIB_ENABLED
         if (params.engine == sidb_simulation_engine::QUICKSIM)
         {
-<<<<<<< HEAD
-            assert(params.physical_parameters.base == 2 && "base number has to be 2");
-
-            const quicksim_params qs_params{params.physical_parameters, params.iteration_steps, params.alpha};
-=======
+            assert(params.simulation_parameters.base == 2 && "base number has to be 2");
+
             const quicksim_params qs_params{params.simulation_parameters, params.iteration_steps, params.alpha};
->>>>>>> 9becc3af
             return quicksim(*bdl_iterator, qs_params);
         }
 
