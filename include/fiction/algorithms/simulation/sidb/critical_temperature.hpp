//
// Created by Jan Drewniok on 06.02.23.
//

#ifndef FICTION_CRITICAL_TEMPERATURE_HPP
#define FICTION_CRITICAL_TEMPERATURE_HPP

#include "fiction/algorithms/iter/bdl_input_iterator.hpp"
#include "fiction/algorithms/simulation/sidb/calculate_energy_and_state_type.hpp"
#include "fiction/algorithms/simulation/sidb/can_positive_charges_occur.hpp"
#include "fiction/algorithms/simulation/sidb/detect_bdl_pairs.hpp"
#include "fiction/algorithms/simulation/sidb/energy_distribution.hpp"
#include "fiction/algorithms/simulation/sidb/occupation_probability_of_excited_states.hpp"
#include "fiction/algorithms/simulation/sidb/quickexact.hpp"
#include "fiction/algorithms/simulation/sidb/quicksim.hpp"
#include "fiction/algorithms/simulation/sidb/sidb_simulation_parameters.hpp"
#include "fiction/algorithms/simulation/sidb/sidb_simulation_result.hpp"
#include "fiction/technology/cell_technologies.hpp"
#include "fiction/technology/physical_constants.hpp"
#include "fiction/traits.hpp"
#include "fiction/utils/math_utils.hpp"

#include <fmt/format.h>
#include <kitty/bit_operations.hpp>
#include <kitty/dynamic_truth_table.hpp>

#include <algorithm>
#include <cassert>
#include <cmath>
#include <cstdint>
#include <iostream>
#include <iterator>
#include <limits>
#include <string>
#include <utility>
#include <vector>

namespace fiction
{

/**
 * This struct stores the parameters for the *Critical Temperature*` algorithm.
 */
struct critical_temperature_params
{
    /**
     * An enumeration of simulation modes (exact vs. approximate) to use for the *Critical Temperature* Simulation.
     */
    enum class simulation_engine : uint8_t
    {
        /**
         * This simulation engine computes *Critical Temperature* values with 100 % accuracy.
         */
        EXACT,
        /**
         * This simulation engine quickly calculates the *Critical Temperature*. However, there may be deviations from
         * the exact *Critical Temperature*. This mode is recommended for larger layouts (> 40 SiDBs).
         */
        APPROXIMATE
    };
    /**
     * All parameters for physical SiDB simulations.
     */
    sidb_simulation_parameters simulation_parameters{};
    /**
     * Simulation mode to determine the *Critical Temperature*.
     */
    simulation_engine engine = simulation_engine::EXACT;
    /**
     * Probability threshold for ground state population. The temperature at which the simulation finds the ground state
     * to be populated with a probability of less than the given percentage, is determined to be the critical
     * temperature. For gate-based simulation, this is the probability of erroneous calculations of the gate.
     */
    double confidence_level{0.99};
    /**
     * Maximum simulation temperature beyond which no simulation will be conducted (~ 126 °C by default) (unit: K).
     */
    double max_temperature{400};
    /**
     * Parameters for the BDL pair detection algorithms.
     */
    detect_bdl_pairs_params bdl_params{};
    /**
     * Number of iteration steps for the *QuickSim* algorithm (only applicable if engine == APPROXIMATE).
     */
    uint64_t iteration_steps{80};
    /**
     * Alpha parameter for the *QuickSim* algorithm (only applicable if engine == APPROXIMATE).
     */
    double alpha{0.7};
};

/**
 * This struct stores the result of the temperature simulation.
 */
struct critical_temperature_stats
{
    /**
     * The total runtime of the critical temperature computation.
     */
    mockturtle::stopwatch<>::duration time_total{0};
    /**
     * All parameters for physical SiDB simulations.
     */
    sidb_simulation_parameters simulation_parameters{};
    /**
     * Name of the algorithm used to compute the physically valid charge distributions.
     */
    std::string algorithm_name{};
    /**
     * *Critical Temperature* of the given layout (unit: K).
     */
    double critical_temperature{0};
    /**
     * Number of physically valid charge configurations.
     */
    uint64_t num_valid_lyt{};
    /**
     * Energy difference between the ground state and the first (erroneous) excited state (unit: meV).
     */
    double energy_between_ground_state_and_first_erroneous = std::numeric_limits<double>::infinity();
    /**
     * Prints the simulation results to the given output stream.
     *
     * @param out Output stream.
     */
    void report(std::ostream& out = std::cout) const
    {
        out << fmt::format("Critical Temperature  = {:.2f} K\n", critical_temperature);

        if (num_valid_lyt != 0)
        {
            out << fmt::format("'# of physically valid charge configurations': {} | Energy between ground state and "
                               "first erroneous in meV: {}\n",
                               num_valid_lyt, energy_between_ground_state_and_first_erroneous);
        }
        else
        {
            out << "no state found | if two-state simulation was used, try re-running with three states\n";
        }

        out << "_____________________________________________________\n";
    }
};

namespace detail
{

template <typename Lyt>
class critical_temperature_impl
{
  public:
    critical_temperature_impl(const Lyt& lyt, const critical_temperature_params& ps, critical_temperature_stats& st) :
            layout{lyt},
            params{ps},
            stats{st},
            bii(bdl_input_iterator<Lyt>{layout, params.bdl_params})

    {
        stats.simulation_parameters = params.simulation_parameters;
        stats.algorithm_name =
            (params.engine == critical_temperature_params::simulation_engine::EXACT) ? "QuickExact" : "QuickSim";
        stats.critical_temperature = params.max_temperature;
    }

    /**
     * *Gate-based Critical Temperature* Simulation of a SiDB layout for a given Boolean function.
     *
     * @tparam TT The type of the truth table specifying the gate behavior.
     * @param spec Expected Boolean function of the layout given as a multi-output truth table.
     */
    template <typename TT>
    void gate_based_simulation(const std::vector<TT>& spec) noexcept
    {
        mockturtle::stopwatch stop{stats.time_total};
        if (layout.is_empty())
        {
            stats.critical_temperature = 0.0;
            return;
        }

        if (layout.num_cells() > 1)
        {
            const auto output_bdl_pairs =
                detect_bdl_pairs(layout, sidb_technology::cell_type::OUTPUT, params.bdl_params);

            // number of different input combinations
            for (auto i = 0u; i < spec.front().num_bits(); ++i, ++bii)
            {
                // if positively charged SiDBs can occur, the SiDB layout is considered as non-operational
                if (can_positive_charges_occur(*bii, params.simulation_parameters))
                {
                    stats.critical_temperature = 0.0;
                    return;
                }

                // performs physical simulation of a given SiDB layout at a given input combination
                const auto sim_result = physical_simulation_of_layout(bii);
                if (sim_result.charge_distributions.empty())
                {
                    stats.critical_temperature = 0.0;
                    return;
                }
                stats.num_valid_lyt = sim_result.charge_distributions.size();
                // The energy distribution of the physically valid charge configurations for the given layout is
                // determined.
                const auto distribution = energy_distribution(sim_result.charge_distributions);

                // A label that indicates whether the state still fulfills the logic.
                sidb_energy_and_state_type energy_state_type{};
                energy_state_type = calculate_energy_and_state_type(distribution, sim_result.charge_distributions,
                                                                    output_bdl_pairs, spec, i);

                const auto min_energy = energy_state_type.cbegin()->first;

                auto ground_state_is_transparent =
                    energy_between_ground_state_and_first_erroneous(energy_state_type, min_energy);

                if (ground_state_is_transparent)
                {
                    this->determine_critical_temperature(energy_state_type);
                }

                else
                {
                    stats.critical_temperature = 0.0;  // If no ground state fulfills the logic, the Critical
                                                       // Temperature is zero. May be worth it to change µ_.
                }
            }
        }
    }

    /**
     * *Gate-based Critical Temperature* Simulation of a SiDB layout for a given Boolean function.
     */
    void non_gate_based_simulation() noexcept
    {
        mockturtle::stopwatch       stop{stats.time_total};
        sidb_simulation_result<Lyt> simulation_results{};

        if (params.engine == critical_temperature_params::simulation_engine::EXACT)
        {
            const quickexact_params<cell<Lyt>> qe_params{
                params.simulation_parameters, quickexact_params<cell<Lyt>>::automatic_base_number_detection::OFF};

            // All physically valid charge configurations are determined for the given layout (`QuickExact` simulation
            // is used to provide 100 % accuracy for the Critical Temperature).
            simulation_results = quickexact(layout, qe_params);
        }
        else
        {
            const quicksim_params qs_params{params.simulation_parameters, params.iteration_steps, params.alpha};

            // All physically valid charge configurations are determined for the given layout (probabilistic ground
            // state simulation is used).
            simulation_results = quicksim(layout, qs_params);
        }

        // The number of physically valid charge configurations is stored.
        stats.num_valid_lyt = simulation_results.charge_distributions.size();

        const auto distribution = energy_distribution(simulation_results.charge_distributions);

        // if there is more than one metastable state
        if (distribution.size() > 1)
        {
            const auto ground_state_energy        = distribution.cbegin()->first;
            const auto first_excited_state_energy = std::next(distribution.cbegin())->first;

            // The energy difference between the first excited and the ground state in meV.
            if (stats.energy_between_ground_state_and_first_erroneous >
                (first_excited_state_energy - ground_state_energy) * 1000)
            {
                stats.energy_between_ground_state_and_first_erroneous =
                    (first_excited_state_energy - ground_state_energy) * 1000;
            }
        }

        std::vector<double> temp_values{};  // unit: K

        // Calculate the number of iterations as an integer
        uint64_t num_iterations = static_cast<uint64_t>(std::round(params.max_temperature * 100));
        // Reserve space for the vector
        temp_values.reserve(num_iterations);
        for (uint64_t i = 1; i <= num_iterations; i++)
        {
            temp_values.emplace_back(static_cast<double>(i) / 100.0);
        }

        // This function determines the critical temperature for a given confidence level.
        for (const auto& temp : temp_values)
        {
            // If the occupation probability of excited states exceeds the given threshold.
            if (occupation_probability_non_gate_based(distribution, temp) > (1 - params.confidence_level) &&
                (temp < stats.critical_temperature))
            {
                // The current temperature is stored as the critical temperature.
                stats.critical_temperature = temp;

                break;
            }

            if (std::abs(temp - params.max_temperature) < 0.001 && (temp < stats.critical_temperature))
            {
                // Maximal temperature is stored as the Critical Temperature.
                stats.critical_temperature = params.max_temperature;
            }
        }
    }
    /**
     * Returns the critical temperature.
     *
     * @return The critical temperature (unit: K).
     */
    [[nodiscard]] double get_critical_temperature() const noexcept
    {
        return stats.critical_temperature;
    }

  private:
    /**
     * The energy difference between the ground state and the first erroneous state is determined. Additionally, the
     * state type of the ground state is determined and returned.
     *
     * @param energy_and_state_type All energies of all physically valid charge distributions with the corresponding
     * state type (i.e. transparent, erroneous).
     * @param min_energy Minimal energy of all physically valid charge distributions of a given layout (unit: eV).
     * @return State type (i.e. transparent, erroneous) of the ground state is returned.
     */
    bool energy_between_ground_state_and_first_erroneous(const sidb_energy_and_state_type& energy_and_state_type,
                                                         const double                      min_energy) noexcept
    {
        bool ground_state_is_transparent = false;
        for (const auto& [energy, state_type] : energy_and_state_type)
        {
            // Check if there is at least one ground state that satisfies the logic (transparent). Round the energy
            // value of the given valid_layout to six decimal places to overcome possible rounding errors and for
            // comparability with the min_energy.
            if (std::abs(round_to_n_decimal_places(energy, 6) - round_to_n_decimal_places(min_energy, 6)) <
                    physical_constants::POP_STABILITY_ERR &&
                state_type)
            {
                ground_state_is_transparent = true;
            }

            if (!state_type && (energy > min_energy) && ground_state_is_transparent &&
                (((energy - min_energy) * 1000) < stats.energy_between_ground_state_and_first_erroneous))
            {
                // The energy difference is stored in meV.
                stats.energy_between_ground_state_and_first_erroneous = (energy - min_energy) * 1000;
                break;
            }
        }
        return ground_state_is_transparent;
    };
    /**
     * The *Critical Temperature* is determined.
     *
     * @param energy_state_type All energies of all physically valid charge distributions with the corresponding state
     * type (i.e. transparent, erroneous).
     */
    void determine_critical_temperature(const sidb_energy_and_state_type& energy_state_type) noexcept
    {
        // Vector with temperature values from 0.01 to max_temperature * 100 K in 0.01 K steps is generated.
        std::vector<double> temp_values{};
        temp_values.reserve(static_cast<uint64_t>(params.max_temperature * 100));

        for (uint64_t i = 1; i <= static_cast<uint64_t>(params.max_temperature * 100); i++)
        {
            temp_values.emplace_back(static_cast<double>(i) / 100.0);
        }
        // This function determines the Critical Temperature for a given confidence level.
        for (const auto& temp : temp_values)
        {
            // If the occupation probability of erroneous states exceeds the given threshold...
            if (occupation_probability_gate_based(energy_state_type, temp) > (1 - params.confidence_level) &&
                (temp < stats.critical_temperature))
            {
                // The current temperature is stored as Critical Temperature.
                stats.critical_temperature = temp;
                break;
            }
            if (std::abs(temp - params.max_temperature) < 0.001 && (temp < stats.critical_temperature))
            {
                // Maximal temperature is stored as Critical Temperature.
                stats.critical_temperature = params.max_temperature;
            }
        }
    }

    /**
     * SiDB cell-level layout.
     */
    Lyt layout;
    /**
     * Parameters for the critical_temperature algorithm.
     */
    const critical_temperature_params& params;
    /**
     * Statistics.
     */
    critical_temperature_stats& stats;
    /**
     * Iterator that iterates over all possible input states.
     */
    bdl_input_iterator<Lyt> bii;
    /**
     * This function conducts physical simulation of the given layout (gate layout with certain input combination). The
     * simulation results are stored in the `sim_result_100` variable.
     *
     * @param bdl_iterator A reference to a BDL input iterator representing the gate layout at a given input
     * combination. The simulation is performed based on the configuration represented by the iterator.
     * @return Simulation results.
     */
    [[nodiscard]] sidb_simulation_result<Lyt>
    physical_simulation_of_layout(const bdl_input_iterator<Lyt>& bdl_iterator) noexcept
    {
        assert(params.simulation_parameters.base == 2 && "base number has to be 2");

        if (params.engine == critical_temperature_params::simulation_engine::EXACT)
        {
            // perform exact simulation
            const quickexact_params<cell<Lyt>> qe_params{
                params.simulation_parameters,
                fiction::quickexact_params<cell<Lyt>>::automatic_base_number_detection::OFF};
            return quickexact(*bdl_iterator, qe_params);
        }

        if (params.engine == critical_temperature_params::simulation_engine::APPROXIMATE)
        {
            const quicksim_params qs_params{params.simulation_parameters, params.iteration_steps, params.alpha};
            return quicksim(*bdl_iterator, qs_params);
        }

        assert(false && "unsupported simulation engine");

        return sidb_simulation_result<Lyt>{};
    }
};

}  // namespace detail

/**
 * This algorithm performs temperature-aware SiDB simulation as proposed in \"Temperature Behavior of Silicon Dangling
 * Bond Logic\" by J. Drewniok, M. Walter, and R. Wille in IEEE NANO 2023
 * (https://ieeexplore.ieee.org/document/10231259). It comes in two flavors: gate-based and non-gate based.
 *
 * For *Gate-based Critical Temperature* Simulation, the Critical Temperature is defined as follows:
 * The temperature at which the erroneous charge distributions are populated by more than \f$1 - \eta\f$, where
 * \f$\eta \in [0,1]\f$.
 *
 * @tparam Lyt SiDB cell-level layout type.
 * @tparam TT The type of the truth table specifying the gate behavior.
 * @param lyt The layout to simulate.
 * @param spec Expected Boolean function of the layout given as a multi-output truth table.
 * @param params Simulation and physical parameters.
 * @param pst Statistics.
 * @return The critical temperature (unit: K).
 */
template <typename Lyt, typename TT>
double critical_temperature_gate_based(const Lyt& lyt, const std::vector<TT>& spec,
                                       const critical_temperature_params& params = {},
                                       critical_temperature_stats*        pst    = nullptr)
{
    static_assert(is_cell_level_layout_v<Lyt>, "Lyt is not a cell-level layout");
    static_assert(has_sidb_technology_v<Lyt>, "Lyt is not an SiDB layout");

    assert(!spec.empty());
    // all elements in tts must have the same number of variables
<<<<<<< HEAD
    assert(std::adjacent_find(spec.cbegin(), spec.cend(), [](const auto& a, const auto& b)
                              { return a.num_vars() != b.num_vars(); }) == spec.cend());
=======
    assert(std::adjacent_find(spec.begin(), spec.end(),
                              [](const auto& a, const auto& b) { return a.num_vars() != b.num_vars(); }) == spec.end());
>>>>>>> 9becc3af

    critical_temperature_stats st{};

    detail::critical_temperature_impl<Lyt> p{lyt, params, st};

    p.gate_based_simulation(spec);

    if (pst)
    {
        *pst = st;
    }

    return p.get_critical_temperature();
}
/**
 * For *Non-gate-based Critical Temperature* simulation, the Critical Temperature is defined as follows: The temperature
 * at which the excited charge distributions are populated by more than \f$1 - \eta\f$, where \f$\eta \in [0,1]\f$
 * is the confidence level for the presence of a working gate.
 *
 * @tparam Lyt SiDB cell-level layout type.
 * @param lyt The layout to simulate.
 * @param params Simulation and physical parameters.
 * @param pst Statistics.
 * @return The critical temperature (unit: K)
 */
template <typename Lyt>
double critical_temperature_non_gate_based(const Lyt& lyt, const critical_temperature_params& params = {},
                                           critical_temperature_stats* pst = nullptr)
{
    static_assert(is_cell_level_layout_v<Lyt>, "Lyt is not a cell-level layout");
    static_assert(has_sidb_technology_v<Lyt>, "Lyt is not an SiDB layout");

    critical_temperature_stats st{};

    detail::critical_temperature_impl<Lyt> p{lyt, params, st};

    p.non_gate_based_simulation();

    if (pst)
    {
        *pst = st;
    }

    return p.get_critical_temperature();
}

}  // namespace fiction

#endif  // FICTION_CRITICAL_TEMPERATURE_HPP<|MERGE_RESOLUTION|>--- conflicted
+++ resolved
@@ -467,13 +467,8 @@
 
     assert(!spec.empty());
     // all elements in tts must have the same number of variables
-<<<<<<< HEAD
     assert(std::adjacent_find(spec.cbegin(), spec.cend(), [](const auto& a, const auto& b)
                               { return a.num_vars() != b.num_vars(); }) == spec.cend());
-=======
-    assert(std::adjacent_find(spec.begin(), spec.end(),
-                              [](const auto& a, const auto& b) { return a.num_vars() != b.num_vars(); }) == spec.end());
->>>>>>> 9becc3af
 
     critical_temperature_stats st{};
 
