--- conflicted
+++ resolved
@@ -43,11 +43,8 @@
             gate_lyt{lyt},
             cell_lyt{determine_aspect_ratio_for_cell_level_layout(gate_lyt)}
     {
-<<<<<<< HEAD
         cell_lyt.resize(aspect_ratio_t<CellLyt>{((gate_lyt.x() + 1) * GateLibrary::gate_x_size()) - 1,
                                                 ((gate_lyt.y() + 1) * GateLibrary::gate_y_size()) - 1, gate_lyt.z()});
-=======
->>>>>>> 4f6cf7ef
         cell_lyt.set_tile_size_x(GateLibrary::gate_x_size());
         cell_lyt.set_tile_size_y(GateLibrary::gate_y_size());
 
