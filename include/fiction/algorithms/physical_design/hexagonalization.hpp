//
// created by simon on 14.04.23.
//

#ifndef FICTION_HEXAGONALIZATION_HPP
#define FICTION_HEXAGONALIZATION_HPP

#include "fiction/algorithms/path_finding/a_star.hpp"
#include "fiction/algorithms/path_finding/cost.hpp"
#include "fiction/algorithms/path_finding/distance.hpp"
#include "fiction/layouts/bounding_box.hpp"
#include "fiction/layouts/obstruction_layout.hpp"
#include "fiction/traits.hpp"
#include "fiction/types.hpp"
#include "fiction/utils/name_utils.hpp"
#include "fiction/utils/placement_utils.hpp"
#include "fiction/utils/routing_utils.hpp"

#include <fmt/format.h>
#include <mockturtle/traits.hpp>
#include <mockturtle/utils/stopwatch.hpp>

#include <algorithm>
#include <cassert>
#include <cmath>
#include <cstdint>
#include <iostream>
#include <stdexcept>
#include <vector>

#pragma GCC diagnostic push
#pragma GCC diagnostic ignored "-Wconversion"

namespace fiction
{

/**
 * Exception thrown when an error occurs during moving inputs/outputs to top/bottom border and rerouting.
 */
class hexagonalization_io_pin_routing_error : public std::runtime_error
{
  public:
    /**
     * Constructs a `hexagonalization_io_pin_routing_error` object with the given error message.
     *
     * @param msg The error message describing the error.
     */
    explicit hexagonalization_io_pin_routing_error(const std::string_view& msg) noexcept :
            std::runtime_error(msg.data())
    {}
};

/**
 * This structure encapsulates settings that determine how primary inputs (PIs) and primary outputs (POs) are handled
 * during the conversion from a Cartesian to a hexagonal layout.
 */
struct hexagonalization_params
{
    /**
     * Specifies how primary inputs/outputs should be handled in the hexagonalization process.
     */
    enum io_pin_extension_mode : std::uint8_t
    {
        /**
         * Do not extend primary inputs/outputs to the top/bottom row (default).
         */
        NONE,
        /**
         * Extend primary inputs/outputs to the top/bottom row.
         */
        EXTEND,
        /**
         * Extend primary inputs/outputs to the top/bottom row with planar rerouting (i.e., without crossings).
         */
        EXTEND_PLANAR
    };
    /**
     * Input extension mode. Defaults to none
     */
    io_pin_extension_mode input_pin_extension = NONE;
    /**
     * Output extension mode. Defaults to none
     */
    io_pin_extension_mode output_pin_extension = NONE;
};

/**
 * This struct stores statistics about the hexagonalization process.
 */
struct hexagonalization_stats
{
    /**
     * Runtime of the hexagonalization process.
     */
    mockturtle::stopwatch<>::duration time_total{0};
    /**
     * Reports the statistics to the given output stream.
     *
     * @param out Output stream.
     */
    void report(std::ostream& out = std::cout) const
    {
        out << fmt::format("[i] total time = {:.2f} secs\n", mockturtle::to_seconds(time_total));
    }
};

namespace detail
{

/**
 * Encapsulates a routing objective with fanin update information.
 *
 * This struct specifies a routing objective by defining the source and target coordinates, and it includes
 * a flag that indicates whether the primary input was the first fanin for the corresponding fanout and the fanout gate
 * is asymmetric (e.g., greater than). If the flag is set to true, the fanin signals need to be reordered.
 *
 * @tparam HexLyt The type of the hexagonal layout.
 */
template <typename HexLyt>
struct routing_objective_with_fanin_update_information : public routing_objective<HexLyt>
{
    /**
     * Constructs a routing objective with fanin update information.
     *
     * Initializes the base routing objective with the given source and target coordinates,
     * and sets the update flag based on the provided parameter.
     *
     * @param src The source coordinate of the routing objective.
     * @param tgt The target coordinate of the routing objective.
     * @param update (Optional) A flag that, if true, indicates that the primary input was the first fanin and the
     * fanout gate is asymmetric, which means that the fanin signals need to be reordered. Defaults to false.
     */
    routing_objective_with_fanin_update_information(const coordinate<HexLyt>& src, const coordinate<HexLyt>& tgt,
                                                    const bool update = false) :
            routing_objective<HexLyt>{src, tgt},
            update_first_fanin{update}
    {}
    /**
     * Flag indicating whether the primary input was the first fanin and the fanout gate is asymmetric.
     *
     * If this flag is true, the fanin signals need to be reordered.
     */
    bool update_first_fanin = false;
};

/**
 * Utility function to transform a Cartesian tile into a hexagonal one.
 *
 * @param cartesian_tile Tile on the Cartesian grid.
 * @param cartesian_layout_height Height of the Cartesian layout.
 * @return corresponding tile on the hexagonal grid.
 */
template <typename CartLyt, typename HexLyt>
[[nodiscard]] tile<HexLyt> to_hex(tile<CartLyt> cartesian_tile, uint64_t cartesian_layout_height) noexcept
{
    static_assert(is_cartesian_layout_v<CartLyt>, "Old tile is not Cartesian");
    static_assert(is_hexagonal_layout_v<HexLyt>, "New tile is not hexagonal");

    // compute new y coordinate as sum of x and y
    const auto y = cartesian_tile.x + cartesian_tile.y;
<<<<<<< HEAD
    const auto x = static_cast<int64_t>(
        cartesian_tile.x + static_cast<int64_t>(std::ceil(std::floor(static_cast<double>(cartesian_layout_height) / 2) -
                                                          (static_cast<double>(y) / 2))));
    const auto z = cartesian_tile.z;
=======
>>>>>>> dcd1f96a

    // compute half of layout height for adjustment calculation
    const auto half_height = static_cast<double>(cartesian_layout_height) / 2.0;

    // calculate adjustment based on layout height and y coordinate
    const auto adjustment = static_cast<int64_t>(std::ceil(std::floor(half_height) - (static_cast<double>(y) / 2.0)));

    // compute new x coordinate by adding adjustment
    const auto x = cartesian_tile.x + adjustment;

    // return the new hexagonal tile
    return tile<HexLyt>{x, y, cartesian_tile.z};
}

/**
 * This function iterates over all primary inputs in the given Cartesian layout and counts those whose tile is at the
 * western border. Such inputs are considered to be positioned left of the middle primary input when the layout is
 * converted to a hexagonal format.
 *
 * @tparam CartLyt Type of the Cartesian layout.
 * @param lyt The Cartesian gate-level layout containing primary inputs.
 * @return The number of primary inputs that are placed to the left of the middle primary input.
 */
template <typename CartLyt>
[[nodiscard]] uint64_t compute_num_inputs_left_to_middle_pi(const CartLyt& lyt) noexcept
{
    uint64_t num_inputs_left_to_middle_pi = 0;

    // iterate over all primary inputs
    lyt.foreach_pi(
        [&lyt, &num_inputs_left_to_middle_pi](const auto& gate)
        {
            // if the tile is at the western border, it is placed left of the middle PI in the hex layout
            if (const auto coord = lyt.get_tile(gate); coord.x == 0 && coord.y != 0)
            {
                ++num_inputs_left_to_middle_pi;
            }
        });

    return num_inputs_left_to_middle_pi;
}

/**
 * This function iterates over all primary outputs in the given Cartesian layout and counts those whose tiles are at the
 * southern border. Such outputs are considered to be positioned left of the middle primary output when the layout is
 * converted to a hexagonal format.
 *
 * @tparam CartLyt Type of the Cartesian layout.
 * @param lyt The Cartesian gate-level layout containing primary outputs.
 * @return The number of primary outputs that are placed to the left of the middle primary output.
 */
template <typename CartLyt>
[[nodiscard]] uint64_t compute_num_outputs_left_to_middle_po(const CartLyt& lyt) noexcept
{
    uint64_t num_outputs_left_to_middle_po = 0;

    // iterate over all primary inputs
    lyt.foreach_po(
        [&lyt, &num_outputs_left_to_middle_po](const auto& gate)
        {
            // if the tile is at the southern border, it is placed left of the middle PO in the hex layout
            if (const auto coord = lyt.get_tile(lyt.get_node(gate)); coord.x != lyt.x() && coord.y == lyt.y())
            {
                ++num_outputs_left_to_middle_po;
            }
        });

    return num_outputs_left_to_middle_po;
}

/**
 * This function iterates over all primary inputs in the given Cartesian layout and counts those whose tiles are at the
 * northern border. Such inputs are considered to be positioned right of the middle primary input when the layout is
 * converted to a hexagonal format.
 *
 * @tparam CartLyt Type of the Cartesian layout.
 * @param lyt The Cartesian gate-level layout containing primary inputs.
 * @return The number of primary inputs that are placed to the right of the middle primary input.
 */
template <typename CartLyt>
[[nodiscard]] uint64_t compute_num_inputs_right_to_middle_pi(const CartLyt& lyt) noexcept
{
    uint64_t num_inputs_right_to_middle_pi = 0;

    // iterate over all primary inputs
    lyt.foreach_pi(
        [&lyt, &num_inputs_right_to_middle_pi](const auto& gate)
        {
            // if the tile is at the northern border, it is placed right of the middle PI in the hex layout
            if (const auto coord = lyt.get_tile(gate); coord.x != 0 && coord.y == 0)
            {
                ++num_inputs_right_to_middle_pi;
            }
        });

    return num_inputs_right_to_middle_pi;
}

/**
 * This function iterates over all primary outputs in the given Cartesian layout and counts those whose tile is at the
 * eastern border. Such outputs are considered to be positioned right of the middle primary output when the layout is
 * converted to a hexagonal format.
 *
 * @tparam CartLyt Type of the Cartesian layout.
 * @param lyt The Cartesian gate-level layout containing primary outputs.
 * @return The number of primary outputs that are placed to the right of the middle primary output.
 */
template <typename CartLyt>
[[nodiscard]] uint64_t compute_num_outputs_right_to_middle_po(const CartLyt& lyt) noexcept
{
    uint64_t num_outputs_right_to_middle_po = 0;

    // iterate over all primary inputs
    lyt.foreach_po(
        [&lyt, &num_outputs_right_to_middle_po](const auto& gate)
        {
            // if the tile is at the eastern border, it is placed right of the middle PO in the hex layout
            if (const auto coord = lyt.get_tile(lyt.get_node(gate)); coord.x == lyt.x() && coord.y != lyt.y())
            {
                ++num_outputs_right_to_middle_po;
            }
        });

    return num_outputs_right_to_middle_po;
}

/**
 * Utility function to calculate the offset that has to be subtracted from any x-coordinate on the hexagonal layout.
 *
 * This function iterates through diagonals starting from the bottom left corner until it finds a non-empty tile or
 * until it has traversed all diagonals. In each iteration, it checks tiles along the diagonal line. If it finds a
 * non-empty tile, it calculates an offset value, which is the number of columns on the left side of the hexagonal
 * layout that will be empty. This offset is based on the leftmost tile that will appear in the hexagonal layout.
 *
 * @tparam HexLyt Even-row hexagonal gate-level layout return type.
 * @tparam CartLyt Input Cartesian gate-level layout type.
 * @param lyt 2DDWave-clocked Cartesian gate-level layout to hexagonalize.
 * @param cartesian_layout_width Width of the Cartesian layout.
 * @param cartesian_layout_height Height of the Cartesian layout.
 * @param input_mode Adjust offset based on PIs relocated to the top row.
 * @param output_mode Adjust offset based on POs relocated to the bottom row.
 * @return positive and negative offset.
 */
template <typename HexLyt, typename CartLyt>
[[nodiscard]] std::pair<uint64_t, uint64_t>
get_offset(const CartLyt& lyt, const uint64_t cartesian_layout_width, const uint64_t cartesian_layout_height,
           const hexagonalization_params::io_pin_extension_mode input_mode,
           const hexagonalization_params::io_pin_extension_mode output_mode) noexcept
{
    static_assert(is_cartesian_layout_v<CartLyt>, "CartLyt is not a Cartesian layout");
    static_assert(is_hexagonal_layout_v<HexLyt>, "HexLyt is not a hexagonal layout");

    int64_t    offset               = 0;
    bool       found_non_empty_tile = false;
    const auto total_diagonals      = cartesian_layout_height + cartesian_layout_width - 1;

    // 1) Find the first diagonal that contains at least one non-empty tile
    //    and track the maximum X-coordinate among those tiles (in hex coords).
    for (uint64_t diagonal = 0; diagonal < total_diagonals && !found_non_empty_tile; ++diagonal)
    {
        for (uint64_t row = 0; row < cartesian_layout_height; ++row)
        {
            // 'col' is derived from current diagonal index minus the row.
            if (diagonal >= row)
            {
                if (const auto col = diagonal - row; col < cartesian_layout_width)
                {
                    if (const tile<CartLyt> current_tile{col, cartesian_layout_height - 1 - row};
                        !lyt.is_empty_tile(current_tile))
                    {
                        const auto hex_coord = to_hex<CartLyt, HexLyt>(current_tile, cartesian_layout_height);
                        offset               = std::max(offset, static_cast<int64_t>(hex_coord.x));
                        found_non_empty_tile = true;  // We only need the first diagonal that has a non-empty tile
                    }
                }
            }
        }
    }

    // 2) Adjust offset to accommodate primary inputs if required.
    if (input_mode != hexagonalization_params::io_pin_extension_mode::NONE)
    {
        const auto middle_pi                 = detail::to_hex<CartLyt, HexLyt>({0, 0}, cartesian_layout_height);
        const auto num_inputs_left_to_middle = compute_num_inputs_left_to_middle_pi(lyt);
        const auto needed_offset = static_cast<int64_t>(middle_pi.x) - static_cast<int64_t>(num_inputs_left_to_middle);

        offset = std::min(needed_offset, offset);
    }

    // 3) Adjust offset to accommodate primary outputs if required.
    if (output_mode != hexagonalization_params::io_pin_extension_mode::NONE)
    {
        const auto middle_po = detail::to_hex<CartLyt, HexLyt>({lyt.x(), lyt.y()}, cartesian_layout_height);
        const auto num_outputs_left_to_middle = compute_num_outputs_left_to_middle_po(lyt);
        const auto needed_offset = static_cast<int64_t>(middle_po.x) - static_cast<int64_t>(num_outputs_left_to_middle);

        offset = std::min(needed_offset, offset);
    }

    // 4) Convert the signed offset into a pair of positive values indicating how much to add or subtract.
    uint64_t offset_to_add      = 0;
    uint64_t offset_to_subtract = 0;

    if (offset < 0)
    {
        offset_to_add = static_cast<uint64_t>(-offset);
    }
    else
    {
        offset_to_subtract = static_cast<uint64_t>(offset);
    }

    return {offset_to_add, offset_to_subtract};
}

template <typename HexLyt, typename CartLyt>
class hexagonalization_impl
{
  public:
    hexagonalization_impl(const CartLyt& lyt, const hexagonalization_params& p, hexagonalization_stats* st = nullptr) :
            layout(lyt),
            ps(p),
            pst(st)
    {}

    [[nodiscard]] HexLyt run()
    {
        // static assertions for layout types
        static_assert(is_gate_level_layout_v<HexLyt>, "HexLyt is not a gate-level layout");
        static_assert(is_hexagonal_layout_v<HexLyt>, "HexLyt is not a hexagonal layout");
        static_assert(has_even_row_hex_arrangement_v<HexLyt>, "HexLyt does not have an even row hexagon arrangement");
        static_assert(is_gate_level_layout_v<CartLyt>, "CartLyt is not a gate-level layout");
        static_assert(is_cartesian_layout_v<CartLyt>, "CartLyt is not a Cartesian layout");

        // ensure the layout uses the correct clocking scheme
        assert(layout.is_clocking_scheme(clock_name::TWODDWAVE));

        // get Cartesian layout dimensions
        const auto layout_width  = layout.x() + 1;
        const auto layout_height = layout.y() + 1;
        const auto layout_depth  = layout.z();

        // compute hexagonal layout dimensions based on Cartesian dimensions
        const auto hex_height =
            detail::to_hex<CartLyt, HexLyt>({layout_width - 1, layout_height - 1, 0}, layout_height).y;
        const auto hex_width = detail::to_hex<CartLyt, HexLyt>({layout_width - 1, 0, 0}, layout_height).x;
        auto       hex_depth = layout_depth;

        // if input and/or input pin will get extended and crossings are allowed, add crossing layer
        if (hex_depth == 0 && (ps.input_pin_extension == hexagonalization_params::io_pin_extension_mode::EXTEND ||
                               ps.output_pin_extension == hexagonalization_params::io_pin_extension_mode::EXTEND))
        {
            hex_depth = 1;
        }

        // create the initial hexagonal layout
        HexLyt hex_layout{{hex_width, hex_height, hex_depth}, row_clocking<HexLyt>()};

        // initialize statistics for hexagonalization
        hexagonalization_stats stats{};

        // artificial scope to restrict the lifetime of the stopwatch
        {
            // start timing the hexagonalization process
            const mockturtle::stopwatch stop{stats.time_total};

            // calculate horizontal offset for hexagonal layout
            const auto offset_info = detail::get_offset<HexLyt, CartLyt>(
                layout, layout_width, layout_height, ps.input_pin_extension, ps.output_pin_extension);
            const auto offset_to_add      = offset_info.first;
            const auto offset_to_subtract = offset_info.second;

            // determine the top primary input coordinate
            auto middle_pi = detail::to_hex<CartLyt, HexLyt>({0, 0}, layout_height);

            // determine the bottom primary output coordinate
            auto middle_po = detail::to_hex<CartLyt, HexLyt>({layout.x(), layout.y()}, layout_height);

            // vectors to store primary inputs
            std::vector<tile<HexLyt>> left_pis{};
            std::vector<tile<HexLyt>> right_pis{};
            left_pis.reserve(layout.num_pis());
            right_pis.reserve(layout.num_pis());

            // vectors to store primary outputs
            std::vector<tile<HexLyt>> left_pos{};
            std::vector<tile<HexLyt>> right_pos{};
            left_pos.reserve(layout.num_pos());
            right_pos.reserve(layout.num_pos());

            // map primary inputs to the hexagonal layout
            layout.foreach_pi(
                [this, &hex_layout, &left_pis, &right_pis, layout_height, offset_to_add,
                 offset_to_subtract](const auto& gate)
                {
                    const auto old_coord = layout.get_tile(gate);
                    // convert Cartesian coordinate to hex coordinate
                    auto hex_coord = detail::to_hex<CartLyt, HexLyt>(old_coord, layout_height);
                    hex_coord.x += offset_to_add - offset_to_subtract;
                    // create primary input in hex layout
                    hex_layout.create_pi(layout.get_name(layout.get_node(old_coord)), hex_coord);

                    // collect PIs to the left and to the right of the middle PI
                    if (old_coord.x == 0 && old_coord.y != 0)
                    {
                        left_pis.push_back(hex_coord);
                    }
                    else if (old_coord.x != 0 && old_coord.y == 0)
                    {
                        right_pis.push_back(hex_coord);
                    }
                });

            // sort primary inputs by y-coordinate for consistency
            std::sort(left_pis.begin(), left_pis.end(), [](const auto& lhs, const auto& rhs) { return lhs.y < rhs.y; });
            std::sort(right_pis.begin(), right_pis.end(),
                      [](const auto& lhs, const auto& rhs) { return lhs.x < rhs.x; });

            // adjust hex layout width if necessary (only if all inputs placed in top row)
            if (ps.input_pin_extension != hexagonalization_params::io_pin_extension_mode::NONE)
            {
                // adjust offset based on primary inputs in the first row
                const auto num_inputs_right_to_middle_pi = compute_num_inputs_right_to_middle_pi(layout);

                const auto min_width =
                    middle_pi.x + num_inputs_right_to_middle_pi + 2 + offset_to_add - offset_to_subtract;
                if (hex_width < min_width)
                {
                    hex_layout.resize({min_width, hex_height, hex_depth});
                }
            }

            // adjust hex layout width if necessary (only if all outputs placed in bottom row)
            if (ps.output_pin_extension != hexagonalization_params::io_pin_extension_mode::NONE)
            {
                // adjust offset based on primary outputs in the last row
                const auto num_outputs_right_to_middle_po = compute_num_outputs_right_to_middle_po(layout);

                const auto min_width =
                    middle_po.x + num_outputs_right_to_middle_po + 2 + offset_to_add - offset_to_subtract;
                if (hex_width < min_width)
                {
                    hex_layout.resize({min_width, hex_height, hex_depth});
                }
            }

            // process internal nodes by iterating diagonally over the Cartesian layout
            for (uint64_t k = 0; k < layout_width + layout_height - 1; ++k)
            {
                for (uint64_t x = 0; x <= k; ++x)
                {
                    const auto y = k - x;

                    // ensure coordinate is within layout bounds
                    if (y < layout_height && x < layout_width)
                    {
                        // iterate through all layers
                        for (uint64_t z = 0; z <= hex_depth; ++z)
                        {
                            // define the current Cartesian tile
                            tile<CartLyt> old_tile{x, y, z};

                            // convert the Cartesian tile to a hexagonal tile and adjust x-coordinate
                            auto hex_tile = detail::to_hex<CartLyt, HexLyt>(old_tile, layout_height);
                            hex_tile.x += offset_to_add - offset_to_subtract;

                            // skip processing if tile is empty
                            if (layout.is_empty_tile(old_tile))
                            {
                                continue;
                            }

                            // retrieve node associated with the current tile
                            const auto node = layout.get_node(old_tile);

                            // skip if node is a primary input
                            if (layout.is_pi(node))
                            {
                                continue;
                            }

                            // get incoming data flow signals for the tile
                            const auto signals = layout.incoming_data_flow(old_tile);

                            // process single input signals (buffer or inverter)
                            if (signals.size() == 1)
                            {
                                const auto hex_source = [&signals, layout_height, offset_to_add, offset_to_subtract]
                                {
                                    auto t = detail::to_hex<CartLyt, HexLyt>(signals[0], layout_height);
                                    t.x += offset_to_add - offset_to_subtract;
                                    return t;
                                }();

                                // create a hex signal from the source
                                const auto hex_signal = hex_layout.make_signal(hex_layout.get_node(hex_source));

                                // create appropriate gate in hex layout based on node type
                                if (!layout.is_po(node))
                                {
                                    [[maybe_unused]] const auto s =
                                        place(hex_layout, hex_tile, layout, node, hex_signal);
                                }
                            }
                            else if (signals.size() == 2)
                            {
                                // process two-input gates
                                auto hex_tile_a = detail::to_hex<CartLyt, HexLyt>(signals[0], layout_height);
                                auto hex_tile_b = detail::to_hex<CartLyt, HexLyt>(signals[1], layout_height);

                                // adjust coordinates for offset
                                hex_tile_a.x += offset_to_add - offset_to_subtract;
                                hex_tile_b.x += offset_to_add - offset_to_subtract;

                                // create signals for both inputs
                                const auto hex_signal_a = hex_layout.make_signal(hex_layout.get_node(hex_tile_a));
                                const auto hex_signal_b = hex_layout.make_signal(hex_layout.get_node(hex_tile_b));

                                [[maybe_unused]] const auto s =
                                    place(hex_layout, hex_tile, layout, node, hex_signal_a, hex_signal_b);
                            }
                        }
                    }
                }
            }

            // map primary outputs to hex layout
            layout.foreach_po(
                [this, &hex_layout, &left_pos, &right_pos, layout_height, offset_to_add,
                 offset_to_subtract](const auto& gate)
                {
                    // get the original Cartesian tile for the output
                    const auto old_coord = layout.get_tile(layout.get_node(gate));

                    // get the output signal
                    const auto signal = layout.incoming_data_flow(old_coord)[0];

                    // convert coordinates to hex format and adjust x-coordinate
                    auto hex_coord = detail::to_hex<CartLyt, HexLyt>(old_coord, layout_height);
                    hex_coord.x += offset_to_add - offset_to_subtract;
                    auto hex_tile = detail::to_hex<CartLyt, HexLyt>(signal, layout_height);
                    hex_tile.x += offset_to_add - offset_to_subtract;

                    // create the primary output in the hex layout
                    const auto hex_signal = hex_layout.make_signal(hex_layout.get_node(hex_tile));
                    hex_layout.create_po(hex_signal, layout.get_name(layout.get_node(old_coord)), hex_coord);

                    // collect POs to the left and to the right of the middle PO
                    if (old_coord.x != layout.x() && old_coord.y == layout.y())
                    {
                        left_pos.push_back(hex_coord);
                    }
                    else if (old_coord.x == layout.x() && old_coord.y != layout.y())
                    {
                        right_pos.push_back(hex_coord);
                    }
                });

            std::sort(left_pos.begin(), left_pos.end(), [](const auto& lhs, const auto& rhs) { return lhs.x > rhs.x; });
            std::sort(right_pos.begin(), right_pos.end(),
                      [](const auto& lhs, const auto& rhs) { return lhs.y > rhs.y; });

            if (ps.input_pin_extension != hexagonalization_params::io_pin_extension_mode::NONE)
            {
                // adjust positions and prepare for routing
                middle_pi.x += offset_to_add - offset_to_subtract;
                std::vector<routing_objective_with_fanin_update_information<HexLyt>> objectives{};
                objectives.reserve(hex_layout.num_pis());

                // process PIs from left column of the Cartesian layout
                for (const auto& c : left_pis)
                {
                    tile<HexLyt> fanout{};
                    hex_layout.foreach_fanout(hex_layout.get_node(c), [&fanout, &hex_layout](const auto& fout)
                                              { fanout = hex_layout.get_tile(fout); });

                    // shift left primary input position
                    middle_pi.x -= 1;

                    routing_objective_with_fanin_update_information<HexLyt> obj(middle_pi, fanout, false);

                    // collect fan-in signals for the fanout node
                    std::vector<mockturtle::signal<HexLyt>> fins{};
                    fins.reserve(2);

                    bool first_fanin_is_c = false;

                    hex_layout.foreach_fanin(
                        hex_layout.get_node(fanout),
                        [&first_fanin_is_c, &fins, &hex_layout, &c, first = true](const auto& i) mutable
                        {
                            const auto fout = static_cast<tile<HexLyt>>(i);

                            if (first)
                            {
                                first = false;
                                if (fout == c)
                                {
                                    first_fanin_is_c = true;
                                }
                            }
                            if (fout != c)
                            {
                                fins.push_back(hex_layout.make_signal(hex_layout.get_node(fout)));
                            }
                        });

                    hex_layout.move_node(hex_layout.get_node(c), middle_pi);

                    if (const auto target_node = hex_layout.get_node(fanout);
                        hex_layout.is_gt(target_node) || hex_layout.is_ge(target_node) ||
                        hex_layout.is_lt(target_node) || hex_layout.is_le(target_node))
                    {
                        obj.update_first_fanin = first_fanin_is_c;
                    }

                    hex_layout.move_node(hex_layout.get_node(fanout), fanout, fins);

                    objectives.push_back(obj);
                }

                // move back to middle PIs original position
                middle_pi.x += left_pis.size();

                // process PIs from top row of the Cartesian layout (similar to before)
                for (const auto& c : right_pis)
                {
                    tile<HexLyt> fanout{};
                    hex_layout.foreach_fanout(hex_layout.get_node(c), [&fanout, &hex_layout](const auto& fout)
                                              { fanout = hex_layout.get_tile(fout); });

                    // shift top primary input position
                    middle_pi.x += 1;
                    routing_objective_with_fanin_update_information<HexLyt> obj(middle_pi, fanout, false);

                    // collect fan-in signals for the fanout node
                    std::vector<mockturtle::signal<HexLyt>> fins{};
                    fins.reserve(2);

                    bool first_fanin_is_c = false;

                    hex_layout.foreach_fanin(
                        hex_layout.get_node(fanout),
                        [&first_fanin_is_c, &c, &fins, &hex_layout, first = true](const auto& i) mutable
                        {
                            const auto fout = static_cast<tile<HexLyt>>(i);

                            if (first)
                            {
                                first = false;
                                if (fout == c)
                                {
                                    first_fanin_is_c = true;
                                }
                            }
                            if (fout != c)
                            {
                                fins.push_back(hex_layout.make_signal(hex_layout.get_node(fout)));
                            }
                        });

                    hex_layout.move_node(hex_layout.get_node(c), middle_pi);

                    if (const auto target_node = hex_layout.get_node(fanout);
                        hex_layout.is_gt(target_node) || hex_layout.is_ge(target_node) ||
                        hex_layout.is_lt(target_node) || hex_layout.is_le(target_node))
                    {
                        obj.update_first_fanin = first_fanin_is_c;
                    }

                    hex_layout.move_node(hex_layout.get_node(fanout), fanout, fins);

                    objectives.push_back(obj);
                }

                // perform routing using A*
                auto layout_obstruct = obstruction_layout<HexLyt>(hex_layout);
                using path           = layout_coordinate_path<decltype(layout_obstruct)>;
                const auto crossings = ps.input_pin_extension == hexagonalization_params::io_pin_extension_mode::EXTEND;
                const a_star_params params_astar{crossings};
                using dist = manhattan_distance_functor<decltype(layout_obstruct), uint64_t>;
                using cost = unit_cost_functor<decltype(layout_obstruct), uint8_t>;

                // for each routing objective, find a path and route it
                for (const auto& obj : objectives)
                {
                    auto target        = obj.target;
                    auto update_target = false;

                    // for planar extension, check if target is in the crossing layer
                    if (!crossings && obj.target.z == 1)
                    {
                        target.z      = 0;
                        update_target = true;
                    }

                    if (auto new_path =
                            a_star<path>(layout_obstruct, {obj.source, target}, dist(), cost(), params_astar);
                        !new_path.empty())
                    {
                        // for planar extension, if target is in the crossing layer, update path
                        if (update_target)
                        {
                            new_path.back().z = 1;
                        }

                        route_path(hex_layout, new_path);

                        for (const auto& t : new_path)
                        {
                            layout_obstruct.obstruct_coordinate(t);
                        }
                        // if the flag is set, re-collect and update fanins
                        if (obj.update_first_fanin)
                        {
                            std::vector<mockturtle::signal<HexLyt>> fins{};
                            fins.reserve(2);

                            hex_layout.foreach_fanin(hex_layout.get_node(obj.target),
                                                     [&fins, &hex_layout](const auto& i)
                                                     {
                                                         auto fout = static_cast<tile<HexLyt>>(i);
                                                         fins.push_back(
                                                             hex_layout.make_signal(hex_layout.get_node(fout)));
                                                     });

                            std::reverse(fins.begin(), fins.end());
                            hex_layout.move_node(hex_layout.get_node(obj.target), obj.target, fins);
                        }
                    }
                    else
                    {
                        throw hexagonalization_io_pin_routing_error(
                            fmt::format("After extending PI to tile {} at the top border, rerouting to its fanout at "
                                        "tile {} was not possible with crossings {}",
                                        obj.source, obj.target, crossings ? "enabled" : "disabled"));
                    }
                }
            }

            if (ps.output_pin_extension != hexagonalization_params::io_pin_extension_mode::NONE)
            {
                // adjust positions and prepare for routing
                middle_po.x += offset_to_add - offset_to_subtract;
                std::vector<routing_objective_with_fanin_update_information<HexLyt>> objectives{};
                objectives.reserve(hex_layout.num_pos());

                // process POs from left column of the Cartesian layout
                for (const auto& c : left_pos)
                {
                    tile<HexLyt> fanin{};
                    hex_layout.foreach_fanin(hex_layout.get_node(c),
                                             [&fanin](const auto& fin) { fanin = static_cast<tile<HexLyt>>(fin); });

                    // shift left primary output position
                    middle_po.x -= 1;

                    routing_objective_with_fanin_update_information<HexLyt> obj{fanin, middle_po, false};

                    hex_layout.move_node(hex_layout.get_node(c), middle_po);
                    objectives.push_back(obj);
                }

<<<<<<< HEAD
        hex_layout.resize(aspect_ratio_t<CartLyt>{mapped_layout_width, mapped_layout_height, hex_layout.z()});
=======
                // move back to middle POs original position
                middle_po.x += left_pos.size();
>>>>>>> dcd1f96a

                // process POs from bottom row of the Cartesian layout (similar to before)
                for (const auto& c : right_pos)
                {
                    tile<HexLyt> fanin{};
                    hex_layout.foreach_fanin(hex_layout.get_node(c),
                                             [&fanin](const auto& fin) { fanin = static_cast<tile<HexLyt>>(fin); });

                    // shift bottom primary output position
                    middle_po.x += 1;
                    routing_objective_with_fanin_update_information<HexLyt> obj{fanin, middle_po, false};

                    hex_layout.move_node(hex_layout.get_node(c), middle_po);
                    objectives.push_back(obj);
                }

                // perform routing using A*
                auto layout_obstruct = obstruction_layout<HexLyt>(hex_layout);
                using path           = layout_coordinate_path<decltype(layout_obstruct)>;
                const auto crossings =
                    ps.output_pin_extension == hexagonalization_params::io_pin_extension_mode::EXTEND;
                const a_star_params params_astar{crossings};
                using dist = manhattan_distance_functor<decltype(layout_obstruct), uint64_t>;
                using cost = unit_cost_functor<decltype(layout_obstruct), uint8_t>;

                // for each routing objective, find a path and route it
                for (const auto& obj : objectives)
                {
                    auto source        = obj.source;
                    auto update_source = false;

                    // for planar extension, check if source is in the crossing layer
                    if (!crossings && obj.source.z == 1)
                    {
                        source.z      = 0;
                        update_source = true;
                    }

                    if (auto new_path =
                            a_star<path>(layout_obstruct, {source, obj.target}, dist(), cost(), params_astar);
                        !new_path.empty())
                    {
                        // for planar extension, if source or target are in the crossing layer, update path
                        if (update_source)
                        {
                            new_path.front().z = 1;
                        }

                        route_path(hex_layout, new_path);

                        for (const auto& t : new_path)
                        {
                            layout_obstruct.obstruct_coordinate(t);
                        }
                    }
                    else
                    {
                        throw hexagonalization_io_pin_routing_error(
                            fmt::format("After extending PO to tile {} at the bottom border, rerouting from its fanin "
                                        "at tile {} was not possible with crossings {}",
                                        obj.target, obj.source, crossings ? "enabled" : "disabled"));
                    }
                }
            }

            // adjust the layout size to its bounding box
            const auto bbox       = bounding_box_2d(hex_layout);
            const auto layout_max = bbox.get_max();
            hex_layout.resize({layout_max.x, layout_max.y, hex_layout.z()});

            // restore original names from the Cartesian layout
            restore_names<CartLyt, HexLyt>(layout, hex_layout);
        }

        // update statistics if provided
        if (pst != nullptr)
        {
            *pst = stats;
        }

        return hex_layout;
    }

  private:
    /**
     * The 2DDWave-clocked layout to hexagonalize.
     */
    const CartLyt& layout;
    /**
     * Hexagonalization parameters.
     */
    const hexagonalization_params ps;
    /**
     * Hexagonalization statistics.
     */
    hexagonalization_stats* pst;
};

}  // namespace detail

/**
 * Transforms a 2DDWave-clocked Cartesian layout into a hexagonal even row clocked layout suitable for SiDBs by
 * remapping all gates and wires as originally proposed in \"Scalable Physical Design for Silicon Dangling Bond Logic:
 * How a 45° Turn Prevents the Reinvention of the Wheel\" by S. Hofmann, M. Walter, and R. Wille in IEEE NANO 2023
 * (https://ieeexplore.ieee.org/document/10231278).
 *
 * @tparam HexLyt Even-row hexagonal gate-level layout return type.
 * @tparam CartLyt Input Cartesian gate-level layout type.
 * @param lyt 2DDWave-clocked Cartesian gate-level layout to hexagonalize.
 * @param params Parameters.
 * @param stats Statistics.
 * @return Hexagonal representation of the Cartesian layout.
 */
template <typename HexLyt, typename CartLyt>
[[nodiscard]] HexLyt hexagonalization(const CartLyt& lyt, const hexagonalization_params& params = {},
                                      hexagonalization_stats* stats = nullptr)
{
    detail::hexagonalization_impl<HexLyt, CartLyt> impl(lyt, params, stats);

    return impl.run();
}

}  // namespace fiction

#pragma GCC diagnostic pop

#endif  // FICTION_HEXAGONALIZATION_HPP<|MERGE_RESOLUTION|>--- conflicted
+++ resolved
@@ -158,13 +158,6 @@
 
     // compute new y coordinate as sum of x and y
     const auto y = cartesian_tile.x + cartesian_tile.y;
-<<<<<<< HEAD
-    const auto x = static_cast<int64_t>(
-        cartesian_tile.x + static_cast<int64_t>(std::ceil(std::floor(static_cast<double>(cartesian_layout_height) / 2) -
-                                                          (static_cast<double>(y) / 2))));
-    const auto z = cartesian_tile.z;
-=======
->>>>>>> dcd1f96a
 
     // compute half of layout height for adjustment calculation
     const auto half_height = static_cast<double>(cartesian_layout_height) / 2.0;
@@ -493,7 +486,7 @@
                     middle_pi.x + num_inputs_right_to_middle_pi + 2 + offset_to_add - offset_to_subtract;
                 if (hex_width < min_width)
                 {
-                    hex_layout.resize({min_width, hex_height, hex_depth});
+                    hex_layout.resize(aspect_ratio_t<CartLyt>{min_width, hex_height, hex_depth});
                 }
             }
 
@@ -507,7 +500,7 @@
                     middle_po.x + num_outputs_right_to_middle_po + 2 + offset_to_add - offset_to_subtract;
                 if (hex_width < min_width)
                 {
-                    hex_layout.resize({min_width, hex_height, hex_depth});
+                    hex_layout.resize(aspect_ratio_t<CartLyt>{min_width, hex_height, hex_depth});
                 }
             }
 
@@ -828,12 +821,8 @@
                     objectives.push_back(obj);
                 }
 
-<<<<<<< HEAD
-        hex_layout.resize(aspect_ratio_t<CartLyt>{mapped_layout_width, mapped_layout_height, hex_layout.z()});
-=======
                 // move back to middle POs original position
                 middle_po.x += left_pos.size();
->>>>>>> dcd1f96a
 
                 // process POs from bottom row of the Cartesian layout (similar to before)
                 for (const auto& c : right_pos)
@@ -902,7 +891,7 @@
             // adjust the layout size to its bounding box
             const auto bbox       = bounding_box_2d(hex_layout);
             const auto layout_max = bbox.get_max();
-            hex_layout.resize({layout_max.x, layout_max.y, hex_layout.z()});
+            hex_layout.resize(aspect_ratio_t<CartLyt>{layout_max.x, layout_max.y, hex_layout.z()});
 
             // restore original names from the Cartesian layout
             restore_names<CartLyt, HexLyt>(layout, hex_layout);
