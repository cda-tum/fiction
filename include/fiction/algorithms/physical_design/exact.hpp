--- conflicted
+++ resolved
@@ -159,25 +159,13 @@
 class exact_impl
 {
   public:
-<<<<<<< HEAD
-    exact_impl(const Ntk& src, const exact_physical_design_params& p, exact_physical_design_stats& st,
-               const surface_black_list<Lyt, port_direction>& sbl = {}) :
-=======
-    exact_impl(mockturtle::names_view<technology_network>& src, const exact_physical_design_params<Lyt>& p,
-               exact_physical_design_stats& st) :
->>>>>>> 9d1c542c
+    exact_impl(mockturtle::names_view<technology_network>& src, const exact_physical_design_params& p,
+               exact_physical_design_stats& st, const surface_black_list<Lyt, port_direction>& sbl = {}) :
             ps{p},
             pst{st},
             scheme{*get_clocking_scheme<Lyt>(ps.scheme)},
             black_list{sbl}
     {
-<<<<<<< HEAD
-        mockturtle::names_view<technology_network> intermediate_ntk{
-            fanout_substitution<mockturtle::names_view<technology_network>>(
-                src, {fanout_substitution_params::substitution_strategy::BREADTH, scheme.max_out_degree, 1ul})};
-
-=======
->>>>>>> 9d1c542c
         // create PO nodes in the network
         src.substitute_po_signals();
 
@@ -3196,7 +3184,7 @@
     exact_physical_design_stats st{};
     detail::exact_impl<Lyt>     p{intermediate_ntk, ps, st};
 
-    const auto result = p.run();
+    auto result = p.run();
 
     if (pst)
     {
