--- conflicted
+++ resolved
@@ -77,7 +77,6 @@
         std::make_shared<clocking_scheme<typename Lyt::tile>>(twoddwave_clocking<Lyt>());
     /**
      * Number of tiles to use as an upper bound in x direction.
-<<<<<<< HEAD
      */
     uint16_t upper_bound_x = std::numeric_limits<uint16_t>::max();
     /**
@@ -87,17 +86,6 @@
     /**
      * Investigate only aspect ratios with the number of tiles given as upper bound.
      */
-=======
-     */
-    uint16_t upper_bound_x = std::numeric_limits<uint16_t>::max();
-    /**
-     * Number of tiles to use as an upper bound in y direction.
-     */
-    uint16_t upper_bound_y = std::numeric_limits<uint16_t>::max();
-    /**
-     * Investigate only aspect ratios with the number of tiles given as upper bound.
-     */
->>>>>>> 70d6a915
     bool fixed_size = false;
     /**
      * Number of threads to use for exploring the possible aspect ratios.
