--- conflicted
+++ resolved
@@ -178,14 +178,10 @@
 
         lower_bound = static_cast<decltype(lower_bound)>(ntk->num_gates() + ntk->num_pis());
 
-<<<<<<< HEAD
-        ari = aspect_ratio_iterator<aspect_ratio<Lyt>>{ps.fixed_size ?
-                                                           static_cast<uint64_t>(ps.upper_bound_x * ps.upper_bound_y) :
-                                                           static_cast<uint64_t>(lower_bound)};
-=======
         // NOLINTNEXTLINE(*-prefer-member-initializer)
-        ari = aspect_ratio_iterator<typename Lyt::aspect_ratio>{ps.fixed_size ? ps.fixed_size : lower_bound};
->>>>>>> 44c13019
+        ari = aspect_ratio_iterator<typename Lyt::aspect_ratio>{
+            ps.fixed_size ? static_cast<uint64_t>(ps.upper_bound_x * ps.upper_bound_y) :
+                            static_cast<uint64_t>(lower_bound)};
     }
 
     std::optional<Lyt> run()
@@ -614,14 +610,7 @@
             {
                 for (decltype(ar.x) x = 0; x <= ar.x; ++x)
                 {
-<<<<<<< HEAD
-                    for (decltype(ar.x) x = 0; x <= ar.x; ++x)
-                    {
-                        added_tiles.emplace(x, y);
-                    }
-=======
                     added_tiles.emplace(x, y);
->>>>>>> 44c13019
                 }
             }
 
@@ -840,11 +829,7 @@
             z3::expr_vector eq{*ctx};
             for (int i = 1; static_cast<decltype(v.size())>(i) < v.size(); ++i)
             {
-<<<<<<< HEAD
-                eq.push_back(v[i - 1] == v[i]);
-=======
                 eq.push_back(v[static_cast<unsigned int>(i - 1)] == v[static_cast<unsigned int>(i)]);
->>>>>>> 44c13019
             }
 
             return z3::mk_and(eq);
@@ -1076,11 +1061,7 @@
                     {
                         tcl.push_back(get_tcl(t, i));
                     }
-<<<<<<< HEAD
-                    solver->add(z3::atleast(tcl, 1) and z3::atmost(tcl, 1));
-=======
                     solver->add(z3::atleast(tcl, 1) && z3::atmost(tcl, 1));
->>>>>>> 44c13019
                 });
         }
         /**
@@ -1421,11 +1402,7 @@
                         {
                             ncl.push_back(get_ncl(n, i));
                         }
-<<<<<<< HEAD
-                        solver->add(z3::atleast(ncl, 1) and z3::atmost(ncl, 1));
-=======
                         solver->add(z3::atleast(ncl, 1) && z3::atmost(ncl, 1));
->>>>>>> 44c13019
                     });
 
                 if (params.io_pins)
@@ -2578,19 +2555,6 @@
                 return nullptr;
             }
 
-<<<<<<< HEAD
-                // add all solver constraints
-                for (const auto& e : solver->assertions())
-                {
-                    optimizer->add(e);
-                }
-
-                // add assumptions as constraints, too, because optimize::check with assumptions is broken
-                for (const auto& e : check_point->assumptions)
-                {
-                    optimizer->add(e);
-                }
-=======
             // non-const to automatically move optimizer via RVO
             auto optimizer = std::make_shared<z3::optimize>(*ctx);
 
@@ -2599,7 +2563,6 @@
             {
                 optimizer->add(e);
             }
->>>>>>> 44c13019
 
             // add assumptions as constraints, too, because optimize::check with assumptions is broken
             for (const auto& e : check_point->assumptions)
