//
// Created by Jan Drewniok on 11.09.23.
//

#ifndef FICTION_DESIGN_SIDB_GATES_HPP
#define FICTION_DESIGN_SIDB_GATES_HPP

#include "fiction/algorithms/optimization/simulated_annealing.hpp"
#include "fiction/algorithms/simulation/sidb/critical_temperature.hpp"
#include "fiction/algorithms/simulation/sidb/is_operational.hpp"
#include "fiction/algorithms/simulation/sidb/operational_domain.hpp"
#include "fiction/algorithms/simulation/sidb/random_sidb_layout_generator.hpp"
#include "fiction/algorithms/simulation/sidb/sidb_simulation_engine.hpp"
#include "fiction/algorithms/simulation/sidb/sidb_simulation_parameters.hpp"
#include "fiction/layouts/coordinates.hpp"
#include "fiction/traits.hpp"
#include "fiction/types.hpp"
#include "fiction/utils/layout_utils.hpp"
#include "fiction/utils/math_utils.hpp"
#include "fiction/utils/truth_table_utils.hpp"

#include <kitty/dynamic_truth_table.hpp>
#include <mockturtle/utils/stopwatch.hpp>

#include <algorithm>
#include <atomic>
#include <cassert>
#include <cstdint>
#include <cstdlib>
#include <future>
#include <mutex>
#include <numeric>
#include <random>
#include <thread>
#include <utility>
#include <vector>

namespace fiction
{

struct design_sidb_gates_sa_params
{
    /**
     * Temperature schedule type.
     */
    temperature_schedule schedule{temperature_schedule::GEOMETRIC};
    /**
     * Initial temperature.
     */
    double initial_temperature{10000};
    /**
     * Final temperature.
     */
    double final_temperature{0.001};
    /**
     * Number of iterations per temperature.
     */
    std::size_t number_of_cycles{10};
    /**
     * Number of parallel runs to pick the overall best result from.
     */
    std::size_t number_of_instances{100};

    critical_temperature_params ct_params{};

    operational_domain_params op_params{};
};
/**
 * This struct contains parameters and settings to design SiDB gates.
 *
 * @tparam Cell-level layout type.
 *
 */
template <typename Lyt>
struct design_sidb_gates_params
{
    /**
     * Selector for the available design approaches.
     */
    enum class design_sidb_gates_mode
    {
        /**
         * All gate layouts are designed exhaustively.
         */
        EXHAUSTIVE,
        /**
         * Gate layouts are designed randomly.
         */
        RANDOM,
        /**
         * Gate layouts are designed with Simulated Annealing.
         */
        SIMANNEAL
    };
    /**
     * All Parameters for physical SiDB simulations.
     */
    sidb_simulation_parameters phys_params{};
    /**
     * Gate design mode.
     */
    design_sidb_gates_mode design_mode = design_sidb_gates_mode::SIMANNEAL;
    /**
     * Canvas spanned by the northwest and southeast cell.
     */
    std::pair<typename Lyt::cell, typename Lyt::cell> canvas{};
    /**
     * Number of SiDBs placed in the canvas to create a working gate.
     */
    std::size_t number_of_sidbs = 1;
    /**
     * The simulation engine to be used for the operational domain computation.
     */
    sidb_simulation_engine sim_engine{sidb_simulation_engine::QUICKEXACT};

    design_sidb_gates_sa_params simanneal_params{};

    std::size_t maximal_random_solutions{};
};
/**
 * Statistics for the design of SiDB gates.
 */
struct design_sidb_gates_stats
{
    /**
     * The total runtime of SiDb gate design process.
     */
    mockturtle::stopwatch<>::duration time_total{0};

    double cost_of_gate{};
};

namespace detail
{

template <typename Lyt, typename TT>
class design_sidb_gates_impl
{
  public:
    /**
     * This constructor initializes an instance of the *SiDB Gate Designer*
     * implementation with the provided skeleton layout and configuration parameters.
     *
     * @param skeleton The skeleton layout used as a basis for gate design.
     * @param tt Expected Boolean function of the layout given as a multi-output truth table.
     * @param ps Parameters and settings for the gate designer.
     */
    design_sidb_gates_impl(const Lyt& skeleton, const std::vector<TT>& tt, const design_sidb_gates_params<Lyt>& ps,
                           design_sidb_gates_stats& st) :
            skeleton_layout{skeleton},
            truth_table{tt},
            params{ps},
            stats{st},
            all_cells_in_canvas{all_coordinates_in_spanned_area(params.canvas.first, params.canvas.second)}
    {
        // Use std::uniform_int_distribution to generate a random index
        random_canvas_cell_functor = std::uniform_int_distribution<uint64_t>(0, all_cells_in_canvas.size() - 1);
        random_canvas_sidb_functor = std::uniform_int_distribution<uint64_t>(0, params.number_of_sidbs - 1);
    }

    /**
     * Design gates exhaustively and in parallel.
     *
     * This function adds each cell combination to the given skeleton, and determines whether the layout is operational
     * based on the specified parameters. The design process is parallelized to improve performance.
     *
     * @return A vector of designed SiDB gate layouts.
     */
    [[nodiscard]] std::vector<Lyt> run_exhaustive_design() noexcept
    {
        mockturtle::stopwatch       stop{stats.time_total};
        const is_operational_params params_is_operational{params.phys_params, params.sim_engine};

        const auto all_combinations = determine_all_combinations_of_distributing_k_entities_on_n_positions(
            params.number_of_sidbs, static_cast<std::size_t>(all_sidbs_in_canvas.size()));

        std::vector<Lyt> designed_gate_layouts = {};

        std::mutex mutex_to_protect_designer_gate_layouts;  // Mutex for protecting shared resources

        const auto add_combination_to_layout_and_check_operation =
            [this, &mutex_to_protect_designer_gate_layouts, &params_is_operational,
             &designed_gate_layouts](const auto& combination) noexcept
        {
            if (!are_sidbs_too_close(combination))
            {
                auto layout_with_added_cells = skeleton_layout_with_canvas_sidbs(combination);
                if (const auto [status, sim_calls] =
                        is_operational(layout_with_added_cells, truth_table, params_is_operational);
                    status == operational_status::OPERATIONAL)
                {
                    const std::lock_guard lock_vector{mutex_to_protect_designer_gate_layouts};  // Lock the mutex
                    designed_gate_layouts.push_back(layout_with_added_cells);
                }
            }
        };

        std::vector<std::future<void>> futures{};
        futures.reserve(all_combinations.size());

        // Start asynchronous tasks to process combinations in parallel
        for (const auto& combination : all_combinations)
        {
            futures.emplace_back(
                std::async(std::launch::async, add_combination_to_layout_and_check_operation, combination));
        }

        //        for (const auto& combination : all_combinations)
        //        {
        //            add_combination_to_layout_and_check_operation(combination);
        //        }

        // Wait for all tasks to finish
        for (auto& future : futures)
        {
            future.wait();
        }

        return designed_gate_layouts;
    }

    /**
     * Design gates randomly and in parallel.
     *
     * This function adds cells randomly to the given skeleton, and determines whether the layout is operational
     * based on the specified parameters. The design process is parallelized to improve performance.
     *
     * @return A vector of designed SiDB gate layouts.
     */
    [[nodiscard]] std::vector<Lyt> run_random_design(uint64_t target_num_solutions = 1u) noexcept
    {
        mockturtle::stopwatch stop{stats.time_total};
        std::vector<Lyt>      randomly_designed_gate_layouts = {};

        const is_operational_params params_is_operational{params.phys_params, params.sim_engine};

        const generate_random_sidb_layout_params<Lyt> parameter{
            params.canvas, params.number_of_sidbs,
            generate_random_sidb_layout_params<Lyt>::positive_charges::FORBIDDEN};

        const std::size_t        num_threads = std::thread::hardware_concurrency();
        std::vector<std::thread> threads{};
        threads.reserve(num_threads);
        std::mutex               mutex_to_protect_designed_gate_layouts{};
        std::atomic<std::size_t> num_solutions_found(0);

        for (uint64_t z = 0u; z < num_threads; z++)
        {
            threads.emplace_back(
                [this, &num_solutions_found, &mutex_to_protect_designed_gate_layouts, &parameter,
                 &params_is_operational, &randomly_designed_gate_layouts, target_num_solutions]
                {
                    while (num_solutions_found < target_num_solutions)
                    {
                        const auto result_lyt = generate_random_sidb_layout<Lyt>(skeleton_layout, parameter);
                        if (const auto [status, sim_calls] =
                                is_operational(result_lyt, truth_table, params_is_operational);
                            status == operational_status::OPERATIONAL)
                        {
                            const std::lock_guard lock{mutex_to_protect_designed_gate_layouts};
                            randomly_designed_gate_layouts.push_back(result_lyt);
                            num_solutions_found++;
                            // break;  // Break out of the loop after finding a solution
                        }
                    }
                });
        }

        for (auto& thread : threads)
        {
            thread.join();
        }

        return randomly_designed_gate_layouts;
    }

    /**
     * Design gates with Simulated Annealing.
     *
     * This function adds cells randomly to the given skeleton, and determines whether the layout is operational
     * based on the specified parameters. The design process is parallelized to improve performance.
     *
     * @return A vector of designed SiDB gate layouts.
     */
    [[nodiscard]] std::vector<Lyt> run_sa_design() noexcept
    {
        mockturtle::stopwatch                   stop{stats.time_total};
        generate_random_sidb_layout_params<Lyt> parameter{
            params.canvas, params.number_of_sidbs,
            generate_random_sidb_layout_params<Lyt>::positive_charges::FORBIDDEN};
        const is_operational_params params_is_operational{params.phys_params, params.sim_engine};
        auto                        initial_lyt = generate_random_sidb_layout<Lyt>(skeleton_layout, parameter);

        const auto temperature_schedule = params.simanneal_params.schedule == temperature_schedule::LINEAR ?
                                              linear_temperature_schedule :
                                              geometric_temperature_schedule;

        canvas_sidbs = determine_canvas_sidbs(initial_lyt);

        auto [optimized_placement, optimized_net_cost] = simulated_annealing<decltype(initial_lyt)>(
            initial_lyt, params.simanneal_params.initial_temperature, params.simanneal_params.final_temperature,
            params.simanneal_params.number_of_cycles,
            [&, this](const auto& lyt)
            {
                const auto logic_cost =
                    (is_operational(lyt, truth_table, params_is_operational).first == operational_status::OPERATIONAL) ?
                        0 :
                        10;

                double temp_cost = 0;
                double opo_cost  = 0;
                if (logic_cost == 0)
                {
                    temp_cost =
                        -((critical_temperature_gate_based(lyt, truth_table, params.simanneal_params.ct_params)) /
                          params.simanneal_params.ct_params.max_temperature);
                    operational_domain_stats stats_op{};
                    const auto               op_domain = operational_domain_flood_fill(
                        lyt, truth_table, 0, params.simanneal_params.op_params,
                        operational_domain::parameter_point{params.phys_params.epsilon_r, params.phys_params.lambda_tf},
                        &stats_op);
                    opo_cost = -stats_op.percentual_operational_area;
                }
                //                            if (logic_cost + temp_cost + opo_cost < -0.5) {
                //                                std::cout << fmt::format("cost: {}",
                //                                                         static_cast<double>(logic_cost + temp_cost +
                //                                                         opo_cost))
                //                                          << std::endl;
                //                            }
                return static_cast<double>(logic_cost + temp_cost + opo_cost);
            },
            temperature_schedule,
            [&](auto lyt)
            {
                // print_layout(lyt);
                const auto lyt_swap = move_sidb(lyt);
                //                                const auto cost_logic =
                //                                static_cast<double>(number_of_operational_input_combinations(
                //                                    lyt_swap, truth_table, skeleton_layout, params_is_operational,
                //                                    params.canvas));
                //                                std::cout << fmt::format("cost logic: {}",
                //                                                         cost_logic)
                //                                          << std::endl;
                //                std::cout << fmt::format(
                //                                 "cost temp: {}",
                //                                 static_cast<double>(
                //                                     (400 - critical_temperature_gate_based(lyt_swap, truth_table,
                //                                     ct_params)) / 400))
                //                          << std::endl;
                return lyt_swap;
            });

        std::cout << fmt::format("final cost: {}", optimized_net_cost) << std::endl;
        //        std::cout << fmt::format("cost logic: {}",
        //        static_cast<double>(number_of_operational_input_combinations(
        //                                                       optimized_placement, truth_table,
        //                                                       params_is_operational)))
        //                  << std::endl;
        //        std::cout << fmt::format("cost temp: {}", static_cast<double>(critical_temperature_gate_based(
        //                                                      optimized_placement, truth_table, ct_params)))
        //                  << std::endl;
        //        operational_domain_stats stats{};
        //        const auto op_domain = operational_domain_flood_fill(optimized_placement, truth_table, 1,
        //        op_domain_params,
        //                                                             operational_domain::parameter_point{5.6, 5},
        //                                                             &stats);
        //        std::cout << fmt::format("cost opdomain: {}", stats.percentual_operational_area) << std::endl;
        stats.cost_of_gate = optimized_net_cost;
        return {optimized_placement};
    }

  private:
    /**
     * The skeleton layout serves as a starting layout to which SiDBs are added to create unique SiDB layouts and, if
     * possible, working gates. It defines input and output wires.
     */
    Lyt skeleton_layout;
    /**
     * Truth table of the given gate.
     */
    std::vector<TT> truth_table;
    /**
     * Parameters for the *SiDB Gate Designer*.
     */
    const design_sidb_gates_params<Lyt>& params;
    /**
     * The statistics of the gate design.
     */
    design_sidb_gates_stats& stats;
    /**
     * All cells within the canvas.
     */
    const std::vector<typename Lyt::cell> all_cells_in_canvas;
    /**
     * All SiDBs within the canvas.
     */
    std::vector<typename Lyt::cell> canvas_sidbs;

    std::vector<typename Lyt::cell>                   old_canvas_sidbs;
    std::pair<typename Lyt::cell, typename Lyt::cell> swaped_pair{};

    double logical_cost{};

    /**
     * A random-number generator.
     */
    std::mt19937_64 generator{std::random_device{}()};
    /**
     *
     */
    std::uniform_int_distribution<uint64_t> random_canvas_sidb_functor;
    /**
     *
     */
    std::uniform_int_distribution<uint64_t> random_canvas_cell_functor;

    [[nodiscard]] std::vector<typename Lyt::cell> determine_canvas_sidbs(const Lyt& lyt) const noexcept
    {
        std::vector<typename Lyt::cell> placed_canvas_sidbs = {};
        placed_canvas_sidbs.reserve(params.number_of_sidbs);
        lyt.foreach_cell(
            [&](const auto& cell)
            {
                if (std::find(all_cells_in_canvas.begin(), all_cells_in_canvas.end(), cell) !=
                    all_cells_in_canvas.end())
                {
                    placed_canvas_sidbs.emplace_back(cell);
                }
            });
        return placed_canvas_sidbs;
    }

    [[nodiscard]] Lyt move_sidb(Lyt& lyt) noexcept
    {
        const auto random_index         = random_canvas_cell_functor(generator);
        const auto random_index_replace = random_canvas_sidb_functor(generator);
        const auto random_cell          = all_cells_in_canvas[random_index];
        const auto replace_sidb         = canvas_sidbs[random_index_replace];

        // cell has to be empty
        if (!lyt.is_empty_cell(random_cell))
        {
            return lyt;
        }
        lyt.assign_cell_type(replace_sidb, Lyt::technology::cell_type::EMPTY);
        lyt.assign_cell_type(random_cell, Lyt::technology::cell_type::NORMAL);
        swaped_pair                        = {replace_sidb, random_cell};
        old_canvas_sidbs                   = canvas_sidbs;
        canvas_sidbs[random_index_replace] = random_cell;
        return lyt;
    }

    void undo_swap(const Lyt& lyt)
    {
        lyt.assign_cell_type(swaped_pair.firsr, Lyt::technology::cell_type::NORMAL);
        lyt.assign_cell_type(swaped_pair.second, Lyt::technology::cell_type::NORMAL);
    }

    /**
<<<<<<< HEAD
     * Calculates all possible combinations of distributing the given number of SiDBs within a canvas
     * based on the provided parameters. It generates combinations of SiDB indices (representing the cell position in
     * the canvas from top to bottom and left to right) and stores them in the `all_combinations` vector. The number of
     * SiDBs in each combination is determined by `parameter.number_of_sidbs`.
     *
     * @return All possible combinations as a vector of vectors of indices.
     */
    [[nodiscard]] std::vector<std::vector<std::size_t>> determine_all_combinations_of_given_sidbs_in_canvas() noexcept
    {
        std::vector<std::vector<std::size_t>> all_combinations{};
        all_combinations.reserve(binomial_coefficient(all_cells_in_canvas.size(), params.number_of_sidbs));

        std::vector<std::size_t> numbers(all_cells_in_canvas.size());
        std::iota(numbers.begin(), numbers.end(), 0);

        combinations::for_each_combination(
            numbers.begin(),
            numbers.begin() + static_cast<std::vector<std::size_t>::difference_type>(params.number_of_sidbs),
            numbers.end(),
            [this, &all_combinations](const auto begin, const auto end)
            {
                std::vector<std::size_t> combination{};
                combination.reserve(params.number_of_sidbs);

                for (auto it = begin; it != end; ++it)
                {
                    combination.push_back(static_cast<std::size_t>(*it));
                }

                all_combinations.push_back(combination);

                return false;  // keep looping
            });

        return all_combinations;
    }

    /**
=======
>>>>>>> 412ff9db
     * Checks if any SiDBs within the specified cell indices are located too closely together, with a distance of less
     * than 0.5 nanometers.
     *
     * This function iterates through the provided cell indices and compares the distance between SiDBs. If it finds any
     * pair of SiDBs within a distance of 0.5 nanometers, it returns `true` to indicate that SiDBs are too close;
     * otherwise, it returns `false`.
     *
     * @param cell_indices A vector of cell indices to check for SiDB proximity.
     * @return `true` if any SiDBs are too close; otherwise, `false`.
     */
    [[nodiscard]] bool are_sidbs_too_close(const std::vector<std::size_t>& cell_indices) noexcept
    {
        for (std::size_t i = 0; i < cell_indices.size(); i++)
        {
            for (std::size_t j = i + 1; j < cell_indices.size(); j++)
            {
                if (sidb_nanometer_distance<Lyt>(skeleton_layout, all_cells_in_canvas[cell_indices[i]],
                                                 all_cells_in_canvas[cell_indices[j]]) < 0.5)
                {
                    return true;
                }
            }
        }
        return false;
    }

    /**
     * This function adds SiDBs (given by indices) to the skeleton layout that is returned afterwards.
     *
     * @param cell_indices A vector of indices of cells to be added to the skeleton layout.
     * @return A copy of the original layout (`skeleton_layout`) with SiDB cells added at specified indices.
     */
    [[nodiscard]] Lyt skeleton_layout_with_canvas_sidbs(const std::vector<std::size_t>& cell_indices) noexcept
    {
        Lyt lyt_copy{skeleton_layout.clone()};

        for (const auto i : cell_indices)
        {
            assert(i < all_cells_in_canvas.size() && "cell indices are out-of-range");

            if (lyt_copy.get_cell_type(all_cells_in_canvas[i]) == sidb_technology::cell_type::EMPTY)
            {
                lyt_copy.assign_cell_type(all_cells_in_canvas[i], sidb_technology::cell_type::NORMAL);
            }
        }

        return lyt_copy;
    }
};
}  // namespace detail

/**
 * The *SiDB Gate Designer* designs SiDB gate implementations based on a specified Boolean function, a
 * skeleton layout (can hold defects), canvas size, and a predetermined number of canvas SiDBs. Two different design
 * modes are implemented: `exhaustive` and `random design`.
 *
 * The `exhaustive design` is composed of three steps:
 * 1. In the initial step, all possible distributions of `number_of_sidbs` SiDBs within a given canvas are
 * exhaustively determined. This ensures exhaustive coverage of every potential arrangement of ``number_of_sidbs`` SiDBs
 * across the canvas.
 * 2. The calculated SiDB distributions are then incorporated into the skeleton, resulting in the generation of distinct
 * SiDB layouts.
 * 3. The generated SiDB layouts then undergo an extensive simulation process. All input combinations possible for the
 * given Boolean function are used to verify if the logic is fulfilled.
 *
 * The `random design` is composed of four steps:
 * 1. A specified number of canvas SiDBs (`number_of_sidbs`) are randomly added to the skeleton layout.
 * 2. The operation status of the layout is simulated based on a given Boolean function.
 * 3. If the layout is `operational`, it is returned as the result, and the process terminates successfully.
 * 4. If the layout is `non-operational`, the process is repeated from the first step until an operational layout is
 * found.
 *
 * @tparam Lyt SiDB cell-level layout type.
 * @tparam TT The type of the truth table specifying the gate behavior.
 * @param skeleton The skeleton layout used as a starting point for gate design.
 * @param spec Expected Boolean function of the layout given as a multi-output truth table.
 * @param params Parameters for the *SiDB Gate Designer*.
 * @return A vector of designed SiDB gate layouts.
 */
template <typename Lyt, typename TT>
[[nodiscard]] std::vector<Lyt> design_sidb_gates(const Lyt& skeleton, const std::vector<TT>& spec,
                                                 const design_sidb_gates_params<Lyt>& params = {},
                                                 design_sidb_gates_stats*             pst    = nullptr) noexcept
{
    static_assert(is_cell_level_layout_v<Lyt>, "Lyt is not a cell-level layout");
    static_assert(has_sidb_technology_v<Lyt>, "Lyt is not an SiDB layout");
    static_assert(kitty::is_truth_table<TT>::value, "TT is not a truth table");
    static_assert(!is_charge_distribution_surface_v<Lyt>, "Lyt cannot be a charge distribution surface");

    assert(skeleton.num_pis() > 0 && "skeleton needs input cells");
    assert(skeleton.num_pos() > 0 && "skeleton needs output cells");

    assert(!spec.empty());
    // all elements in tts must have the same number of variables
    assert(std::adjacent_find(spec.begin(), spec.end(),
                              [](const auto& a, const auto& b) { return a.num_vars() != b.num_vars(); }) == spec.end());

    design_sidb_gates_stats                 st{};
    detail::design_sidb_gates_impl<Lyt, TT> p{skeleton, spec, params, st};

    std::vector<Lyt> result{};

    if (params.design_mode == design_sidb_gates_params<Lyt>::design_sidb_gates_mode::EXHAUSTIVE)
    {
        result = p.run_exhaustive_design();
    }
    else if (params.design_mode == design_sidb_gates_params<Lyt>::design_sidb_gates_mode::RANDOM)
    {
        result = p.run_random_design(params.maximal_random_solutions);
    }
    else
    {
        result = p.run_sa_design();
    }
    if (pst)
    {
        *pst = st;
    }
    return result;
}

}  // namespace fiction

#endif  // FICTION_DESIGN_SIDB_GATES_HPP<|MERGE_RESOLUTION|>--- conflicted
+++ resolved
@@ -457,47 +457,6 @@
     }
 
     /**
-<<<<<<< HEAD
-     * Calculates all possible combinations of distributing the given number of SiDBs within a canvas
-     * based on the provided parameters. It generates combinations of SiDB indices (representing the cell position in
-     * the canvas from top to bottom and left to right) and stores them in the `all_combinations` vector. The number of
-     * SiDBs in each combination is determined by `parameter.number_of_sidbs`.
-     *
-     * @return All possible combinations as a vector of vectors of indices.
-     */
-    [[nodiscard]] std::vector<std::vector<std::size_t>> determine_all_combinations_of_given_sidbs_in_canvas() noexcept
-    {
-        std::vector<std::vector<std::size_t>> all_combinations{};
-        all_combinations.reserve(binomial_coefficient(all_cells_in_canvas.size(), params.number_of_sidbs));
-
-        std::vector<std::size_t> numbers(all_cells_in_canvas.size());
-        std::iota(numbers.begin(), numbers.end(), 0);
-
-        combinations::for_each_combination(
-            numbers.begin(),
-            numbers.begin() + static_cast<std::vector<std::size_t>::difference_type>(params.number_of_sidbs),
-            numbers.end(),
-            [this, &all_combinations](const auto begin, const auto end)
-            {
-                std::vector<std::size_t> combination{};
-                combination.reserve(params.number_of_sidbs);
-
-                for (auto it = begin; it != end; ++it)
-                {
-                    combination.push_back(static_cast<std::size_t>(*it));
-                }
-
-                all_combinations.push_back(combination);
-
-                return false;  // keep looping
-            });
-
-        return all_combinations;
-    }
-
-    /**
-=======
->>>>>>> 412ff9db
      * Checks if any SiDBs within the specified cell indices are located too closely together, with a distance of less
      * than 0.5 nanometers.
      *
