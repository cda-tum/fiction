--- conflicted
+++ resolved
@@ -793,7 +793,8 @@
         while (cds_canvas.get_charge_index_and_base().first <= cds_canvas.get_max_charge_index())
         {
             cds_canvas.foreach_cell(
-                [&](const auto& c) {
+                [&](const auto& c)
+                {
                     cds_layout.assign_charge_state(c, cds_canvas.get_charge_state(c),
                                                    charge_index_mode::KEEP_CHARGE_INDEX);
                 });
@@ -1166,18 +1167,9 @@
             [&get_ground_state_isolation](
                 const std::vector<std::vector<charge_distribution_surface<Lyt>>>& res_per_input) noexcept
         {
-<<<<<<< HEAD
-            std::vector<double> ground_state_isolations{};
-
-            std::transform(res_per_input.cbegin(), res_per_input.cend(), ground_state_isolations.begin(),
-                           get_ground_state_isolation);
-
-            return *std::min_element(ground_state_isolations.cbegin(), ground_state_isolations.cend());
-=======
             return *std::min_element(res_per_input.cbegin(), res_per_input.cend(),
                                      [&get_ground_state_isolation](const auto& lhs, const auto& rhs) noexcept
                                      { return get_ground_state_isolation(lhs) < get_ground_state_isolation(rhs); });
->>>>>>> ef68da7a
         };
 
         const auto average_ground_state_isolation_for_all_inputs =
