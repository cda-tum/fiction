//
// Created by Jan Drewniok on 11.09.23.
//

#ifndef FICTION_DESIGN_SIDB_GATES_HPP
#define FICTION_DESIGN_SIDB_GATES_HPP

#include "fiction/algorithms/iter/bdl_input_iterator.hpp"
#include "fiction/algorithms/simulation/sidb/detect_bdl_wires.hpp"
#include "fiction/algorithms/simulation/sidb/is_operational.hpp"
#include "fiction/algorithms/simulation/sidb/random_sidb_layout_generator.hpp"
#include "fiction/algorithms/simulation/sidb/sidb_simulation_engine.hpp"
#include "fiction/technology/cell_technologies.hpp"
#include "fiction/technology/charge_distribution_surface.hpp"
#include "fiction/technology/sidb_charge_state.hpp"
#include "fiction/technology/sidb_defects.hpp"
#include "fiction/traits.hpp"
#include "fiction/utils/layout_utils.hpp"
#include "fiction/utils/math_utils.hpp"

#include <fmt/format.h>
#include <kitty/traits.hpp>
#include <mockturtle/utils/stopwatch.hpp>

#include <algorithm>
#include <atomic>
#include <cassert>
#include <cstdint>
#include <cstdlib>
#include <iostream>
#include <mutex>
#include <optional>
#include <random>
#include <thread>
#include <utility>
#include <vector>

namespace fiction
{

/**
 * This struct contains parameters and settings to design SiDB gates.
 *
 * @tparam CellType Cell type.
 */
template <typename CellType>
struct design_sidb_gates_params
{
    /**
     * Selector for the different termination conditions for the SiDB gate design process.
     */
    enum class termination_condition : uint8_t
    {
        /**
         * The design process is terminated as soon as the first valid SiDB gate design is found.
         */
        AFTER_FIRST_SOLUTION,
        /**
         * The design process ends after all possible combinations of SiDBs within the canvas are enumerated.
         */
        ALL_COMBINATIONS_ENUMERATED
    };
    /**
     * Selector for the available design approaches.
     */
    enum class design_sidb_gates_mode : uint8_t
    {
        /**
         * Gates are designed by using *QuickCell*.
         */
        QUICKCELL,
        /**
         * Gates are designed by using the *Automatic Exhaustive Gate Designer*.
         */
        AUTOMATIC_EXHAUSTIVE_GATE_DESIGNER,
        /**
         * Gate layouts are designed randomly.
         */
        RANDOM,
        /**
         * This design approach adopts the three pruning techniques used by *QuickCell*
         * to efficiently filter out non-operational layouts. Unlike *QuickCell*, the
         * subsequent physical simulation step is skipped to enhance efficiency. As a result,
         * the operational validity of the final layouts cannot be guaranteed, although a
         * substantial portion of them are usually operational.
         */
        PRUNING_ONLY
    };
    /**
     * Parameters for the `is_operational` function.
     */
    is_operational_params operational_params{};
    /**
     * Gate design mode.
     */
    design_sidb_gates_mode design_mode = design_sidb_gates_mode::AUTOMATIC_EXHAUSTIVE_GATE_DESIGNER;
    /**
     * Canvas spanned by the northwest and southeast cell.
     */
    std::pair<CellType, CellType> canvas = {{24, 17}, {34, 28}};
    /**
     * Number of SiDBs placed in the canvas to create a working gate.
     */
    std::size_t number_of_canvas_sidbs = 1;
    /**
     * The design process is terminated after a valid SiDB gate design is found.
     *
     * @note This parameter has no effect unless the gate design is exhaustive.
     */
    termination_condition termination_cond = termination_condition::AFTER_FIRST_SOLUTION;
};

/**
 * Statistics for the design of SiDB gates.
 */
struct design_sidb_gates_stats
{
    /**
     * The total runtime of SiDB gate design process.
     */
    mockturtle::stopwatch<>::duration time_total{0};
    /**
     * The runtime of the pruning process.
     */
    mockturtle::stopwatch<>::duration pruning_total{0};
    /**
     * The simulation engine to be used for the operational domain computation.
     */
    sidb_simulation_engine sim_engine{sidb_simulation_engine::QUICKEXACT};
    /**
     * The number of all possible layouts.
     */
    std::size_t number_of_layouts{0};
    /**
     * The number of layouts that remain after first pruning (discarding layouts with potential positive SiDBs).
     */
    std::size_t number_of_layouts_after_first_pruning{0};
    /**
     * The number of layouts that remain after second pruning (discarding layouts that fail to satisfy the physical
     * model).
     */
    std::size_t number_of_layouts_after_second_pruning{0};
    /**
     * The number of layouts that remain after third pruning (discarding layouts with unstable I/O signals).
     */
    std::size_t number_of_layouts_after_third_pruning{0};
    /**
     * This function outputs the total time taken for the SiDB gate design process to the provided output stream.
     * If no output stream is provided, it defaults to standard output (`std::cout`).
     *
     * @param out The output stream to which the report will be written.
     */
    void report(std::ostream& out = std::cout) const
    {
        out << fmt::format("[i] total time  = {:.2f} secs\n", mockturtle::to_seconds(time_total));
    }
};

namespace detail
{

template <typename Lyt, typename TT>
class design_sidb_gates_impl
{
  public:
    /**
     * This constructor initializes an instance of the *SiDB Gate Designer*
     * implementation with the provided skeleton layout and configuration parameters.
     *
     * @param skeleton The skeleton layout used as a basis for gate design.
     * @param spec Expected Boolean function of the layout given as a multi-output truth table.
     * @param ps Parameters and settings for the gate designer.
     * @param st Statistics for the gate design process.
     */
    design_sidb_gates_impl(const Lyt& skeleton, const std::vector<TT>& spec,
                           const design_sidb_gates_params<cell<Lyt>>& ps, design_sidb_gates_stats& st) :
            skeleton_layout{skeleton},
            truth_table{spec},
            params{ps},
            all_sidbs_in_canvas{all_coordinates_in_spanned_area(params.canvas.first, params.canvas.second)},
            stats{st},
            input_bdl_wires{detect_bdl_wires(skeleton_layout,
                                             params.operational_params.input_bdl_iterator_params.bdl_wire_params,
                                             bdl_wire_selection::INPUT)},
            output_bdl_wires{detect_bdl_wires(skeleton_layout,
                                              params.operational_params.input_bdl_iterator_params.bdl_wire_params,
                                              bdl_wire_selection::OUTPUT)},
            number_of_input_wires{input_bdl_wires.size()},
            number_of_output_wires{output_bdl_wires.size()},
            all_canvas_layouts{determine_all_possible_canvas_layouts()}
    {
        stats.number_of_layouts = all_canvas_layouts.size();
        stats.sim_engine        = params.operational_params.sim_engine;
    }

    /**
     * Design gates by using the *Automatic Exhaustive Gate Desginer*. This algorithm was proposed in \"Minimal
     * Design of SiDB Gates: An Optimal Basis for Circuits Based on Silicon Dangling Bonds\" by J. Drewniok, M. Walter,
     * and R. Wille in NANOARCH 2023 (https://dl.acm.org/doi/10.1145/3611315.3633241).
     *
     * This function adds each cell combination to the given skeleton, and determines whether the layout is operational
     * based on the specified parameters. The design process is parallelized to improve performance.
     *
     * @return A vector of designed SiDB gate layouts.
     */
    [[nodiscard]] std::vector<Lyt> run_automatic_exhaustive_gate_designer() const noexcept
    {
        mockturtle::stopwatch stop{stats.time_total};

        auto all_combinations = determine_all_combinations_of_distributing_k_entities_on_n_positions(
            params.number_of_canvas_sidbs, static_cast<std::size_t>(all_sidbs_in_canvas.size()));

        std::vector<Lyt> designed_gate_layouts = {};

        if (all_combinations.empty())
        {
            return designed_gate_layouts;
        }

        std::mutex mutex_to_protect_designed_gate_layouts{};

        std::atomic<bool> solution_found = false;

        // Shuffle the combinations before dividing them among threads
        std::shuffle(all_combinations.begin(), all_combinations.end(),
                     std::default_random_engine(std::random_device{}()));

        const auto add_combination_to_layout_and_check_operation = [this, &mutex_to_protect_designed_gate_layouts,
                                                                    &designed_gate_layouts,
                                                                    &solution_found](const auto& combination) noexcept
        {
            // canvas SiDBs are added to the skeleton
            const auto layout_with_added_cells = skeleton_layout_with_canvas_sidbs(combination);

            if (const auto [status, sim_calls] = is_operational(
                    layout_with_added_cells, truth_table, params.operational_params, input_bdl_wires, output_bdl_wires);
                status == operational_status::OPERATIONAL)
            {
                {
                    const std::lock_guard lock_vector{mutex_to_protect_designed_gate_layouts};
                    designed_gate_layouts.push_back(layout_with_added_cells);
                }

                solution_found = true;
            }

            if (solution_found && (params.termination_cond ==
                                   design_sidb_gates_params<cell<Lyt>>::termination_condition::AFTER_FIRST_SOLUTION))
            {
                return;
            }
        };

        const std::size_t num_threads = std::min(number_of_threads, all_combinations.size());

        const std::size_t chunk_size = (all_combinations.size() + num_threads - 1) / num_threads;  // Ceiling division

        std::vector<std::thread> threads{};
        threads.reserve(num_threads);

        for (std::size_t i = 0; i < num_threads; ++i)
        {
            threads.emplace_back(
                [i, chunk_size, &all_combinations, &add_combination_to_layout_and_check_operation, &solution_found,
                 this]()
                {
                    const std::size_t start_index = i * chunk_size;
                    const std::size_t end_index   = std::min(start_index + chunk_size, all_combinations.size());

                    for (std::size_t j = start_index; j < end_index; ++j)
                    {
                        if (solution_found &&
                            (params.termination_cond ==
                             design_sidb_gates_params<cell<Lyt>>::termination_condition::AFTER_FIRST_SOLUTION))
                        {
                            return;
                        }
                        add_combination_to_layout_and_check_operation(all_combinations[j]);
                    }
                });
        }

        for (auto& thread : threads)
        {
            if (thread.joinable())
            {
                thread.join();
            }
        }

        return designed_gate_layouts;
    }
    /**
     * Design gates randomly and in parallel.
     *
     * This function adds cells randomly to the given skeleton, and determines whether the layout is operational
     * based on the specified parameters. The design process is parallelized to improve performance.
     *
     * @return A vector of designed SiDB gate layouts.
     */
    [[nodiscard]] std::vector<Lyt> run_random_design() const noexcept
    {
        std::vector<Lyt> randomly_designed_gate_layouts = {};

        // Allow positive charges here, as a layout that displays positive charges without inputs may not exhibit them
        // once inputs are applied.
        const generate_random_sidb_layout_params<cell<Lyt>> parameter{
            params.canvas, params.number_of_canvas_sidbs,
            generate_random_sidb_layout_params<cell<Lyt>>::positive_charges::ALLOWED};

        const auto num_threads = std::min(number_of_threads, all_canvas_layouts.size());

        std::vector<std::thread> threads{};
        threads.reserve(num_threads);

        std::mutex mutex_to_protect_designed_gate_layouts{};  // used to control access to shared resources

        std::atomic<bool> gate_layout_is_found(false);

        for (uint64_t z = 0u; z < num_threads; z++)
        {
            threads.emplace_back(
                [this, &gate_layout_is_found, &mutex_to_protect_designed_gate_layouts, &parameter,
                 &randomly_designed_gate_layouts]
                {
                    while (!gate_layout_is_found)
                    {
                        auto result_lyt = generate_random_sidb_layout<Lyt>(parameter, skeleton_layout);

                        if (!result_lyt.has_value())
                        {
                            continue;
                        }

                        if constexpr (has_get_sidb_defect_v<Lyt>)
                        {
                            result_lyt.value().foreach_sidb_defect(
                                [&result_lyt](const auto& cd)
                                {
                                    if (is_neutrally_charged_defect(cd.second))
                                    {
                                        result_lyt.value().assign_sidb_defect(cd.first,
                                                                              sidb_defect{sidb_defect_type::NONE});
                                    }
                                });
                        }

                        if (const auto [status, sim_calls] =
                                is_operational(result_lyt.value(), truth_table, params.operational_params,
                                               input_bdl_wires, output_bdl_wires);
                            status == operational_status::OPERATIONAL)
                        {
                            const std::lock_guard lock{mutex_to_protect_designed_gate_layouts};

                            if constexpr (has_get_sidb_defect_v<Lyt>)
                            {
                                skeleton_layout.foreach_sidb_defect(
                                    [&result_lyt](const auto& cd)
                                    {
                                        if (is_neutrally_charged_defect(cd.second))
                                        {
                                            result_lyt.value().assign_sidb_defect(cd.first, cd.second);
                                        }
                                    });
                            }

                            randomly_designed_gate_layouts.push_back(result_lyt.value());
                            gate_layout_is_found = true;
                            break;
                        }
                    }
                });
        }

        for (auto& thread : threads)
        {
            if (thread.joinable())
            {
                thread.join();
            }
        }

        return randomly_designed_gate_layouts;
    }

    /**
     * Design Standard Cells/gates by using the *QuickCell* algorithm.
     *
     * @return A vector of designed SiDB gate layouts.
     */
    [[nodiscard]] std::vector<Lyt> run_quickcell() noexcept
    {
        mockturtle::stopwatch stop{stats.time_total};

        std::vector<Lyt> gate_candidates{};
        gate_candidates.reserve(all_canvas_layouts.size());

        {
            mockturtle::stopwatch stop_pruning{stats.pruning_total};
            gate_candidates = run_pruning();
        }

        stats.number_of_layouts_after_first_pruning =
            all_canvas_layouts.size() - number_of_discarded_layouts_at_first_pruning.load();
        stats.number_of_layouts_after_second_pruning =
            stats.number_of_layouts_after_first_pruning - number_of_discarded_layouts_at_second_pruning.load();
        stats.number_of_layouts_after_third_pruning =
            stats.number_of_layouts_after_second_pruning - number_of_discarded_layouts_at_third_pruning.load();

        std::vector<Lyt> gate_layouts{};
        gate_layouts.reserve(gate_candidates.size());

        if (gate_candidates.empty())
        {
            return gate_layouts;
        }

        if (params.design_mode == design_sidb_gates_params<cell<Lyt>>::design_sidb_gates_mode::PRUNING_ONLY)
        {
            // If the design mode is PRUNING_ONLY, we only need to return the gate candidates that passed the pruning
            // steps.
            return gate_candidates;
        }

        std::mutex mutex_to_protect_gate_designs{};

        gate_layouts.reserve(gate_candidates.size());

        const std::size_t num_threads = std::min(number_of_threads, gate_candidates.size());

        const std::size_t chunk_size = (gate_candidates.size() + num_threads - 1) / num_threads;  // Ceiling division

        std::vector<std::thread> threads;
        threads.reserve(num_threads);

        std::atomic<bool> gate_design_found = false;

        const auto check_operational_status =
            [this, &gate_layouts, &mutex_to_protect_gate_designs, &gate_design_found](const auto& candidate) noexcept
        {
            // Early exit if a solution is found and only the first solution is required
            if (gate_design_found && (params.termination_cond ==
                                      design_sidb_gates_params<cell<Lyt>>::termination_condition::AFTER_FIRST_SOLUTION))
            {
                return;
            }

            // pruning was already conducted above. Hence, SIMULATION_ONLY is chosen.
            params.operational_params.strategy_to_analyze_operational_status =
                is_operational_params::operational_analysis_strategy::SIMULATION_ONLY;

            if (const auto [status, sim_calls] = is_operational(candidate, truth_table, params.operational_params,
                                                                input_bdl_wires, output_bdl_wires);
                status == operational_status::OPERATIONAL)
            {
                // Lock and update shared resources
                {
                    const std::lock_guard lock{mutex_to_protect_gate_designs};
                    gate_layouts.push_back(candidate);
                }
                gate_design_found = true;  // Notify all threads that a solution has been found
            }
        };

        for (std::size_t i = 0; i < num_threads; ++i)
        {
            threads.emplace_back(
                [this, i, chunk_size, &gate_candidates, &check_operational_status, &gate_design_found]()
                {
                    const std::size_t start_index = i * chunk_size;
                    const std::size_t end_index   = std::min(start_index + chunk_size, gate_candidates.size());

                    for (std::size_t j = start_index; j < end_index; ++j)
                    {
                        if (gate_design_found &&
                            (params.termination_cond ==
                             design_sidb_gates_params<cell<Lyt>>::termination_condition::AFTER_FIRST_SOLUTION))
                        {
                            return;
                        }

                        check_operational_status(gate_candidates[j]);
                    }
                });
        }

        for (auto& thread : threads)
        {
            if (thread.joinable())
            {
                thread.join();
            }
        }

        return gate_layouts;
    }

  private:
    /**
     * The skeleton layout serves as a starting layout to which SiDBs are added to create unique SiDB layouts and, if
     * possible, working gates. It defines input and output wires.
     */
    const Lyt skeleton_layout;
    /**
     * Truth table of the given gate.
     */
    const std::vector<TT> truth_table;
    /**
     * Parameters for the *SiDB Gate Designer*.
     */
    design_sidb_gates_params<cell<Lyt>> params;
    /**
     * All cells within the canvas.
     */
    std::vector<typename Lyt::cell> all_sidbs_in_canvas;
    /**
     * The statistics of the gate design.
     */
    design_sidb_gates_stats& stats;
    /**
     * Input BDL wires.
     */
    const std::vector<bdl_wire<Lyt>> input_bdl_wires;
    /**
     * Output BDL wires.
     */
    const std::vector<bdl_wire<Lyt>> output_bdl_wires;
    /**
     * Number of input BDL wires.
     */
    const std::size_t number_of_input_wires;
    /**
     * Number of output BDL wires.
     */
    const std::size_t number_of_output_wires;
    /**
     * All Canvas SiDB layout (without I/O pins).
     */
    const std::vector<Lyt> all_canvas_layouts{};
    /**
     * Number of discarded layouts at first pruning.
     */
    std::atomic<std::size_t> number_of_discarded_layouts_at_first_pruning{0};
    /**
     * Number of discarded layouts at second pruning.
     */
    std::atomic<std::size_t> number_of_discarded_layouts_at_second_pruning{0};
    /**
     * Number of discarded layouts at third pruning.
     */
    std::atomic<std::size_t> number_of_discarded_layouts_at_third_pruning{0};
    /**
     * Number of threads to be used for the design process.
     */
    std::size_t number_of_threads{std::thread::hardware_concurrency()};
    /**
     * This function processes each layout to determine if it represents a valid gate implementation or if it can be
     * pruned by using three distinct physically-informed pruning steps. It leverages multi-threading to accelerate the
     * evaluation and ensures thread-safe access to shared resources.
     *
     * @return A vector containing the valid gate candidates that were not pruned.
     */
    [[nodiscard]] std::vector<Lyt> run_pruning() noexcept
    {
        std::vector<Lyt> gate_candidate = {};

        if (all_canvas_layouts.empty())
        {
            return gate_candidate;
        }

        std::mutex mutex_to_protect_gate_candidates{};  // used to control access to shared resources

        // Function to check validity and add layout to all_designs
        auto conduct_pruning_steps = [&](const Lyt& canvas_lyt)
        {
            // If the canvas layout is empty, skip further processing
            if (canvas_lyt.is_empty())
            {
                return;
            }

            auto current_layout = skeleton_layout.clone();

            cell<Lyt> dependent_cell{};

            canvas_lyt.foreach_cell(
                [&current_layout, &dependent_cell](const auto& c)
                {
                    current_layout.assign_cell_type(c, Lyt::technology::cell_type::LOGIC);
                    dependent_cell = c;
                });

            charge_distribution_surface<Lyt> cds_canvas{canvas_lyt, params.operational_params.simulation_parameters,
                                                        sidb_charge_state::NEGATIVE,
                                                        cds_configuration::CHARGE_LOCATION_ONLY};

            cds_canvas.assign_dependent_cell(dependent_cell);

            auto bii = bdl_input_iterator<Lyt>{current_layout, params.operational_params.input_bdl_iterator_params,
                                               input_bdl_wires};

            detail::is_operational_impl<Lyt, TT> is_operational_impl{
                current_layout, truth_table, params.operational_params, input_bdl_wires, output_bdl_wires, canvas_lyt};

            for (auto i = 0u; i < truth_table.front().num_bits(); ++i, ++bii)
            {
                const auto reason_for_filtering = is_operational_impl.is_layout_invalid(bii.get_current_input_index());

                if (reason_for_filtering.has_value())
                {
                    switch (reason_for_filtering.value())
                    {
                        case detail::layout_invalidity_reason::POTENTIAL_POSITIVE_CHARGES:
                        {
                            number_of_discarded_layouts_at_first_pruning++;
                            break;
                        }
                        case detail::layout_invalidity_reason::PHYSICAL_INFEASIBILITY:
                        {
                            number_of_discarded_layouts_at_second_pruning++;
                            break;
                        }
                        case detail::layout_invalidity_reason::IO_INSTABILITY:
                        {
                            number_of_discarded_layouts_at_third_pruning++;
                            break;
                        }
                        default:
                        {
                            break;
                        }
                    }
                    return;
                }
            }

            const std::lock_guard lock{mutex_to_protect_gate_candidates};
            gate_candidate.push_back(current_layout);
        };

        gate_candidate.reserve(all_canvas_layouts.size());

        const std::size_t num_threads = std::min(number_of_threads, all_canvas_layouts.size());
        const std::size_t chunk_size  = (all_canvas_layouts.size() + num_threads - 1) / num_threads;

        std::vector<std::thread> threads{};
        threads.reserve(num_threads);

        for (std::size_t i = 0; i < num_threads; ++i)
        {
            threads.emplace_back(
                [i, chunk_size, this, &conduct_pruning_steps]()
                {
                    const std::size_t start_index = i * chunk_size;
                    const std::size_t end_index   = std::min(start_index + chunk_size, all_canvas_layouts.size());

                    for (std::size_t j = start_index; j < end_index; ++j)
                    {
                        conduct_pruning_steps(all_canvas_layouts[j]);
                    }
                });
        }

        for (auto& thread : threads)
        {
            if (thread.joinable())
            {
                thread.join();
            }
        }

        return gate_candidate;
    }

    /**
     * This function calculates all combinations of distributing a given number of SiDBs across a specified number of
     * positions in the canvas. Each combination is then used to create a gate layout candidate.
     *
     * @return A vector containing all possible gate layouts generated from the combinations.
     */
    [[nodiscard]] std::vector<Lyt> determine_all_possible_canvas_layouts() const noexcept
    {
        const auto all_combinations = determine_all_combinations_of_distributing_k_entities_on_n_positions(
            params.number_of_canvas_sidbs, static_cast<std::size_t>(all_sidbs_in_canvas.size()));

        std::vector<Lyt> designed_gate_layouts = {};
        designed_gate_layouts.reserve(all_combinations.size());

        const auto add_cell_combination_to_layout = [this, &designed_gate_layouts](const auto& combination) noexcept
        {
            const auto layout_with_added_cells = design_canvas_layout(combination);
            if (!layout_with_added_cells.has_value())
            {
                return;
            }
            designed_gate_layouts.push_back(layout_with_added_cells.value());
        };

        for (const auto& combination : all_combinations)
        {
            add_cell_combination_to_layout(combination);
        }

        return designed_gate_layouts;
    }

    /**
     * This function adds SiDBs (given by indices) to the skeleton layout that is returned afterwards.
     *
     * @param cell_indices A vector of indices of cells to be added to the skeleton layout.
     * @return A copy of the original layout (`skeleton_layout`) with SiDB cells added at specified indices.
     */
    [[nodiscard]] Lyt skeleton_layout_with_canvas_sidbs(const std::vector<std::size_t>& cell_indices) const noexcept
    {
        auto lyt_copy = skeleton_layout.clone();

        for (const auto i : cell_indices)
        {
            assert(i < all_sidbs_in_canvas.size() && "cell indices are out-of-range");

            if (lyt_copy.get_cell_type(all_sidbs_in_canvas[i]) == sidb_technology::cell_type::EMPTY)
            {
                if constexpr (is_sidb_defect_surface_v<Lyt>)
                {
                    if (skeleton_layout.get_sidb_defect(all_sidbs_in_canvas[i]).type != sidb_defect_type::NONE)
                    {
                        continue;
                    }
                }
                lyt_copy.assign_cell_type(all_sidbs_in_canvas[i], sidb_technology::cell_type::LOGIC);
            }
        }

        return lyt_copy;
    }

    /**
<<<<<<< HEAD
     * This function generates canvas SiDB layouts.
=======
     * This function designs canvas SiDB layouts based on given indices.
>>>>>>> dcd1f96a
     *
     * @param cell_indices A vector of indices of cells to be added to the skeleton layout.
     * @return An SiDB cell-level layout consisting of canvas SidBs.
     */
    [[nodiscard]] std::optional<Lyt> design_canvas_layout(const std::vector<std::size_t>& cell_indices) const noexcept
    {
        Lyt lyt{};

        for (const auto i : cell_indices)
        {
            assert(i < all_sidbs_in_canvas.size() && "cell indices are out-of-range");

            if (skeleton_layout.get_cell_type(all_sidbs_in_canvas[i]) == sidb_technology::cell_type::EMPTY)
            {
                // SiDBs cannot be placed on positions which are already occupied by atomic defects.
                if constexpr (is_sidb_defect_surface_v<Lyt>)
                {
                    if (skeleton_layout.get_sidb_defect(all_sidbs_in_canvas[i]).type != sidb_defect_type::NONE)
                    {
                        return std::nullopt;
                    }
                }
                lyt.assign_cell_type(all_sidbs_in_canvas[i], sidb_technology::cell_type::LOGIC);
            }
        }

        // the skeleton can already exhibit some canvas SiDBs (partially filled canvas)
        skeleton_layout.foreach_cell(
            [this, &lyt](const auto& c)
            {
                if (skeleton_layout.get_cell_type(c) == sidb_technology::cell_type::LOGIC)
                {
                    lyt.assign_cell_type(c, Lyt::technology::cell_type::LOGIC);
                }
            });

        return lyt;
    }
};

}  // namespace detail

/**
 * The *SiDB Gate Designer* designs SiDB gate implementations based on a specified Boolean function, a
 * skeleton layout (can hold defects), canvas size, and a predetermined number of canvas SiDBs. Three different design
 * modes are implemented: `quickcell`, `exhaustive` and `random design`.
 *
 * A first version of `QuickCell` was proposed in \"Towards Fast Automatic Design of Silicon Dangling Bond Logic\" by
 * J. Drewniok, M. Walter, S. S. H. Ng, K. Walus, and R. Wille in DATE 2025
 * (https://ieeexplore.ieee.org/abstract/document/10992885).
 *
 * The `Automatic Exhaustive Gate Designer` was proposed in
 * \"Minimal Design of SiDB Gates: An Optimal Basis for Circuits Based on Silicon Dangling Bonds\" by J. Drewniok, M.
 * Walter, and R. Wille in NANOARCH 2023 (https://dl.acm.org/doi/10.1145/3611315.3633241).
 *
 * The `quickcell` design mode consists of two key steps:
 * 1. **Initial Pruning:** Efficient filtering techniques are applied to discard layouts that cannot correctly
 * implement the specified logic.
 * 2. **Physical Simulation:** The remaining candidate layouts undergo physical simulation to verify their
 * operationality.
 *
 * The `exhaustive design` is composed of three steps:
 * 1. In the initial step, all possible distributions of `number_of_canvas_sidbs` SiDBs within a given canvas are
 * exhaustively determined. This ensures exhaustive coverage of every potential arrangement of `number_of_canvas_sidbs`
 * SiDBs across the canvas.
 * 2. The calculated SiDB distributions are then incorporated into the skeleton, resulting in the generation of distinct
 * SiDB layouts.
 * 3. The generated SiDB layouts then undergo an extensive simulation process. All input combinations possible for the
 * given Boolean function are used to verify if the logic is fulfilled.
 *
 * The `random design` is composed of four steps:
 * 1. A specified number of canvas SiDBs (`number_of_canvas_sidbs`) are randomly added to the skeleton layout.
 * 2. The operation status of the layout is simulated based on a given Boolean function.
 * 3. If the layout is `operational`, it is returned as the result, and the process terminates successfully.
 * 4. If the layout is `non-operational`, the process is repeated from the first step until an operational layout is
 * found.
 *
 * @tparam Lyt SiDB cell-level layout type.
 * @tparam TT The type of the truth table specifying the gate behavior.
 * @param skeleton The skeleton layout used for gate design.
 * @param spec Expected Boolean function of the layout given as a multi-output truth table.
 * @param params Parameters for the *SiDB Gate Designer*.
 * @param stats Statistics.
 * @return A vector of designed SiDB gate layouts.
 */
template <typename Lyt, typename TT>
[[nodiscard]] std::vector<Lyt> design_sidb_gates(const Lyt& skeleton, const std::vector<TT>& spec,
                                                 const design_sidb_gates_params<cell<Lyt>>& params = {},
                                                 design_sidb_gates_stats*                   stats  = nullptr) noexcept
{
    static_assert(is_cell_level_layout_v<Lyt>, "Lyt is not a cell-level layout");
    static_assert(has_sidb_technology_v<Lyt>, "Lyt is not an SiDB layout");
    static_assert(kitty::is_truth_table<TT>::value, "TT is not a truth table");
    static_assert(!is_charge_distribution_surface_v<Lyt>, "Lyt cannot be a charge distribution surface");

    assert(skeleton.num_pis() > 0 && "skeleton needs input cells");
    assert(skeleton.num_pos() > 0 && "skeleton needs output cells");

    assert(!spec.empty());
    // all elements in tts must have the same number of variables
    assert(std::adjacent_find(spec.begin(), spec.end(),
                              [](const auto& a, const auto& b) { return a.num_vars() != b.num_vars(); }) == spec.end());

    design_sidb_gates_stats                 st{};
    detail::design_sidb_gates_impl<Lyt, TT> p{skeleton, spec, params, st};

    std::vector<Lyt> result{};

    if (params.design_mode ==
        design_sidb_gates_params<cell<Lyt>>::design_sidb_gates_mode::AUTOMATIC_EXHAUSTIVE_GATE_DESIGNER)
    {
        result = p.run_automatic_exhaustive_gate_designer();
    }
<<<<<<< HEAD
    else if (params.design_mode == design_sidb_gates_params<cell<Lyt>>::design_sidb_gates_mode::RANDOM)
=======
    else if (params.design_mode == design_sidb_gates_params<cell<Lyt>>::design_sidb_gates_mode::QUICKCELL)
>>>>>>> dcd1f96a
    {
        result = p.run_random_design();
    }
    else
    {
        result = p.run_quickcell();
    }

    if (stats)
    {
        *stats = st;
    }

    return result;
}

}  // namespace fiction

#endif  // FICTION_DESIGN_SIDB_GATES_HPP<|MERGE_RESOLUTION|>--- conflicted
+++ resolved
@@ -736,11 +736,7 @@
     }
 
     /**
-<<<<<<< HEAD
-     * This function generates canvas SiDB layouts.
-=======
      * This function designs canvas SiDB layouts based on given indices.
->>>>>>> dcd1f96a
      *
      * @param cell_indices A vector of indices of cells to be added to the skeleton layout.
      * @return An SiDB cell-level layout consisting of canvas SidBs.
@@ -854,11 +850,7 @@
     {
         result = p.run_automatic_exhaustive_gate_designer();
     }
-<<<<<<< HEAD
     else if (params.design_mode == design_sidb_gates_params<cell<Lyt>>::design_sidb_gates_mode::RANDOM)
-=======
-    else if (params.design_mode == design_sidb_gates_params<cell<Lyt>>::design_sidb_gates_mode::QUICKCELL)
->>>>>>> dcd1f96a
     {
         result = p.run_random_design();
     }
