//
// Created by Jan Drewniok on 11.09.23.
//

#ifndef FICTION_DESIGN_SIDB_GATES_HPP
#define FICTION_DESIGN_SIDB_GATES_HPP

#include "fiction/algorithms/iter/bdl_input_iterator.hpp"
#include "fiction/algorithms/physical_design/compare_designed_sidb_gates.hpp"
#include "fiction/algorithms/simulation/sidb/detect_bdl_wires.hpp"
#include "fiction/algorithms/simulation/sidb/is_operational.hpp"
#include "fiction/algorithms/simulation/sidb/random_sidb_layout_generator.hpp"
#include "fiction/algorithms/simulation/sidb/sidb_simulation_engine.hpp"
#include "fiction/technology/cell_technologies.hpp"
#include "fiction/technology/sidb_defects.hpp"
#include "fiction/traits.hpp"
#include "fiction/utils/layout_utils.hpp"
#include "fiction/utils/math_utils.hpp"

#include <fmt/format.h>
#include <kitty/traits.hpp>
#include <mockturtle/utils/stopwatch.hpp>

#include <algorithm>
#include <atomic>
#include <cassert>
#include <cstddef>
#include <cstdint>
#include <iostream>
#include <mutex>
#include <optional>
#include <random>
#include <thread>
#include <utility>
#include <vector>

namespace fiction
{

/**
 * This struct contains parameters and settings to design SiDB gates.
 *
<<<<<<< HEAD
 * @tparam Lyt SiDB cell-level layout type.
 *
=======
 * @tparam CellType Cell type.
>>>>>>> 633e5745
 */
template <typename Lyt>
struct design_sidb_gates_params
{
    /**
     * Selector for the available design approaches.
     */
    enum class design_sidb_gates_mode : uint8_t
    {
        /**
         * Gates are designed by using *QuickCell*.
         */
        QUICKCELL,
        /**
         * Gates are designed by using the *Automatic Exhaustive Gate Designer*.
         */
        EXHAUSTIVE_GATE_DESIGNER,
        /**
         * Gate layouts are designed randomly.
         */
        RANDOM
    };
    /**
     * Selector for the different termination conditions for the SiDB gate design process.
     */
    enum class termination_condition : uint8_t
    {
        /**
         * The design process is terminated as soon as the first valid SiDB gate design is found.
         */
        AFTER_FIRST_SOLUTION,
        /**
         * The design process ends after all possible combinations of SiDBs within the canvas are enumerated.
         */
        ALL_COMBINATIONS_ENUMERATED
    };
    /**
     * Parameters for the `is_operational` function.
     */
    is_operational_params operational_params{};
    /**
     * Gate design mode.
     */
    design_sidb_gates_mode design_mode = design_sidb_gates_mode::EXHAUSTIVE_GATE_DESIGNER;
    /**
     * Canvas spanned by the northwest and southeast cell.
     */
<<<<<<< HEAD
    std::pair<cell<Lyt>, cell<Lyt>> canvas{};
=======
    std::pair<CellType, CellType> canvas = {{24, 17}, {34, 28}};
>>>>>>> 633e5745
    /**
     * Number of SiDBs placed in the canvas to create a working gate.
     */
    std::size_t number_of_canvas_sidbs = 1;
    /**
     * The design process is terminated after a valid SiDB gate design is found.
     *
     * @note This parameter has no effect unless the gate design is exhaustive.
     */
<<<<<<< HEAD
    termination_condition termination_cond = termination_condition::ALL_COMBINATIONS_ENUMERATED;
    /**
     * After the design process, the returned gates are not sorted.
     *
     * @note This parameter has no effect unless the gate design is exhaustive and all combinations are enumerated.
     */
    designed_sidb_gates_ordering_recipe<Lyt> post_design_process{};
=======
    termination_condition termination_cond = termination_condition::AFTER_FIRST_SOLUTION;
>>>>>>> 633e5745
};
/**
 * Statistics for the design of SiDB gates.
 */
struct design_sidb_gates_stats
{
    /**
     * The total runtime of the SiDB gate design process.
     */
    mockturtle::stopwatch<>::duration time_total{0};
    /**
     * The runtime of the pruning process.
     */
    mockturtle::stopwatch<>::duration pruning_total{0};
    /**
     * The simulation engine to be used for the operational domain computation.
     */
    sidb_simulation_engine sim_engine{sidb_simulation_engine::QUICKEXACT};
    /**
     * The number of all possible layouts.
     */
    std::size_t number_of_layouts{0};
    /**
     * The number of layouts that remain after first pruning (discarding layouts with potential positive SiDBs).
     */
    std::size_t number_of_layouts_after_first_pruning{0};
    /**
     * The number of layouts that remain after second pruning (discarding layouts that fail to satisfy the physical
     * model).
     */
    std::size_t number_of_layouts_after_second_pruning{0};
    /**
     * The number of layouts that remain after third pruning (discarding layouts with unstable I/O signals).
     */
    std::size_t number_of_layouts_after_third_pruning{0};
    /**
     * This function outputs the total time taken for the SiDB gate design process to the provided output stream.
     * If no output stream is provided, it defaults to standard output (`std::cout`).
     *
     * @param out The output stream to which the report will be written.
     */
    void report(std::ostream& out = std::cout) const
    {
        out << fmt::format("[i] total time  = {:.2f} secs\n", mockturtle::to_seconds(time_total));
    }
};

namespace detail
{

template <typename Lyt, typename TT>
class design_sidb_gates_impl
{
  public:
    /**
     * This constructor initializes an instance of the *SiDB Gate Designer*
     * implementation with the provided skeleton layout and configuration parameters.
     *
     * @param skeleton The skeleton layout used as a basis for gate design.
     * @param spec Expected Boolean function of the layout given as a multi-output truth table.
     * @param ps Parameters and settings for the gate designer.
     * @param st Statistics for the gate design process.
     */
    design_sidb_gates_impl(const Lyt& skeleton, const std::vector<TT>& spec, const design_sidb_gates_params<Lyt>& ps,
                           design_sidb_gates_stats& st) :
            skeleton_layout{skeleton},
            truth_table{spec},
            params{set_operational_params_accordingly(ps)},
            all_sidbs_in_canvas{all_coordinates_in_spanned_area(params.canvas.first, params.canvas.second)},
            stats{st},
            input_bdl_wires{detect_bdl_wires(skeleton_layout,
                                             params.operational_params.input_bdl_iterator_params.bdl_wire_params,
                                             bdl_wire_selection::INPUT)},
            output_bdl_wires{detect_bdl_wires(skeleton_layout,
                                              params.operational_params.input_bdl_iterator_params.bdl_wire_params,
                                              bdl_wire_selection::OUTPUT)},
            number_of_input_wires{input_bdl_wires.size()},
            number_of_output_wires{output_bdl_wires.size()}
    {
        stats.number_of_layouts = binomial_coefficient(all_sidbs_in_canvas.size(), params.number_of_sidbs);
        stats.sim_engine        = params.operational_params.sim_engine;
    }
    /**
     * Design gates by using the *Automatic Exhaustive Gate Designer*. This algorithm was proposed in \"Minimal
     * Design of SiDB Gates: An Optimal Basis for Circuits Based on Silicon Dangling Bonds\" by J. Drewniok, M. Walter,
     * and R. Wille in NANOARCH 2023 (https://dl.acm.org/doi/10.1145/3611315.3633241).
     *
     * This function adds each cell combination to the given skeleton, and determines whether the layout is operational
     * based on the specified parameters. The design process is parallelized to improve performance.
     *
     * @return A vector of designed SiDB gate layouts.
     */
    [[nodiscard]] std::vector<Lyt> run_exhaustive_gate_designer() const noexcept
    {
<<<<<<< HEAD
        if (stats.number_of_layouts == 0)
=======
        mockturtle::stopwatch stop{stats.time_total};

        auto all_combinations = determine_all_combinations_of_distributing_k_entities_on_n_positions(
            params.number_of_canvas_sidbs, static_cast<std::size_t>(all_sidbs_in_canvas.size()));

        std::vector<Lyt> designed_gate_layouts = {};

        if (all_combinations.empty())
>>>>>>> 633e5745
        {
            return std::vector<Lyt>{};
        }

<<<<<<< HEAD
        const std::vector<Lyt>& all_canvas_layouts = create_all_possible_canvas_layouts();
=======
        std::mutex mutex_to_protect_designed_gate_layouts{};
>>>>>>> 633e5745

        std::vector<Lyt> gate_candidates{};
        gate_candidates.reserve(all_canvas_layouts.size());

        std::mutex mutex_to_protect_gate_candidates{};  // used to control access to shared resources

        // The canvas layouts are to be inserted in the skeleton to create all gate candidates; this is done in parallel
        auto insert_canvas_sidbs = [&](const Lyt& canvas_lyt)
        {
            Lyt gate_candidate = skeleton_layout.clone();

            canvas_lyt.foreach_cell([&gate_candidate](const auto& c)
                                    { gate_candidate.assign_cell_type(c, Lyt::technology::cell_type::LOGIC); });

            const std::lock_guard lock{mutex_to_protect_gate_candidates};
            gate_candidates.emplace_back(gate_candidate);
        };

        const std::size_t num_threads = std::min(number_of_threads, all_canvas_layouts.size());
        const std::size_t chunk_size  = (all_canvas_layouts.size() + num_threads - 1) / num_threads;

        std::vector<std::thread> threads{};
        threads.reserve(num_threads);

        for (std::size_t i = 0; i < num_threads; ++i)
        {
            threads.emplace_back(
                [i, chunk_size, &insert_canvas_sidbs, &all_canvas_layouts]
                {
                    const std::size_t start_index = i * chunk_size;
                    const std::size_t end_index   = std::min(start_index + chunk_size, all_canvas_layouts.size());

                    for (std::size_t j = start_index; j < end_index; ++j)
                    {
                        insert_canvas_sidbs(all_canvas_layouts.at(j));
                    }
                });
        }

        for (auto& thread : threads)
        {
            if (thread.joinable())
            {
                thread.join();
            }
        }

        return extract_gate_designs(gate_candidates);
    }
    /**
     * Design Standard Cells/gates by using the *QuickCell* algorithm.
     *
     * @return A vector of designed SiDB gate layouts.
     */
    [[nodiscard]] std::vector<Lyt> run_quickcell() noexcept
    {
        mockturtle::stopwatch stop{stats.time_total};

        if (stats.number_of_layouts == 0)
        {
            return std::vector<Lyt>{};
        }

        std::vector<Lyt> gate_candidates{};
        gate_candidates.reserve(stats.number_of_layouts);

        {
            mockturtle::stopwatch stop_pruning{stats.pruning_total};
            gate_candidates = run_pruning();
        }

        stats.number_of_layouts_after_first_pruning =
            stats.number_of_layouts - number_of_discarded_layouts_at_first_pruning.load();
        stats.number_of_layouts_after_second_pruning =
            stats.number_of_layouts_after_first_pruning - number_of_discarded_layouts_at_second_pruning.load();
        stats.number_of_layouts_after_third_pruning =
            stats.number_of_layouts_after_second_pruning - number_of_discarded_layouts_at_third_pruning.load();

        return extract_gate_designs(gate_candidates);
    }
    /**
     * Design gates randomly and in parallel.
     *
     * This function adds cells randomly to the given skeleton, and determines whether the layout is operational
     * based on the specified parameters. The design process is parallelized to improve performance.
     *
     * @return A vector of designed SiDB gate layouts.
     */
    [[nodiscard]] std::vector<Lyt> run_random_design() const noexcept
    {
        std::vector<Lyt> randomly_designed_gate_layouts = {};

        // Allow positive charges here, as a layout that displays positive charges without inputs may not exhibit them
        // once inputs are applied.
        const generate_random_sidb_layout_params<cell<Lyt>> parameter{
            params.canvas, params.number_of_canvas_sidbs,
            generate_random_sidb_layout_params<cell<Lyt>>::positive_charges::ALLOWED};

        std::vector<std::thread> threads{};
        threads.reserve(number_of_threads);

        std::mutex mutex_to_protect_designed_gate_layouts{};  // used to control access to shared resources

        std::atomic<bool> gate_layout_is_found(false);

        for (uint64_t z = 0u; z < number_of_threads; z++)
        {
            threads.emplace_back(
                [this, &gate_layout_is_found, &mutex_to_protect_designed_gate_layouts, &parameter,
                 &randomly_designed_gate_layouts]
                {
                    while (!gate_layout_is_found)
                    {
                        auto result_lyt = generate_random_sidb_layout<Lyt>(parameter, skeleton_layout);

                        if (!result_lyt.has_value())
                        {
                            continue;
                        }

                        if constexpr (has_get_sidb_defect_v<Lyt>)
                        {
                            result_lyt.value().foreach_sidb_defect(
                                [&result_lyt](const auto& cd)
                                {
                                    if (is_neutrally_charged_defect(cd.second))
                                    {
                                        result_lyt.value().assign_sidb_defect(cd.first,
                                                                              sidb_defect{sidb_defect_type::NONE});
                                    }
                                });
                        }

                        if (const operational_assessment<Lyt>& assessment_results =
                                is_operational(result_lyt.value(), truth_table, params.operational_params,
                                               input_bdl_wires, output_bdl_wires);
                            assessment_results.status == operational_status::OPERATIONAL)
                        {
                            const std::lock_guard lock{mutex_to_protect_designed_gate_layouts};

                            if constexpr (has_get_sidb_defect_v<Lyt>)
                            {
                                skeleton_layout.foreach_sidb_defect(
                                    [&result_lyt](const auto& cd)
                                    {
                                        if (is_neutrally_charged_defect(cd.second))
                                        {
                                            result_lyt.value().assign_sidb_defect(cd.first, cd.second);
                                        }
                                    });
                            }

                            randomly_designed_gate_layouts.push_back(result_lyt.value());
                            gate_layout_is_found = true;
                            break;
                        }
                    }
                });
        }

        for (auto& thread : threads)
        {
            if (thread.joinable())
            {
                thread.join();
            }
        }

        return randomly_designed_gate_layouts;
    }

  private:
    /**
     * The skeleton layout serves as a starting layout to which SiDBs are added to create unique SiDB layouts and, if
     * possible, working gates. It defines input and output wires.
     */
    const Lyt skeleton_layout;
    /**
     * Truth table of the given gate.
     */
    const std::vector<TT> truth_table{};
    /**
     * Parameters for the *SiDB Gate Designer*.
     */
    const design_sidb_gates_params<Lyt> params;
    /**
     * All cells within the canvas.
     */
    const std::vector<typename Lyt::cell> all_sidbs_in_canvas{};
    /**
     * The statistics of the gate design.
     */
    design_sidb_gates_stats& stats;
    /**
     * Input BDL wires.
     */
    const std::vector<bdl_wire<Lyt>> input_bdl_wires{};
    /**
     * Output BDL wires.
     */
    const std::vector<bdl_wire<Lyt>> output_bdl_wires{};
    /**
     * Number of input BDL wires.
     */
    const std::size_t number_of_input_wires{};
    /**
     * Number of output BDL wires.
     */
    const std::size_t number_of_output_wires{};
    /**
     * Number of discarded layouts at first pruning.
     */
    std::atomic<std::size_t> number_of_discarded_layouts_at_first_pruning{0};
    /**
     * Number of discarded layouts at second pruning.
     */
    std::atomic<std::size_t> number_of_discarded_layouts_at_second_pruning{0};
    /**
     * Number of discarded layouts at third pruning.
     */
    std::atomic<std::size_t> number_of_discarded_layouts_at_third_pruning{0};
    /**
     * Number of threads to be used for the design process.
     */
    std::size_t number_of_threads{std::thread::hardware_concurrency()};

    [[nodiscard]] std::vector<Lyt> extract_gate_designs(std::vector<Lyt>& gate_candidates) const noexcept
    {
        mockturtle::stopwatch stop{stats.time_total};

        if (gate_candidates.empty())
        {
            return std::vector<Lyt>{};
        }

        designed_sidb_gates<Lyt> designed_gate_layouts{};

        if (!params.post_design_process.empty())
        {
            designed_gate_layouts.simulation_results =
                std::make_optional<std::vector<typename designed_sidb_gates<Lyt>::simulation_results_per_input>>();
        }

        std::mutex mutex_to_protect_designed_gate_layouts{};

        std::atomic<bool> solution_found = false;

        const auto add_combination_to_layout_and_check_operation = [this, &mutex_to_protect_designed_gate_layouts,
                                                                    &designed_gate_layouts,
                                                                    &solution_found](Lyt&& candidate) noexcept
        {
            if (const operational_assessment<Lyt>& assessment_results = is_operational(
                    candidate, truth_table, params.operational_params, input_bdl_wires, output_bdl_wires);
                assessment_results.status == operational_status::OPERATIONAL)
            {
                {
                    const std::lock_guard lock_vector{mutex_to_protect_designed_gate_layouts};

                    designed_gate_layouts.gate_layouts.emplace_back(std::move(candidate));

                    if (designed_gate_layouts.simulation_results.has_value())
                    {
                        designed_gate_layouts.simulation_results.value().push_back(
                            assessment_results.extract_simulation_results_per_input());
                    }
                }

                solution_found = true;
            }
        };

        const std::size_t num_threads = std::min(number_of_threads, gate_candidates.size());

        const std::size_t chunk_size = (gate_candidates.size() + num_threads - 1) / num_threads;  // Ceiling division

        std::vector<std::thread> threads{};
        threads.reserve(num_threads);

        for (std::size_t i = 0; i < num_threads; ++i)
        {
            threads.emplace_back(
                [this, i, chunk_size, &gate_candidates, &add_combination_to_layout_and_check_operation,
                 &solution_found]()
                {
                    const std::size_t start_index = i * chunk_size;
                    const std::size_t end_index   = std::min(start_index + chunk_size, gate_candidates.size());

                    for (std::size_t j = start_index; j < end_index; ++j)
                    {
                        if (solution_found &&
                            (params.termination_cond ==
                             design_sidb_gates_params<Lyt>::termination_condition::AFTER_FIRST_SOLUTION))
                        {
                            return;
                        }

                        add_combination_to_layout_and_check_operation(std::move(gate_candidates[j]));
                    }
                });
        }

        for (auto& thread : threads)
        {
            if (thread.joinable())
            {
                thread.join();
            }
        }

        if (!params.post_design_process.empty() && designed_gate_layouts.gate_layouts.size() > 1)
        {
            order_designed_sidb_gates(params.post_design_process, designed_gate_layouts);
        }

        return designed_gate_layouts.gate_layouts;
    }
    /**
     * This function processes each layout to determine if it represents a valid gate implementation or if it can be
     * pruned by using three distinct physically-informed pruning steps. It leverages multi-threading to accelerate the
     * evaluation and ensures thread-safe access to shared resources.
     *
     * @return A vector containing the valid gate candidates that were not pruned.
     */
    [[nodiscard]] std::vector<Lyt> run_pruning() noexcept
    {
        std::vector<Lyt> gate_candidates = {};

        if (stats.number_of_layouts == 0)
        {
            return gate_candidates;
        }

        gate_candidates.reserve(stats.number_of_layouts);

        std::mutex mutex_to_protect_gate_candidates{};  // used to control access to shared resources

        const std::vector<Lyt>& all_canvas_layouts = create_all_possible_canvas_layouts();

        // Function to check validity and add layout to all_designs
        auto conduct_pruning_steps = [&](const Lyt& canvas_lyt)
        {
            Lyt current_layout = skeleton_layout.clone();

            canvas_lyt.foreach_cell([&current_layout](const auto& c)
                                    { current_layout.assign_cell_type(c, Lyt::technology::cell_type::LOGIC); });

            auto bii = bdl_input_iterator<Lyt>{current_layout, params.operational_params.input_bdl_iterator_params,
                                               input_bdl_wires};

            is_operational_impl<Lyt, TT> is_operational_impl{
                current_layout, truth_table, params.operational_params, input_bdl_wires, output_bdl_wires, canvas_lyt};

            for (auto i = 0u; i < truth_table.front().num_bits(); ++i, ++bii)
            {
                if (const auto reason_for_filtering =
                        is_operational_impl.is_layout_invalid(bii.get_current_input_index());
                    reason_for_filtering.has_value())
                {
                    switch (reason_for_filtering.value())
                    {
                        case layout_invalidity_reason::POTENTIAL_POSITIVE_CHARGES:
                        {
                            ++number_of_discarded_layouts_at_first_pruning;
                            break;
                        }
                        case layout_invalidity_reason::PHYSICAL_INFEASIBILITY:
                        {
                            ++number_of_discarded_layouts_at_second_pruning;
                            break;
                        }
                        case layout_invalidity_reason::IO_INSTABILITY:
                        {
                            ++number_of_discarded_layouts_at_third_pruning;
                            break;
                        }
                        default:
                        {
                            break;
                        }
                    }
                    return;
                }
            }

            const std::lock_guard lock{mutex_to_protect_gate_candidates};
            gate_candidates.emplace_back(current_layout);
        };

        const std::size_t num_threads = std::min(number_of_threads, stats.number_of_layouts);
        const std::size_t chunk_size  = (stats.number_of_layouts + num_threads - 1) / num_threads;

        std::vector<std::thread> threads{};
        threads.reserve(num_threads);

        for (std::size_t i = 0; i < num_threads; ++i)
        {
            threads.emplace_back(
                [i, chunk_size, &conduct_pruning_steps, &all_canvas_layouts]
                {
                    const std::size_t start_index = i * chunk_size;
                    const std::size_t end_index   = std::min(start_index + chunk_size, all_canvas_layouts.size());

                    for (std::size_t j = start_index; j < end_index; ++j)
                    {
                        conduct_pruning_steps(all_canvas_layouts.at(j));
                    }
                });
        }

        for (auto& thread : threads)
        {
            if (thread.joinable())
            {
                thread.join();
            }
        }

        return gate_candidates;
    }
    /**
     * This function calculates all combinations of distributing a given number of SiDBs across a specified number of
     * positions in the canvas. Each combination is then used to create a gate layout candidate.
     *
     * @return A vector containing all possible gate layouts generated from the combinations.
     */
    [[nodiscard]] std::vector<Lyt> create_all_possible_canvas_layouts() const noexcept
    {
        const auto all_combinations = determine_all_combinations_of_distributing_k_entities_on_n_positions(
            params.number_of_canvas_sidbs, static_cast<std::size_t>(all_sidbs_in_canvas.size()));

        std::vector<Lyt> all_canvas_layouts = {};
        all_canvas_layouts.reserve(all_combinations.size());

        const auto add_cell_combination_to_layout = [this, &all_canvas_layouts](const auto& combination) noexcept
        {
            const auto layout_with_added_cells = convert_canvas_cell_indices_to_layout(combination);
<<<<<<< HEAD
            all_canvas_layouts.emplace_back(layout_with_added_cells);
=======
            if (!layout_with_added_cells.has_value())
            {
                return;
            }
            designed_gate_layouts.push_back(layout_with_added_cells.value());
>>>>>>> 633e5745
        };

        for (const auto& combination : all_combinations)
        {
            add_cell_combination_to_layout(combination);
        }

        // Shuffle all canvas layouts to distribute thread load when extracting gate layouts later
        std::shuffle(all_canvas_layouts.begin(), all_canvas_layouts.end(), std::mt19937_64{std::random_device{}()});

        return all_canvas_layouts;
    }
    /**
     * This function generates canvas SiDb layouts.
     *
     * @param cell_indices A vector of indices of cells to be added to the skeleton layout.
     * @return An SiDB cell-level layout consisting of canvas SidBs.
     */
    [[nodiscard]] std::optional<Lyt>
    convert_canvas_cell_indices_to_layout(const std::vector<std::size_t>& cell_indices) const noexcept
    {
        Lyt lyt{};

        for (const auto i : cell_indices)
        {
            assert(i < all_sidbs_in_canvas.size() && "cell indices are out-of-range");

            // SiDBs cannot be placed on positions which are already occupied by atomic defects.
            if constexpr (is_sidb_defect_surface_v<Lyt>)
            {
                if (skeleton_layout.get_sidb_defect(all_sidbs_in_canvas.at(i)).type != sidb_defect_type::NONE)
                {
                    return std::nullopt;
                }
            }
            lyt.assign_cell_type(all_sidbs_in_canvas.at(i), sidb_technology::cell_type::LOGIC);
        }

        // the skeleton can already exhibit some canvas SiDBs (partially filled canvas)
        skeleton_layout.foreach_cell(
            [this, &lyt](const auto& c)
            {
                if (skeleton_layout.get_cell_type(c) == sidb_technology::cell_type::LOGIC)
                {
                    lyt.assign_cell_type(c, Lyt::technology::cell_type::LOGIC);
                }
            });

        return lyt;
    }
    /**
     * This function makes sure that underlying parameters for `is_operational` are set according to the given
     * parameters for `design_sidb_gates`.
     *
     * @param params The given parameters for `design_sidb_gates`.
     * @return The same parameters, but now the underlying parameters for `is_operational` are adjusted accordingly.
     */
    static design_sidb_gates_params<Lyt>
    set_operational_params_accordingly(const design_sidb_gates_params<Lyt>& params) noexcept
    {
        design_sidb_gates_params<Lyt> new_params{params};

        if (!new_params.post_design_process.empty())
        {
            new_params.operational_params.simulation_results_retention =
                is_operational_params::simulation_results_mode::KEEP_SIMULATION_RESULTS;
        }

        if (new_params.design_mode == design_sidb_gates_params<Lyt>::design_sidb_gates_mode::QUICKCELL)
        {
            new_params.operational_params.strategy_to_analyze_operational_status =
                is_operational_params::operational_analysis_strategy::SIMULATION_ONLY;
        }

        return new_params;
    }
};

}  // namespace detail

/**
 * The *SiDB Gate Designer* designs SiDB gate implementations based on a specified Boolean function, a
 * skeleton layout (can hold defects), canvas size, and a predetermined number of canvas SiDBs. Two different design
 * modes are implemented: `exhaustive` and `random design`.
 *
 * The `exhaustive design` is composed of three steps:
 * 1. In the initial step, all possible distributions of `number_of_canvas_sidbs` SiDBs within a given canvas are
 * exhaustively determined. This ensures exhaustive coverage of every potential arrangement of `number_of_canvas_sidbs`
 * SiDBs across the canvas.
 * 2. The calculated SiDB distributions are then incorporated into the skeleton, resulting in the generation of distinct
 * SiDB layouts.
 * 3. The generated SiDB layouts then undergo an extensive simulation process. All input combinations possible for the
 * given Boolean function are used to verify if the logic is fulfilled.
 *
 * The `random design` is composed of four steps:
 * 1. A specified number of canvas SiDBs (`number_of_canvas_sidbs`) are randomly added to the skeleton layout.
 * 2. The operation status of the layout is simulated based on a given Boolean function.
 * 3. If the layout is `operational`, it is returned as the result, and the process terminates successfully.
 * 4. If the layout is `non-operational`, the process is repeated from the first step until an operational layout is
 * found.
 *
 * @tparam Lyt SiDB cell-level layout type.
 * @tparam TT The type of the truth table specifying the gate behavior.
 * @param skeleton The skeleton layout used for gate design.
 * @param spec Expected Boolean function of the layout given as a multi-output truth table.
 * @param params Parameters for the *SiDB Gate Designer*.
 * @param stats Statistics.
 * @return A vector of designed SiDB gate layouts.
 */
template <typename Lyt, typename TT>
[[nodiscard]] std::vector<Lyt> design_sidb_gates(const Lyt& skeleton, const std::vector<TT>& spec,
                                                 const design_sidb_gates_params<Lyt>& params = {},
                                                 design_sidb_gates_stats*             stats  = nullptr) noexcept
{
    static_assert(is_cell_level_layout_v<Lyt>, "Lyt is not a cell-level layout");
    static_assert(has_sidb_technology_v<Lyt>, "Lyt is not an SiDB layout");
    static_assert(kitty::is_truth_table<TT>::value, "TT is not a truth table");
    static_assert(!is_charge_distribution_surface_v<Lyt>, "Lyt cannot be a charge distribution surface");

    assert(skeleton.num_pis() > 0 && "skeleton needs input cells");
    assert(skeleton.num_pos() > 0 && "skeleton needs output cells");

    assert(!spec.empty());
    // all elements in tts must have the same number of variables
    assert(std::adjacent_find(spec.begin(), spec.end(),
                              [](const auto& a, const auto& b) { return a.num_vars() != b.num_vars(); }) == spec.end());

    design_sidb_gates_stats                 st{};
    detail::design_sidb_gates_impl<Lyt, TT> p{skeleton, spec, params, st};

    std::vector<Lyt> result{};

    if (params.design_mode == design_sidb_gates_params<Lyt>::design_sidb_gates_mode::EXHAUSTIVE_GATE_DESIGNER)
    {
        result = p.run_exhaustive_gate_designer();
    }

    else if (params.design_mode == design_sidb_gates_params<Lyt>::design_sidb_gates_mode::QUICKCELL)
    {
        result = p.run_quickcell();
    }

    else
    {
        result = p.run_random_design();
    }

    if (stats)
    {
        *stats = st;
    }

    return result;
}

}  // namespace fiction

#endif  // FICTION_DESIGN_SIDB_GATES_HPP<|MERGE_RESOLUTION|>--- conflicted
+++ resolved
@@ -40,12 +40,8 @@
 /**
  * This struct contains parameters and settings to design SiDB gates.
  *
-<<<<<<< HEAD
  * @tparam Lyt SiDB cell-level layout type.
  *
-=======
- * @tparam CellType Cell type.
->>>>>>> 633e5745
  */
 template <typename Lyt>
 struct design_sidb_gates_params
@@ -93,11 +89,7 @@
     /**
      * Canvas spanned by the northwest and southeast cell.
      */
-<<<<<<< HEAD
     std::pair<cell<Lyt>, cell<Lyt>> canvas{};
-=======
-    std::pair<CellType, CellType> canvas = {{24, 17}, {34, 28}};
->>>>>>> 633e5745
     /**
      * Number of SiDBs placed in the canvas to create a working gate.
      */
@@ -107,7 +99,6 @@
      *
      * @note This parameter has no effect unless the gate design is exhaustive.
      */
-<<<<<<< HEAD
     termination_condition termination_cond = termination_condition::ALL_COMBINATIONS_ENUMERATED;
     /**
      * After the design process, the returned gates are not sorted.
@@ -115,9 +106,6 @@
      * @note This parameter has no effect unless the gate design is exhaustive and all combinations are enumerated.
      */
     designed_sidb_gates_ordering_recipe<Lyt> post_design_process{};
-=======
-    termination_condition termination_cond = termination_condition::AFTER_FIRST_SOLUTION;
->>>>>>> 633e5745
 };
 /**
  * Statistics for the design of SiDB gates.
@@ -212,27 +200,14 @@
      */
     [[nodiscard]] std::vector<Lyt> run_exhaustive_gate_designer() const noexcept
     {
-<<<<<<< HEAD
+        mockturtle::stopwatch stop{stats.time_total};
+
         if (stats.number_of_layouts == 0)
-=======
-        mockturtle::stopwatch stop{stats.time_total};
-
-        auto all_combinations = determine_all_combinations_of_distributing_k_entities_on_n_positions(
-            params.number_of_canvas_sidbs, static_cast<std::size_t>(all_sidbs_in_canvas.size()));
-
-        std::vector<Lyt> designed_gate_layouts = {};
-
-        if (all_combinations.empty())
->>>>>>> 633e5745
         {
             return std::vector<Lyt>{};
         }
 
-<<<<<<< HEAD
         const std::vector<Lyt>& all_canvas_layouts = create_all_possible_canvas_layouts();
-=======
-        std::mutex mutex_to_protect_designed_gate_layouts{};
->>>>>>> 633e5745
 
         std::vector<Lyt> gate_candidates{};
         gate_candidates.reserve(all_canvas_layouts.size());
@@ -668,16 +643,12 @@
 
         const auto add_cell_combination_to_layout = [this, &all_canvas_layouts](const auto& combination) noexcept
         {
-            const auto layout_with_added_cells = convert_canvas_cell_indices_to_layout(combination);
-<<<<<<< HEAD
-            all_canvas_layouts.emplace_back(layout_with_added_cells);
-=======
+            auto layout_with_added_cells = convert_canvas_cell_indices_to_layout(combination);
             if (!layout_with_added_cells.has_value())
             {
                 return;
             }
-            designed_gate_layouts.push_back(layout_with_added_cells.value());
->>>>>>> 633e5745
+            all_canvas_layouts.push_back(std::move(layout_with_added_cells.value()));
         };
 
         for (const auto& combination : all_combinations)
