--- conflicted
+++ resolved
@@ -10,24 +10,18 @@
 #include "fiction/algorithms/simulation/sidb/is_operational.hpp"
 #include "fiction/algorithms/simulation/sidb/random_sidb_layout_generator.hpp"
 #include "fiction/technology/cell_technologies.hpp"
-<<<<<<< HEAD
 #include "fiction/technology/charge_distribution_surface.hpp"
 #include "fiction/technology/physical_constants.hpp"
 #include "fiction/technology/sidb_charge_state.hpp"
 #include "fiction/technology/sidb_defects.hpp"
-=======
 #include "fiction/technology/sidb_defects.hpp"
 #include "fiction/technology/sidb_nm_distance.hpp"
->>>>>>> 246bb8d1
 #include "fiction/traits.hpp"
 #include "fiction/utils/layout_utils.hpp"
 #include "fiction/utils/math_utils.hpp"
 
-<<<<<<< HEAD
 #include <fmt/format.h>
-=======
 #include <kitty/dynamic_truth_table.hpp>
->>>>>>> 246bb8d1
 #include <kitty/traits.hpp>
 #include <mockturtle/utils/stopwatch.hpp>
 
@@ -38,16 +32,12 @@
 #include <cmath>
 #include <cstdint>
 #include <cstdlib>
-<<<<<<< HEAD
 #include <iostream>
 #include <iterator>
 #include <limits>
 #include <mutex>
 #include <optional>
-=======
-#include <mutex>
 #include <random>
->>>>>>> 246bb8d1
 #include <thread>
 #include <unordered_set>
 #include <utility>
@@ -125,25 +115,25 @@
      */
     mockturtle::stopwatch<>::duration time_total{0};
     /**
+     * The simulation engine to be used for the operational domain computation.
+     */
+    sidb_simulation_engine sim_engine{sidb_simulation_engine::QUICKEXACT};
+    /**
+     * The design process is terminated after a valid SiDB gate design is found.
+     *
+     * @note This parameter has no effect unless the gate design is exhaustive.
+     */
+    termination_condition termination_cond = termination_condition::ALL_COMBINATIONS_ENUMERATED;
+    /**
      * This function outputs the total time taken for the SiDB gate design process to the provided output stream.
      * If no output stream is provided, it defaults to standard output (`std::cout`).
      *
      * @param out The output stream to which the report will be written.
      */
-<<<<<<< HEAD
     void report(std::ostream& out = std::cout) const
     {
         out << fmt::format("[i] total time  = {:.2f} secs\n", mockturtle::to_seconds(time_total));
     }
-=======
-    sidb_simulation_engine sim_engine{sidb_simulation_engine::QUICKEXACT};
-    /**
-     * The design process is terminated after a valid SiDB gate design is found.
-     *
-     * @note This parameter has no effect unless the gate design is exhaustive.
-     */
-    termination_condition termination_cond = termination_condition::ALL_COMBINATIONS_ENUMERATED;
->>>>>>> 246bb8d1
 };
 
 namespace detail
@@ -161,13 +151,8 @@
      * @param spec Expected Boolean function of the layout given as a multi-output truth table.
      * @param ps Parameters and settings for the gate designer.
      */
-<<<<<<< HEAD
-    design_sidb_gates_impl(const Lyt& skeleton, const std::vector<TT>& tt,
-                           const design_sidb_gates_params<cell<Lyt>>& ps, design_sidb_gates_stats& st) :
-=======
     design_sidb_gates_impl(const Lyt& skeleton, const std::vector<TT>& spec,
                            const design_sidb_gates_params<cell<Lyt>>& ps) :
->>>>>>> 246bb8d1
             skeleton_layout{skeleton},
             truth_table{spec},
             params{ps},
@@ -200,6 +185,14 @@
 
         auto all_combinations = determine_all_combinations_of_distributing_k_entities_on_n_positions(
             params.number_of_sidbs, static_cast<std::size_t>(all_sidbs_in_canvas.size()));
+
+        std::vector<Lyt>  designed_gate_layouts = {};
+
+        if (all_combinations.empty())
+        {
+            return designed_gate_layouts;
+        }
+
         std::unordered_set<coordinate<Lyt>> sidbs_affected_by_defects = {};
 
         // used to collect all SiDBs that are affected due to neutrally charged defects.
@@ -208,7 +201,6 @@
             sidbs_affected_by_defects = skeleton_layout.all_affected_sidbs(std::make_pair(0, 0));
         }
 
-        std::vector<Lyt>  designed_gate_layouts = {};
         std::mutex        mutex_to_protect_designed_gate_layouts;
         std::atomic<bool> solution_found = false;
 
@@ -217,55 +209,12 @@
                      std::default_random_engine(std::random_device{}()));
 
         const auto add_combination_to_layout_and_check_operation =
-<<<<<<< HEAD
-            [this, &mutex_to_protect_designer_gate_layouts, &designed_gate_layouts](const auto& combination) noexcept
-        {
-            const auto layout_with_added_cells = skeleton_layout_with_canvas_sidbs(combination);
-            if (const auto [status, sim_calls] =
-                    is_operational(layout_with_added_cells, truth_table, params.operational_params, input_bdl_wires,
-                                   output_bdl_wires, input_bdl_wire_directions);
-                status == operational_status::OPERATIONAL)
-            {
-                const std::lock_guard lock_vector{mutex_to_protect_designer_gate_layouts};  // Lock the mutex
-                designed_gate_layouts.push_back(layout_with_added_cells);
-            }
-        };
-
-        if (all_combinations.empty())
-        {
-            return designed_gate_layouts;
-        }
-
-        const std::size_t num_threads =
-            std::min(static_cast<std::size_t>(std::thread::hardware_concurrency()), all_combinations.size());
-
-        const std::size_t chunk_size = (all_combinations.size() + num_threads - 1) / num_threads;  // Ceiling division
-
-        std::vector<std::thread> threads{};
-        threads.reserve(num_threads);
-
-        for (std::size_t i = 0; i < num_threads; ++i)
-        {
-            threads.emplace_back(
-                [i, chunk_size, &all_combinations, &add_combination_to_layout_and_check_operation]()
-                {
-                    const std::size_t start_index = i * chunk_size;
-                    const std::size_t end_index   = std::min(start_index + chunk_size, all_combinations.size());
-
-                    for (std::size_t j = start_index; j < end_index; ++j)
-                    {
-                        add_combination_to_layout_and_check_operation(all_combinations[j]);
-                    }
-                });
-=======
             [this, &mutex_to_protect_designed_gate_layouts, &params_is_operational, &designed_gate_layouts,
              &sidbs_affected_by_defects, &solution_found](const auto& combination) noexcept
         {
             for (const auto& comb : combination)
             {
-                // if SiDBs are too close of the position are impossible due to closely placed neutrally charged defects
-                if (!are_sidbs_too_close(cell_indices_to_cell_vector(comb), sidbs_affected_by_defects))
-                {
+
                     // canvas SiDBs are added to the skeleton
                     auto layout_with_added_cells = add_canvas_sidbs_to_skeleton_layout(comb);
 
@@ -289,7 +238,6 @@
                     }
 
                     continue;
-                }
             }
         };
 
@@ -298,17 +246,19 @@
         std::vector<std::thread> threads{};
         threads.reserve(num_threads);
 
-        for (auto i = 0u; i < num_threads; ++i)
-        {
-            const std::size_t start = i * chunk_size;
-            const std::size_t end   = (i == num_threads - 1) ? all_combinations.size() : (i + 1) * chunk_size;
-
-            std::vector<std::vector<std::size_t>> chunk_combinations(
-                all_combinations.cbegin() + static_cast<int64_t>(start),
-                all_combinations.cbegin() + static_cast<int64_t>(end));
-
-            threads.emplace_back(add_combination_to_layout_and_check_operation, chunk_combinations);
->>>>>>> 246bb8d1
+        for (std::size_t i = 0; i < num_threads; ++i)
+        {
+            threads.emplace_back(
+                [i, chunk_size, &all_combinations, &add_combination_to_layout_and_check_operation]()
+                {
+                    const std::size_t start_index = i * chunk_size;
+                    const std::size_t end_index   = std::min(start_index + chunk_size, all_combinations.size());
+
+                    for (std::size_t j = start_index; j < end_index; ++j)
+                    {
+                        add_combination_to_layout_and_check_operation(all_combinations[j]);
+                    }
+                });
         }
 
         for (auto& thread : threads)
@@ -333,20 +283,11 @@
     {
         std::vector<Lyt> randomly_designed_gate_layouts = {};
 
-<<<<<<< HEAD
         const generate_random_sidb_layout_params<cell<Lyt>> parameter{
             params.canvas, params.number_of_sidbs,
             generate_random_sidb_layout_params<cell<Lyt>>::positive_charges::FORBIDDEN};
 
         static const std::size_t num_threads = std::thread::hardware_concurrency();
-=======
-        const is_operational_params params_is_operational{params.simulation_parameters, params.sim_engine};
-
-        const generate_random_sidb_layout_params<cell<Lyt>> parameter_random_layout{
-            params.canvas, params.number_of_sidbs,
-            generate_random_sidb_layout_params<cell<Lyt>>::positive_charges::FORBIDDEN};
-
->>>>>>> 246bb8d1
         std::vector<std::thread> threads{};
         threads.reserve(num_threads);
 
@@ -357,13 +298,8 @@
         for (uint64_t z = 0u; z < num_threads; z++)
         {
             threads.emplace_back(
-<<<<<<< HEAD
                 [this, &gate_layout_is_found, &mutex_to_protect_designed_gate_layouts, &parameter,
                  &randomly_designed_gate_layouts]
-=======
-                [this, &gate_layout_is_found, &mutex_to_protect_designed_gate_layouts, &parameter_random_layout,
-                 &params_is_operational, &randomly_designed_gate_layouts]
->>>>>>> 246bb8d1
                 {
                     while (!gate_layout_is_found)
                     {
@@ -544,7 +480,6 @@
      * 3. Determines the directions of the output BDL wires and stores them in the output BDL wire directions container.
      * 4. Determines and stores all possible canvas layouts.
      *
-<<<<<<< HEAD
      * @tparam Lyt The type representing the layout.
      */
     void initialize() noexcept
@@ -588,36 +523,6 @@
             if (input_bdl_wire_directions[number_of_input_wires - 1 - i] == bdl_wire_direction::NORTH_SOUTH)
             {
                 if ((current_input_index & (uint64_t{1ull} << i)) != 0ull)
-=======
-     * This function iterates over the provided cell indices and compares the distance between SiDBs. If it finds any
-     * pair of SiDBs within a distance of less than 0.5 nanometers, it returns `true` indicating that SiDBs are too
-     * close; otherwise, it returns `false`.
-     *
-     * @param cells A vector of cells to check for proximity.
-     * @tparam affected_cells All SiDBs that are affected by atomic defects.
-     * @return `true` if any SiDBs are too close; otherwise, `false`.
-     */
-    [[nodiscard]] bool
-    are_sidbs_too_close(const std::vector<typename Lyt::cell>&        cells,
-                        const std::unordered_set<typename Lyt::cell>& affected_cells = {}) const noexcept
-    {
-        for (std::size_t i = 0; i < cells.size(); i++)
-        {
-            if constexpr (has_get_sidb_defect_v<Lyt>)
-            {
-                if (skeleton_layout.get_sidb_defect(cells[i]).type != sidb_defect_type::NONE)
-                {
-                    return true;
-                }
-            }
-            if (affected_cells.count(cells[i]) > 0)
-            {
-                return true;
-            }
-            for (std::size_t j = i + 1; j < cells.size(); j++)
-            {
-                if (sidb_nm_distance<Lyt>(Lyt{}, cells[i], cells[j]) < 0.5)
->>>>>>> 246bb8d1
                 {
                     for (const auto& bdl : input_bdl_wires[number_of_input_wires - 1 - i])
                     {
@@ -1102,11 +1007,7 @@
      * @param cell_indices A vector of indices of cells to be added to the skeleton layout.
      * @return A copy of the original layout (`skeleton_layout`) with SiDB cells added at specified indices.
      */
-<<<<<<< HEAD
     [[nodiscard]] Lyt skeleton_layout_with_canvas_sidbs(const std::vector<std::size_t>& cell_indices) const noexcept
-=======
-    [[nodiscard]] Lyt add_canvas_sidbs_to_skeleton_layout(const std::vector<std::size_t>& cell_indices) const noexcept
->>>>>>> 246bb8d1
     {
         Lyt lyt_copy{skeleton_layout.clone()};
 
@@ -1122,7 +1023,6 @@
 
         return lyt_copy;
     }
-<<<<<<< HEAD
 
     /**
      * This function generates canvas SiDb layouts.
@@ -1160,25 +1060,6 @@
             });
 
         return lyt;
-=======
-    /**
-     * Converts a vector of cell indices to a vector of corresponding cells in the layout.
-     *
-     * @param cell_indices Vector of cell indices to convert.
-     * @return A vector of cells corresponding to the given indices.
-     */
-    [[nodiscard]] std::vector<typename Lyt::cell>
-    cell_indices_to_cell_vector(const std::vector<std::size_t>& cell_indices) const noexcept
-    {
-        std::vector<typename Lyt::cell> cells{};
-        cells.reserve(cell_indices.size());
-        for (const auto index : cell_indices)
-        {
-            assert(index < all_sidbs_in_canvas.size() && "Cell index is out of range.");
-            cells.push_back(all_sidbs_in_canvas[index]);
-        }
-        return cells;
->>>>>>> 246bb8d1
     }
 };
 
@@ -1257,12 +1138,7 @@
         *stats = st;
     }
 
-<<<<<<< HEAD
     return result;
-=======
-    detail::design_sidb_gates_impl<Lyt, TT> p_random{skeleton, spec, params};
-    return p.run_random_design();
->>>>>>> 246bb8d1
 }
 
 }  // namespace fiction
