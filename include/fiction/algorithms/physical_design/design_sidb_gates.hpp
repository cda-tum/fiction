--- conflicted
+++ resolved
@@ -485,18 +485,7 @@
                 std::make_optional<std::vector<typename designed_sidb_gates<Lyt>::simulation_results_per_input>>();
         }
 
-<<<<<<< HEAD
         std::mutex mutex_to_protect_designed_gate_layouts{};
-=======
-        if (params.design_mode == design_sidb_gates_params<cell<Lyt>>::design_sidb_gates_mode::PRUNING_ONLY)
-        {
-            // If the design mode is PRUNING_ONLY, we only need to return the gate candidates that passed the pruning
-            // steps.
-            return gate_candidates;
-        }
-
-        std::mutex mutex_to_protect_gate_designs{};
->>>>>>> fa330270
 
         const uint64_t max_number_of_solutions =
             std::min(params.maximum_number_of_solutions, static_cast<uint64_t>(stats.number_of_layouts));
@@ -644,17 +633,7 @@
         // Function to check validity and add layout to all_designs
         auto conduct_pruning_steps = [&](const canvas_combination& combination)
         {
-<<<<<<< HEAD
-            auto&& canvas_lyt = convert_canvas_cell_indices_to_layout(combination);
-=======
-            // If the canvas layout is empty, skip further processing
-            if (canvas_lyt.is_empty())
-            {
-                return;
-            }
-
-            auto current_layout = skeleton_layout.clone();
->>>>>>> fa330270
+            auto&& canvas_lyt = design_canvas_layout(combination);
 
             if (!canvas_lyt.has_value())
             {
@@ -678,15 +657,9 @@
 
             for (auto i = 0u; i < truth_table.front().num_bits(); ++i, ++bii)
             {
-<<<<<<< HEAD
                 if (const auto reason_for_filtering =
                         is_operational_impl.is_layout_invalid(bii.get_current_input_index());
                     reason_for_filtering.has_value())
-=======
-                const auto reason_for_filtering = is_operational_impl.is_layout_invalid(bii.get_current_input_index());
-
-                if (reason_for_filtering.has_value())
->>>>>>> fa330270
                 {
                     switch (reason_for_filtering.value())
                     {
@@ -773,43 +746,7 @@
     }
 
     /**
-<<<<<<< HEAD
      * This function adds SiDBs (given by indices) to the skeleton layout that is returned afterward.
-=======
-     * This function calculates all combinations of distributing a given number of SiDBs across a specified number of
-     * positions in the canvas. Each combination is then used to create a gate layout candidate.
-     *
-     * @return A vector containing all possible gate layouts generated from the combinations.
-     */
-    [[nodiscard]] std::vector<Lyt> determine_all_possible_canvas_layouts() const noexcept
-    {
-        const auto all_combinations = determine_all_combinations_of_distributing_k_entities_on_n_positions(
-            params.number_of_canvas_sidbs, static_cast<std::size_t>(all_sidbs_in_canvas.size()));
-
-        std::vector<Lyt> designed_gate_layouts = {};
-        designed_gate_layouts.reserve(all_combinations.size());
-
-        const auto add_cell_combination_to_layout = [this, &designed_gate_layouts](const auto& combination) noexcept
-        {
-            const auto layout_with_added_cells = design_canvas_layout(combination);
-            if (!layout_with_added_cells.has_value())
-            {
-                return;
-            }
-            designed_gate_layouts.push_back(layout_with_added_cells.value());
-        };
-
-        for (const auto& combination : all_combinations)
-        {
-            add_cell_combination_to_layout(combination);
-        }
-
-        return designed_gate_layouts;
-    }
-
-    /**
-     * This function adds SiDBs (given by indices) to the skeleton layout that is returned afterwards.
->>>>>>> fa330270
      *
      * @param cell_indices A vector of indices of cells to be added to the skeleton layout.
      * @return A copy of the original layout (`skeleton_layout`) with SiDB cells added at specified indices.
@@ -839,21 +776,13 @@
     }
 
     /**
-<<<<<<< HEAD
-     * This function generates canvas SiDB layouts.
-=======
      * This function designs canvas SiDB layouts based on given indices.
->>>>>>> fa330270
      *
      * @param cell_indices A vector of indices of cells to be added to the skeleton layout.
      * @return An SiDB cell-level layout consisting of canvas SiDBs.
      */
-<<<<<<< HEAD
     [[nodiscard]] std::optional<Lyt>
-    convert_canvas_cell_indices_to_layout(const canvas_combination& cell_indices) const noexcept
-=======
-    [[nodiscard]] std::optional<Lyt> design_canvas_layout(const std::vector<std::size_t>& cell_indices) const noexcept
->>>>>>> fa330270
+    design_canvas_layout(const canvas_combination& cell_indices) const noexcept
     {
         Lyt lyt{};
 
@@ -863,12 +792,8 @@
 
             if (skeleton_layout.get_cell_type(all_sidbs_in_canvas[i]) == sidb_technology::cell_type::EMPTY)
             {
-<<<<<<< HEAD
-                if (skeleton_layout.get_sidb_defect(all_sidbs_in_canvas.at(i)).type != sidb_defect_type::NONE)
-=======
                 // SiDBs cannot be placed on positions which are already occupied by atomic defects.
                 if constexpr (is_sidb_defect_surface_v<Lyt>)
->>>>>>> fa330270
                 {
                     if (skeleton_layout.get_sidb_defect(all_sidbs_in_canvas[i]).type != sidb_defect_type::NONE)
                     {
@@ -877,10 +802,6 @@
                 }
                 lyt.assign_cell_type(all_sidbs_in_canvas[i], sidb_technology::cell_type::LOGIC);
             }
-<<<<<<< HEAD
-            lyt.assign_cell_type(all_sidbs_in_canvas.at(i), sidb_technology::cell_type::LOGIC);
-=======
->>>>>>> fa330270
         }
 
         // the skeleton can already exhibit some canvas SiDBs (partially filled canvas)
@@ -999,18 +920,15 @@
     {
         result = p.run_exhaustive_gate_designer();
     }
-<<<<<<< HEAD
 
     else if (params.design_mode == design_sidb_gates_params<Lyt>::design_sidb_gates_mode::QUICKCELL)
-=======
-    else if (params.design_mode == design_sidb_gates_params<cell<Lyt>>::design_sidb_gates_mode::RANDOM)
->>>>>>> fa330270
+    {
+        result = p.run_quickcell();
+    }
+
+    else
     {
         result = p.run_random_design();
-    }
-    else
-    {
-        result = p.run_quickcell();
     }
 
     if (stats)
