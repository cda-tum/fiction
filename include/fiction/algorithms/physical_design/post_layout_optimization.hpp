--- conflicted
+++ resolved
@@ -53,15 +53,10 @@
     /**
      * Layout width before the post-layout optimization process.
      */
-<<<<<<< HEAD
     uint64_t x_size_before{0ull};
-=======
-    uint64_t x_size_before{0ull}, y_size_before{0ull};
->>>>>>> f42cb978
     /**
      * Layout height before the post-layout optimization process.
      */
-<<<<<<< HEAD
     uint64_t y_size_before{0ull};
     /**
      * Layout width after the post-layout optimization process.
@@ -71,9 +66,6 @@
      * Layout height after the post-layout optimization process.
      */
     uint64_t y_size_after{0ull};
-=======
-    uint64_t x_size_after{0ull}, y_size_after{0ull};
->>>>>>> f42cb978
     /**
      * Area reduction (in %) after the post-layout optimization process.
      */
