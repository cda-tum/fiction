--- conflicted
+++ resolved
@@ -9,10 +9,7 @@
 #include "fiction/algorithms/simulation/sidb/detect_bdl_wires.hpp"
 #include "fiction/technology/cell_technologies.hpp"
 #include "fiction/traits.hpp"
-<<<<<<< HEAD
-=======
 #include "fiction/types.hpp"
->>>>>>> e57edd4f
 
 #include <algorithm>
 #include <cassert>
@@ -48,14 +45,10 @@
      */
     explicit bdl_input_iterator(const Lyt& lyt, const detect_bdl_wires_params& params = {}) noexcept :
             layout{lyt.clone()},
-<<<<<<< HEAD
             input_pairs{detect_bdl_pairs<Lyt>(lyt, sidb_technology::cell_type::INPUT, params.params_bdl_pairs)},
             input_bdl_wires{detect_bdl_wires<Lyt>(lyt, params, bdl_wire_selection::INPUT)},
             num_inputs{static_cast<uint8_t>(input_pairs.size())},
             input_wire_directions{determine_input_bdl_wire_directions()}
-=======
-            input_pairs{detect_bdl_pairs<Lyt>(layout, sidb_technology::cell_type::INPUT, params)}
->>>>>>> e57edd4f
     {
         assert(input_bdl_wires.size() == input_wire_directions.size() &&
                "Input BDL wires, and directions must have the same size.");
@@ -323,7 +316,6 @@
      */
     const std::vector<bdl_pair<cell<Lyt>>> input_pairs;
     /**
-<<<<<<< HEAD
      * The detected input BDL wires.
      */
     const std::vector<bdl_wire<Lyt>> input_bdl_wires;
@@ -336,8 +328,6 @@
      */
     const std::vector<bdl_wire_direction> input_wire_directions;
     /**
-=======
->>>>>>> e57edd4f
      * The current input index. There are \f$2^n\f$ possible input states for an \f$n\f$-input BDL layout.
      */
     uint64_t current_input_index{0ull};
