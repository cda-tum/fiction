--- conflicted
+++ resolved
@@ -224,15 +224,6 @@
 }  // namespace detail
 
 /**
-<<<<<<< HEAD
- * Yen's algorithm for finding up to \f$k\f$ shortest paths without loops from source to target. This implementation
- * works on clocked layouts and uses the A* algorithm with the Manhattan distance function internally. The algorithm was
- * originally described in \"An algorithm for finding shortest routes from all source nodes to a given destination in
- * general networks\" by Jin Y. Yen in Quarterly of Applied Mathematics, 1970.
- *
- * If \f$k\f$ is larger than the number of possible paths from source to target, the size of the returned path
- * collection will be smaller than \f$k\f$.
-=======
  * Yen's algorithm for finding up to \f$ k \f$ shortest paths without loops from a source to a target coordinate. If
  * \f$k\f$ is larger than the number of possible paths from source to target, the size of the returned path collection
  * will be smaller than \f$ k \f$.
@@ -246,22 +237,12 @@
  *
  * If the given layout implements the obstruction interface (see `obstruction_layout`), paths will not be routed via
  * obstructed coordinates or connections.
->>>>>>> 5bc7ede6
  *
  * If the given layout is a gate-level layout and implements the obstruction interface (see obstruction_layout), paths
  * may contain wire crossings if specified in the parameters. Wire crossings are only allowed over other wires and only
  * if the crossing layer is not obstructed. Furthermore, it is ensured that crossings do not run along another wire but
  * cross only in a single point (orthogonal crossings + knock-knees/double wires).
  *
-<<<<<<< HEAD
- * @tparam Path Path type to create.
- * @tparam Lyt Clocked layout type.
- * @param layout The clocked layout in which the \f$k\f$ shortest paths between `source` and `target` are to be found.
- * @param objective Source-target coordinate pair.
- * @param k Maximum number of shortest paths to find.
- * @param ps Parameters.
- * @return A collection of up to \f$k\f$ shortest loopless paths in `layout` from `source` to `target`.
-=======
  * In certain cases it might be desirable to enumerate regular coordinate paths even if the layout implements a clocking
  * interface. This can be achieved by static-casting the layout to a coordinate layout when calling this function:
  * @code{.cpp}
@@ -282,7 +263,6 @@
  * @param params Parameters.
  * @return A collection of up to \f$ k \f$ shortest loop-less paths in `layout` from `objective.source` to
  * `objective.target`.
->>>>>>> 5bc7ede6
  */
 template <typename Path, typename Lyt>
 [[nodiscard]] path_collection<Path> yen_k_shortest_paths(const Lyt& layout, const routing_objective<Lyt>& objective,
