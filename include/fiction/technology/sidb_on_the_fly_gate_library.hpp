//
// Created by Jan Drewniok 20.09.23.
//

#ifndef FICTION_SIDB_ON_THE_FLY_GATE_LIBRARY_HPP
#define FICTION_SIDB_ON_THE_FLY_GATE_LIBRARY_HPP

#include "fiction/algorithms/physical_design/design_sidb_gates.hpp"
#include "fiction/algorithms/simulation/sidb/is_operational.hpp"
#include "fiction/layouts/bounding_box.hpp"
#include "fiction/technology/cell_ports.hpp"
#include "fiction/technology/cell_technologies.hpp"
#include "fiction/technology/fcn_gate_library.hpp"
#include "fiction/technology/is_sidb_gate_design_impossible.hpp"
#include "fiction/technology/sidb_nm_distance.hpp"
#include "fiction/traits.hpp"
#include "fiction/types.hpp"
#include "fiction/utils/layout_utils.hpp"
#include "fiction/utils/truth_table_utils.hpp"

#include <phmap.h>

#include <array>
#include <cassert>
#include <cstdint>
#include <cstdlib>
#include <exception>
#include <optional>
#include <stdexcept>
#include <utility>
#include <vector>

namespace fiction
{

/**
 * This exception is thrown when an error occurs during the design of an SiDB gate.
 * It provides information about the tile, truth table, and port list associated with the error.
 *
 * @tparam TT The type representing the truth table.
 * @tparam GateLyt The type representing the gate-level layout.
 */
template <typename TT, typename GateLyt>
class gate_design_exception : public std::exception
{
  public:
    /**
     * Constructor for the gate_design_exception class.
     *
     * @param ti The tile associated with the error.
     * @param spec The truth table associated with the error.
     * @param portlist The port list associated with the error.
     */
    explicit gate_design_exception(const tile<GateLyt>& ti, const TT& spec,
                                   const port_list<port_direction>& portlist) noexcept :
            std::exception(),
            error_tile{ti},
            truth_table{spec},
            p{portlist}
    {}
    /**
     * Get the tile associated with the exception.
     */
    [[nodiscard]] tile<GateLyt> which_tile() const noexcept
    {
        return error_tile;
    }
    /**
     * Get the truth table associated with the exception.
     */
    [[nodiscard]] TT which_truth_table() const noexcept
    {
        return truth_table;
    }
    /**
     * Get the port list associated with the exception.
     */
    [[nodiscard]] port_list<port_direction> which_port_list() const noexcept
    {
        return p;
    }

  private:
    /**
     * The tile associated with the error.
     */
    const tile<GateLyt> error_tile{};
    /**
     * The truth table associated with the error.
     */
    const TT truth_table{};
    /**
     * The port list associated with the error.
     */
    const port_list<port_direction> p;
};

/**
 * This struct encapsulates parameters for the parameterized SiDB gate library.
 *
 * @tparam CellType SiDB cell type.
 */
template <typename CellType>
struct sidb_on_the_fly_gate_library_params
{
    /**
     * This struct represents the policy for complex (i.e., crossing, double wire, half-adder) gate design.
     */
    enum class complex_gate_design_policy : uint8_t
    {
        /**
         * Use predefined complex gates if possible.
         */
        USING_PREDEFINED,
        /**
         * Design complex gates on-the-fly.
         */
        DESIGN_ON_THE_FLY
    };
    /**
     * This struct holds parameters to design SiDB gates.
     */
<<<<<<< HEAD
    design_sidb_gates_params<sidb_defect_surface<Lyt>> design_gate_params{};
=======
    design_sidb_gates_params<CellType> design_gate_params{};
>>>>>>> 633e5745
    /**
     * This variable defines the number of canvas SiDBs dedicated to complex gates, such as crossing, double wire,
     * and half-adder.
     */
    uint64_t canvas_sidb_complex_gates = 3;
    /**
     * This variable specifies the policy for complex gate design.
     */
    complex_gate_design_policy using_predefined_crossing_and_double_wire_if_possible =
        complex_gate_design_policy::USING_PREDEFINED;
    /**
     * This variable specifies the radius in nanometers around the center of the hexagon where atomic defects are
     * incorporated into the gate design.
     */
    double influence_radius_charged_defects = 15;  // (unit: nm)
};

/**
 * A parameterized gate library for SiDB technology. It allows the design of SiDB gates tailored to given atomic
 * defects, thus enabling the design of SiDB circuits in the presence of atomic defects. The skeleton (i.e., the
 * pre-defined input and output wires) are hexagonal in shape.
 */
class sidb_on_the_fly_gate_library : public fcn_gate_library<sidb_technology, 60, 46>  // width and height of a hexagon
{
  public:
    explicit sidb_on_the_fly_gate_library() = delete;
    /**
     * Overrides the corresponding function in fcn_gate_library. Given a tile `t`, this function takes all necessary
     * information from the stored grid into account to design the correct fcn_gate representation for that tile. In
     * case there is no possible SiDB design, the blacklist is updated and an error fcn gate is returned.
     *
     * @tparam GateLyt Pointy-top hexagonal gate-level layout type.
     * @tparam CellLyt SiDB cell-level layout type.
     * @tparam Params Type of the parameter used for the gate library.
     * @param lyt Layout that hosts tile `t`.
     * @param t Tile to be realized as a Bestagon gate.
     * @param parameters Parameter to design SiDB gates.
     * @param defect_surface Optional atomic defect surface in case atomic defects are present.
     * @return Bestagon gate representation of `t` including mirroring.
     */
    template <typename GateLyt, typename CellLyt, typename Params>
    static fcn_gate set_up_gate(const GateLyt& lyt, const tile<GateLyt>& t, const Params& params,
                                const std::optional<CellLyt>& defect_surface = std::nullopt)
    {
        static_assert(is_gate_level_layout_v<GateLyt>, "GateLyt must be a gate-level layout");
        static_assert(has_cube_coord_v<CellLyt>, "CellLyt must be based on cube coordinates");
        static_assert(is_cell_level_layout_v<CellLyt>, "Lyt is not a cell-level layout");
        static_assert(has_sidb_technology_v<CellLyt>, "Lyt is not an SiDB layout");

        const auto n = lyt.get_node(t);
        const auto f = lyt.node_function(n);
        const auto p = determine_port_routing(lyt, t);

        // center cell of the Bestagon tile. IMPORTANT: There is no center for the specified Bestagon library. The
        // middle is at 22.66666 (34*2/3). However, this is not an integer and does not specify a cell. Cell close to it
        // is chosen.
        auto center_cell = relative_to_absolute_cell_position<gate_x_size(), gate_y_size(), GateLyt, CellLyt>(
            lyt, t, cell<CellLyt>{gate_x_size() / 2, gate_y_size() / 2});
        // center cell of the current tile
        auto absolute_cell = relative_to_absolute_cell_position<gate_x_size(), gate_y_size(), GateLyt, CellLyt>(
            lyt, t, cell<CellLyt>{0, 0});

        auto complex_gate_param                                      = params;
        complex_gate_param.design_gate_params.number_of_canvas_sidbs = params.canvas_sidb_complex_gates;

        try
        {
            if constexpr (fiction::has_is_fanout_v<GateLyt>)
            {
                if (lyt.is_fanout(n))
                {
                    if (lyt.fanout_size(n) == 2)
                    {
                        const auto skeleton = cell_list_to_cell_level_layout<CellLyt>(ONE_IN_TWO_OUT_MAP.at(p));

                        if constexpr (is_sidb_defect_surface_v<CellLyt>)
                        {
                            if (defect_surface.has_value())
                            {
                                const auto skeleton_with_defects = add_defect_to_skeleton(
                                    defect_surface.value(), skeleton, params.influence_radius_charged_defects,
                                    center_cell, absolute_cell);

                                return design_gate<CellLyt, tt, CellLyt, GateLyt>(skeleton_with_defects,
                                                                                  create_fan_out_tt(), params, p, t);
                            }
                        }
                        return design_gate<CellLyt, tt, CellLyt, GateLyt>(skeleton, create_fan_out_tt(), params, p, t);
                    }
                }
            }
            if constexpr (fiction::has_is_buf_v<GateLyt>)
            {
                if (lyt.is_buf(n))
                {
                    if (lyt.is_ground_layer(t))
                    {
                        // crossing case
                        if (const auto at = lyt.above(t); (t != at) && lyt.is_wire_tile(at))
                        {
                            // two possible options: actual crossover and (parallel) hourglass wire
                            const auto pa = determine_port_routing(lyt, at);

                            const auto skeleton = cell_list_to_cell_level_layout<CellLyt>(TWO_IN_TWO_OUT);

                            if (auto cell_list = TWO_IN_TWO_OUT_MAP.at({p, pa}); cell_list == DOUBLE_WIRE)
                            {
                                if constexpr (is_sidb_defect_surface_v<CellLyt>)
                                {
                                    if (defect_surface.has_value())
                                    {
                                        const auto skeleton_with_defects = add_defect_to_skeleton(
                                            defect_surface.value(), skeleton, params.influence_radius_charged_defects,
                                            center_cell, absolute_cell);

                                        if (is_predefined_bestagon_gate_applicable(
                                                cell_list_to_cell_level_layout<CellLyt>(DOUBLE_WIRE),
                                                skeleton_with_defects, create_double_wire_tt(), params))
                                        {
                                            return DOUBLE_WIRE;
                                        }

                                        return design_gate<decltype(skeleton_with_defects), tt, CellLyt, GateLyt>(
                                            skeleton_with_defects, create_double_wire_tt(), complex_gate_param, p, t);
                                    }
                                }

                                if (params.using_predefined_crossing_and_double_wire_if_possible ==
                                    Params::complex_gate_design_policy::USING_PREDEFINED)
                                {
                                    return DOUBLE_WIRE;
                                }

                                return design_gate<CellLyt, tt, CellLyt, GateLyt>(skeleton, create_double_wire_tt(),
                                                                                  complex_gate_param, p, t);
                            }

                            if constexpr (is_sidb_defect_surface_v<CellLyt>)
                            {
                                if (defect_surface.has_value())
                                {
                                    const auto skeleton_with_defects = add_defect_to_skeleton(
                                        defect_surface.value(), skeleton, params.influence_radius_charged_defects,
                                        center_cell, absolute_cell);

                                    if (is_predefined_bestagon_gate_applicable(
                                            cell_list_to_cell_level_layout<CellLyt>(CROSSING), skeleton_with_defects,
                                            create_crossing_wire_tt(), params))
                                    {
                                        return CROSSING;
                                    }

                                    return design_gate<decltype(skeleton_with_defects), tt, CellLyt, GateLyt>(
                                        skeleton_with_defects, create_crossing_wire_tt(), complex_gate_param, p, t);
                                }
                            }

                            if (params.using_predefined_crossing_and_double_wire_if_possible ==
                                Params::complex_gate_design_policy::USING_PREDEFINED)
                            {
                                return CROSSING;
                            }

                            return design_gate<CellLyt, tt, CellLyt, GateLyt>(skeleton, create_crossing_wire_tt(),
                                                                              complex_gate_param, p, t);
                        }

                        const auto cell_list = ONE_IN_ONE_OUT_MAP.at(p);
                        if (cell_list == EMPTY_GATE)
                        {
                            return EMPTY_GATE;
                        }

                        const auto skeleton = cell_list_to_cell_level_layout<CellLyt>(cell_list);

                        if constexpr (is_sidb_defect_surface_v<CellLyt>)
                        {
                            if (defect_surface.has_value())
                            {
                                const auto skeleton_with_defects = add_defect_to_skeleton(
                                    defect_surface.value(), skeleton, params.influence_radius_charged_defects,
                                    center_cell, absolute_cell);
                                return design_gate<decltype(skeleton_with_defects), tt, CellLyt, GateLyt>(
                                    skeleton_with_defects, std::vector<tt>{f}, params, p, t);
                            }
                        }

                        return design_gate<CellLyt, tt, CellLyt, GateLyt>(skeleton, std::vector<tt>{f}, params, p, t);
                    }
                    return EMPTY_GATE;
                }
            }
            if constexpr (fiction::has_is_inv_v<GateLyt>)
            {
                if (lyt.is_inv(n))
                {
                    const auto skeleton = cell_list_to_cell_level_layout<CellLyt>(ONE_IN_ONE_OUT_MAP.at(p));

                    if constexpr (is_sidb_defect_surface_v<CellLyt>)
                    {
                        if (defect_surface.has_value())
                        {
                            const auto skeleton_with_defects = add_defect_to_skeleton(
                                defect_surface.value(), skeleton, params.influence_radius_charged_defects, center_cell,
                                absolute_cell);

                            return design_gate<decltype(skeleton_with_defects), tt, CellLyt, GateLyt>(
                                skeleton_with_defects, std::vector<tt>{f}, params, p, t);
                        }
                    }

                    return design_gate<CellLyt, tt, CellLyt, GateLyt>(skeleton, std::vector<tt>{f}, params, p, t);
                }
            }
            if constexpr (mockturtle::has_is_and_v<GateLyt>)
            {
                if (lyt.is_and(n))
                {
                    const auto skeleton = cell_list_to_cell_level_layout<CellLyt>(TWO_IN_ONE_OUT_MAP.at(p));

                    if constexpr (is_sidb_defect_surface_v<CellLyt>)
                    {
                        if (defect_surface.has_value())
                        {
                            const auto skeleton_with_defects = add_defect_to_skeleton(
                                defect_surface.value(), skeleton, params.influence_radius_charged_defects, center_cell,
                                absolute_cell);

                            return design_gate<decltype(skeleton_with_defects), tt, CellLyt, GateLyt>(
                                skeleton_with_defects, std::vector<tt>{f}, params, p, t);
                        }
                    }

                    return design_gate<CellLyt, tt, CellLyt, GateLyt>(skeleton, std::vector<tt>{f}, params, p, t);
                }
            }
            if constexpr (mockturtle::has_is_or_v<GateLyt>)
            {
                if (lyt.is_or(n))
                {
                    const auto skeleton = cell_list_to_cell_level_layout<CellLyt>(TWO_IN_ONE_OUT_MAP.at(p));

                    if constexpr (is_sidb_defect_surface_v<CellLyt>)
                    {
                        if (defect_surface.has_value())
                        {
                            const auto skeleton_with_defects = add_defect_to_skeleton(
                                defect_surface.value(), skeleton, params.influence_radius_charged_defects, center_cell,
                                absolute_cell);

                            return design_gate<decltype(skeleton_with_defects), tt, CellLyt, GateLyt>(
                                skeleton_with_defects, std::vector<tt>{f}, params, p, t);
                        }
                    }

                    return design_gate<CellLyt, tt, CellLyt, GateLyt>(skeleton, std::vector<tt>{f}, params, p, t);
                }
            }
            if constexpr (fiction::has_is_nand_v<GateLyt>)
            {
                if (lyt.is_nand(n))
                {
                    const auto skeleton = cell_list_to_cell_level_layout<CellLyt>(TWO_IN_ONE_OUT_MAP.at(p));

                    if constexpr (is_sidb_defect_surface_v<CellLyt>)
                    {
                        if (defect_surface.has_value())
                        {
                            const auto skeleton_with_defects = add_defect_to_skeleton(
                                defect_surface.value(), skeleton, params.influence_radius_charged_defects, center_cell,
                                absolute_cell);

                            return design_gate<decltype(skeleton_with_defects), tt, CellLyt, GateLyt>(
                                skeleton_with_defects, std::vector<tt>{f}, params, p, t);
                        }
                    }

                    return design_gate<CellLyt, tt, CellLyt, GateLyt>(skeleton, std::vector<tt>{f}, params, p, t);
                }
            }
            if constexpr (fiction::has_is_nor_v<GateLyt>)
            {
                if (lyt.is_nor(n))
                {
                    const auto skeleton = cell_list_to_cell_level_layout<CellLyt>(TWO_IN_ONE_OUT_MAP.at(p));

                    if constexpr (is_sidb_defect_surface_v<CellLyt>)
                    {
                        if (defect_surface.has_value())
                        {
                            const auto layout = add_defect_to_skeleton(defect_surface.value(), skeleton,
                                                                       params.influence_radius_charged_defects,
                                                                       center_cell, absolute_cell);

                            return design_gate<decltype(layout), tt, CellLyt, GateLyt>(layout, std::vector<tt>{f},
                                                                                       params, p, t);
                        }
                    }
                    return design_gate<CellLyt, tt, CellLyt, GateLyt>(skeleton, std::vector<tt>{f}, params, p, t);
                }
            }
            if constexpr (mockturtle::has_is_xor_v<GateLyt>)
            {
                const auto skeleton = cell_list_to_cell_level_layout<CellLyt>(TWO_IN_ONE_OUT_MAP.at(p));

                if (lyt.is_xor(n))
                {

                    if constexpr (is_sidb_defect_surface_v<CellLyt>)
                    {
                        if (defect_surface.has_value())
                        {
                            const auto skeleton_with_defects = add_defect_to_skeleton(
                                defect_surface.value(), skeleton, params.influence_radius_charged_defects, center_cell,
                                absolute_cell);

                            return design_gate<decltype(skeleton_with_defects), tt, CellLyt, GateLyt>(
                                skeleton_with_defects, std::vector<tt>{f}, params, p, t);
                        }
                    }

                    return design_gate<CellLyt, tt, CellLyt, GateLyt>(skeleton, std::vector<tt>{f}, params, p, t);
                }
            }
            if constexpr (fiction::has_is_xnor_v<GateLyt>)
            {
                if (lyt.is_xnor(n))
                {
                    const auto skeleton = cell_list_to_cell_level_layout<CellLyt>(TWO_IN_ONE_OUT_MAP.at(p));

                    if constexpr (is_sidb_defect_surface_v<CellLyt>)
                    {
                        if (defect_surface.has_value())
                        {
                            const auto skeleton_with_defects = add_defect_to_skeleton(
                                defect_surface.value(), skeleton, params.influence_radius_charged_defects, center_cell,
                                absolute_cell);

                            return design_gate<decltype(skeleton_with_defects), tt, CellLyt, GateLyt>(
                                skeleton_with_defects, std::vector<tt>{f}, params, p, t);
                        }
                    }

                    return design_gate<CellLyt, tt, CellLyt, GateLyt>(skeleton, std::vector<tt>{f}, params, p, t);
                }
            }
            if constexpr (fiction::has_is_ge_v<GateLyt>)
            {
                if (lyt.is_ge(n))
                {
                    const auto skeleton = cell_list_to_cell_level_layout<CellLyt>(TWO_IN_ONE_OUT_MAP.at(p));

                    if constexpr (is_sidb_defect_surface_v<CellLyt>)
                    {
                        if (defect_surface.has_value())
                        {
                            const auto skeleton_with_defects = add_defect_to_skeleton(
                                defect_surface.value(), skeleton, params.influence_radius_charged_defects, center_cell,
                                absolute_cell);

                            return design_gate<decltype(skeleton_with_defects), tt, CellLyt, GateLyt>(
                                skeleton_with_defects, std::vector<tt>{f}, params, p, t);
                        }
                    }

                    return design_gate<CellLyt, tt, CellLyt, GateLyt>(skeleton, std::vector<tt>{f}, params, p, t);
                }
            }
            if constexpr (fiction::has_is_le_v<GateLyt>)
            {
                if (lyt.is_le(n))
                {
                    const auto skeleton = cell_list_to_cell_level_layout<CellLyt>(TWO_IN_ONE_OUT_MAP.at(p));

                    if constexpr (is_sidb_defect_surface_v<CellLyt>)
                    {
                        if (defect_surface.has_value())
                        {
                            const auto skeleton_with_defects = add_defect_to_skeleton(
                                defect_surface.value(), skeleton, params.influence_radius_charged_defects, center_cell,
                                absolute_cell);

                            return design_gate<decltype(skeleton_with_defects), tt, CellLyt, GateLyt>(
                                skeleton_with_defects, std::vector<tt>{f}, params, p, t);
                        }
                    }

                    return design_gate<CellLyt, tt, CellLyt, GateLyt>(skeleton, std::vector<tt>{f}, params, p, t);
                }
            }
            if constexpr (fiction::has_is_gt_v<GateLyt>)
            {
                if (lyt.is_gt(n))
                {
                    const auto skeleton = cell_list_to_cell_level_layout<CellLyt>(TWO_IN_ONE_OUT_MAP.at(p));

                    if constexpr (is_sidb_defect_surface_v<CellLyt>)
                    {
                        if (defect_surface.has_value())
                        {
                            const auto skeleton_with_defects = add_defect_to_skeleton(
                                defect_surface.value(), skeleton, params.influence_radius_charged_defects, center_cell,
                                absolute_cell);

                            return design_gate<decltype(skeleton_with_defects), tt, CellLyt, GateLyt>(
                                skeleton_with_defects, std::vector<tt>{f}, params, p, t);
                        }
                    }

                    return design_gate<CellLyt, tt, CellLyt, GateLyt>(skeleton, std::vector<tt>{f}, params, p, t);
                }
            }
            if constexpr (fiction::has_is_lt_v<GateLyt>)
            {
                if (lyt.is_lt(n))
                {
                    const auto skeleton = cell_list_to_cell_level_layout<CellLyt>(TWO_IN_ONE_OUT_MAP.at(p));

                    if constexpr (is_sidb_defect_surface_v<CellLyt>)
                    {
                        if (defect_surface.has_value())
                        {
                            const auto skeleton_with_defects = add_defect_to_skeleton(
                                defect_surface.value(), skeleton, params.influence_radius_charged_defects, center_cell,
                                absolute_cell);

                            return design_gate<decltype(skeleton_with_defects), tt, CellLyt, GateLyt>(
                                skeleton_with_defects, std::vector<tt>{f}, params, p, t);
                        }
                    }

                    return design_gate<CellLyt, tt, CellLyt, GateLyt>(skeleton, std::vector<tt>{f}, params, p, t);
                }
            }
        }

        catch (const std::out_of_range&)
        {
            throw unsupported_gate_orientation_exception(t, p);
        }

        throw unsupported_gate_type_exception(t);
    }

  private:
    /**
     * This function evaluates whether a predefined Bestagon gate can be applied to the given node by considering
     * various conditions, including the presence of defects and spacing requirements.
     *
     * @tparam CellLyt SiDB defect surface type.
     * @tparam TT Truth table type.
     * @tparam Params Type of the parameters used for the parametrized gate library.
     * @param bestagon_lyt The Bestagon gate which is to be applied.
     * @param skeleton_with_defects The skeleton layout with atomic defects.
     * @param truth_table The truth table representing the gate's logic function.
     * @param parameters Parameters for the gate design and simulation.
     * @return `true` if the Bestagon gate is applicable to the layout, considering the provided conditions;
     *         otherwise, returns `false`.
     */
    template <typename CellLyt, typename TT>
    [[nodiscard]] static bool
    is_predefined_bestagon_gate_applicable(const CellLyt& bestagon_lyt, const CellLyt& skeleton_with_defects,
                                           const std::vector<TT>&                                    truth_table,
                                           const sidb_on_the_fly_gate_library_params<cell<CellLyt>>& parameters)
    {
        static_assert(is_sidb_defect_surface_v<CellLyt>, "Lyt is not an SiDB defect surface");

<<<<<<< HEAD
        bool is_bestagon_gate_applicable = true;
        defect_copy.foreach_sidb_defect(
            [&bestagon_lyt, &is_bestagon_gate_applicable, &sidbs_affected_by_defects](const auto& cd)
            {
                if (is_charged_defect_type(cd.second))
                {
                    is_bestagon_gate_applicable = false;
                    return;
                }
                bestagon_lyt.foreach_cell(
                    [&is_bestagon_gate_applicable, &sidbs_affected_by_defects](const auto& c)
                    {
                        if (sidbs_affected_by_defects.count(c))
                        {
                            is_bestagon_gate_applicable = false;
                        }
                    });
            });
        if (is_bestagon_gate_applicable)
=======
        const auto sidbs_affected_by_defects = skeleton_with_defects.all_affected_sidbs(std::pair(0, 0));

        auto skeleton_with_defects_copy = skeleton_with_defects.clone();

        const auto logic_cells = bestagon_lyt.get_cells_by_type(fiction::technology<CellLyt>::cell_type::LOGIC);

        assert(!logic_cells.empty() && "No Logic cells are found");

        if (std::any_of(logic_cells.cbegin(), logic_cells.cend(),
                        [&](const auto& l_cell) { return sidbs_affected_by_defects.count(l_cell); }))
>>>>>>> 633e5745
        {
            return false;
        }

        for (const auto& l_cells : logic_cells)
        {
            skeleton_with_defects_copy.assign_cell_type(l_cells, sidb_technology::LOGIC);
        }

        const auto status =
            is_operational(skeleton_with_defects_copy, truth_table,
                           is_operational_params{parameters.design_gate_params.operational_params.simulation_parameters,
                                                 parameters.design_gate_params.operational_params.sim_engine})
<<<<<<< HEAD
                .status;
=======
                .first;

>>>>>>> 633e5745
        return static_cast<bool>(status == operational_status::OPERATIONAL);
    }
    /**
     * Generates a cell-level layout as a 2D array of characters based on the provided cell layout information.
     *
     * @tparam Lyt Cell-level layout type.
     * @param lyt Cell-level layout
     * @return A 2D array of characters representing the cell-level layout.
     */
    template <typename Lyt>
    [[nodiscard]] static std::array<std::array<char, gate_x_size()>, gate_y_size()>
    cell_level_layout_to_list(const Lyt& lyt) noexcept
    {
        std::array<std::array<char, gate_x_size()>, gate_y_size()> result{};
        const auto                                                 all_coordinates_in_the_spanned_area =
            all_coordinates_in_spanned_area({0, 0, 0}, cell<Lyt>{gate_x_size() - 1, gate_y_size() - 1});

        uint64_t cell_index = 0;

        for (auto& row : result)
        {
            for (auto& cell : row)
            {
                const auto cell_type = lyt.get_cell_type(all_coordinates_in_the_spanned_area[cell_index]);

                switch (cell_type)
                {
                    case (Lyt::technology::cell_type::NORMAL):
                    {
                        cell = 'x';
                        break;
                    }
                    case (Lyt::technology::cell_type::INPUT):
                    {
                        cell = 'i';
                        break;
                    }
                    case (Lyt::technology::cell_type::OUTPUT):
                    {
                        cell = 'o';
                        break;
                    }
                    case (Lyt::technology::cell_type::LOGIC):
                    {
                        cell = 'l';
                        break;
                    }
                    default:
                    {
                        cell = ' ';
                        break;
                    }
                }
                cell_index++;
            }
        }

        return result;
    }
    /**
     * This function designs an SiDB gate for a given Boolean function at a given tile and a given rotation. If atomic
     * defects exist, they are incorporated into the design process.
     *
     * An exception is thrown in case there is no possible gate design.
     *
     * @tparam LytSkeleton The cell-level layout of the skeleton.
     * @tparam TT Truth table type.
     * @tparam CellLyt The cell-level layout.
     * @tparam GateLyt The gate-level layout.
     * @param skeleton Skeleton with atomic defects if available.
     * @param spec Expected Boolean function of the layout given as a multi-output truth table.
     * @param parameters Parameters for the SiDB gate design process.
     * @param p The list of ports and their directions.
     * @param tile The specific tile on which the gate should be designed.
     * @return An `fcn_gate` object.
     */
    template <typename LytSkeleton, typename TT, typename CellLyt, typename GateLyt>
    [[nodiscard]] static fcn_gate design_gate(const LytSkeleton& skeleton, const std::vector<TT>& spec,
                                              const sidb_on_the_fly_gate_library_params<cell<CellLyt>>& parameters,
                                              const port_list<port_direction>& p, const tile<GateLyt>& tile)
    {
        static_assert(is_cell_level_layout_v<CellLyt>, "CellLyt is not a cell-level layout");
        static_assert(has_sidb_technology_v<CellLyt>, "CellLyt is not an SiDB layout");
        static_assert(has_cube_coord_v<CellLyt>, "CellLyt is not based on cube coordinates");

        const auto params = is_sidb_gate_design_impossible_params{
            parameters.design_gate_params.operational_params.simulation_parameters};

        if (spec == create_crossing_wire_tt() || spec == create_double_wire_tt())
        {
            if constexpr (is_sidb_defect_surface_v<LytSkeleton>)
            {
                if (is_sidb_gate_design_impossible(skeleton, spec, params))
                {
                    throw gate_design_exception<tt, GateLyt>(tile, create_id_tt(), p);
                }
            }

            const auto found_gate_layouts = design_sidb_gates(skeleton, spec, parameters.design_gate_params);

            if (found_gate_layouts.empty())
            {
                throw gate_design_exception<tt, GateLyt>(tile, create_id_tt(), p);
            }

            return cell_list_to_gate<char>(cell_level_layout_to_list(found_gate_layouts.front()));
        }

        if constexpr (is_sidb_defect_surface_v<LytSkeleton>)
        {
            if (is_sidb_gate_design_impossible(skeleton, spec, params))
            {
                throw gate_design_exception<tt, GateLyt>(tile, spec.front(), p);
            }
        }

        const auto found_gate_layouts = design_sidb_gates(skeleton, spec, parameters.design_gate_params);

        if (found_gate_layouts.empty())
        {
            throw gate_design_exception<tt, GateLyt>(tile, spec.front(), p);
        }

        return cell_list_to_gate<char>(cell_level_layout_to_list(found_gate_layouts.front()));
    }
    /**
     * The function generates a layout where each cell is assigned a specific
     * cell type according to the characters in the cell list/input grid.
     *
     * @tparam Lyt The type of the cell-level layout to be generated.
     * @param cell_list A 2D grid representing the cells and their types.
     * @return The cell-level layout with assigned cell types.
     */
    template <typename Lyt>
    [[nodiscard]] static Lyt cell_list_to_cell_level_layout(const fcn_gate& cell_list) noexcept
    {
        Lyt lyt{};

        const auto all_cell =
            all_coordinates_in_spanned_area({0, 0, 0}, cell<Lyt>{gate_x_size() - 1, gate_y_size() - 1});
        uint64_t counter = 0;

        for (std::size_t i = 0; i < gate_y_size(); ++i)
        {
            for (std::size_t j = 0; j < gate_x_size(); ++j)
            {
                const auto cell = cell_list[i][j];

                switch (cell)
                {
                    case 'x':  // normal cell
                    {
                        lyt.assign_cell_type(all_cell[counter], Lyt::technology::cell_type::NORMAL);
                        break;
                    }
                    case 'i':  // input cell
                    {
                        lyt.assign_cell_type(all_cell[counter], Lyt::technology::cell_type::INPUT);
                        break;
                    }
                    case 'o':  // output cell
                    {
                        lyt.assign_cell_type(all_cell[counter], Lyt::technology::cell_type::OUTPUT);
                        break;
                    }
                    case 'l':  // output cell
                    {
                        lyt.assign_cell_type(all_cell[counter], Lyt::technology::cell_type::LOGIC);
                        break;
                    }
                    case ' ':
                    {
                        break;
                    }
                }
                counter += 1;
            }
        }

        return lyt;
    }
    /**
     * This function takes a defect surface and a skeleton and adds defects from the surrounding area
     * to the skeleton. The defects within a specified distance from the center cell are taken into account.
     * The resulting skeleton with added defects is returned.
     *
     * @tparam CellLyt SiDB defect surface type.
     * @tparam Params Type of Parameters.
     * @param skeleton The skeleton to which defects will be added.
     * @param center_cell The coordinates of the center cell.
     * @param absolute_cell The coordinates of the skeleton's absolute cell.
     * @param parameters Parameters for defect handling.
     * @return The updated skeleton with added defects from the surrounding area.
     */
    template <typename CellLyt>
    [[nodiscard]] static CellLyt
    add_defect_to_skeleton(const CellLyt& defect_surface, const CellLyt& skeleton, const double influence_distance,
                           const cell<CellLyt>& center_cell, const cell<CellLyt>& absolute_cell)
    {
        static_assert(is_sidb_defect_surface_v<CellLyt>, "CellLyt is not a defect surface");
        static_assert(is_cell_level_layout_v<CellLyt>, "CellLyt is not a cell-level layout");
        static_assert(has_sidb_technology_v<CellLyt>, "CellLyt is not an SiDB layout");
        static_assert(has_cube_coord_v<CellLyt>, "CellLyt is not based on cube coordinates");

        auto skeleton_with_defect = skeleton;

        defect_surface.foreach_sidb_defect(
            [&skeleton_with_defect, &center_cell, &absolute_cell, &influence_distance](const auto& cd)
            {
                // all defects (charged) in a distance of influence_radius_charged_defects from the center are taken
                // into account.
                if (sidb_nm_distance(CellLyt{}, center_cell, cd.first) < influence_distance)
                {
                    const auto relative_defect_position = cd.first - absolute_cell;
                    skeleton_with_defect.assign_sidb_defect(relative_defect_position, cd.second);
                }
            });

        const auto bb = bounding_box_2d(skeleton_with_defect);
        skeleton_with_defect.resize(bb.get_max());

        return skeleton_with_defect;
    }
    /**
     * Determines the port directions of a given tile.
     *
     * @tparam GateLyt Pointy-top hexagonal gate-level layout type.
     * @param lyt Given tile `t` for which the port directions are determined.
     * @return port directions of the given tile are returned as `port_list`.
     */
    template <typename Lyt>
    [[nodiscard]] static port_list<port_direction> determine_port_routing(const Lyt& lyt, const tile<Lyt>& t) noexcept
    {
        port_list<port_direction> p{};

        // determine incoming connector ports
        if (lyt.has_north_eastern_incoming_signal(t))
        {
            p.inp.emplace(port_direction::cardinal::NORTH_EAST);
        }
        if (lyt.has_north_western_incoming_signal(t))
        {
            p.inp.emplace(port_direction::cardinal::NORTH_WEST);
        }

        // determine outgoing connector ports
        if (lyt.has_south_eastern_outgoing_signal(t))
        {
            p.out.emplace(port_direction::cardinal::SOUTH_EAST);
        }
        if (lyt.has_south_western_outgoing_signal(t))
        {
            p.out.emplace(port_direction::cardinal::SOUTH_WEST);
        }

        // gates without connector ports

        // 1-input functions
        if (const auto n = lyt.get_node(t); lyt.is_pi(n) || lyt.is_po(n) || lyt.is_buf(n) || lyt.is_inv(n))
        {
            if (lyt.has_no_incoming_signal(t))
            {
                p.inp.emplace(port_direction::cardinal::NORTH_WEST);
            }
            if (lyt.has_no_outgoing_signal(t))
            {
                p.out.emplace(port_direction::cardinal::SOUTH_EAST);
            }
        }
        else  // 2-input functions
        {
            if (lyt.has_no_incoming_signal(t))
            {
                p.inp.emplace(port_direction::cardinal::NORTH_WEST);
                p.inp.emplace(port_direction::cardinal::NORTH_EAST);
            }
            if (lyt.has_no_outgoing_signal(t))
            {
                p.out.emplace(port_direction::cardinal::SOUTH_EAST);
            }
        }

        return p;
    }

    // clang-format off

    static constexpr const fcn_gate CROSSING{cell_list_to_gate<char>({{
        {' ', ' ', ' ', ' ', ' ', ' ', ' ', ' ', ' ', ' ', ' ', ' ', ' ', ' ', ' ', ' ', ' ', ' ', ' ', ' ', ' ', ' ', ' ', ' ', ' ', ' ', ' ', ' ', ' ', ' ', ' ', ' ', ' ', ' ', ' ', ' ', ' ', ' ', ' ', ' ', ' ', ' ', ' ', ' ', ' ', ' ', ' ', ' ', ' ', ' ', ' ', ' ', ' ', ' ', ' ', ' ', ' ', ' ', ' ', ' '},
        {' ', ' ', ' ', ' ', ' ', ' ', ' ', ' ', ' ', ' ', ' ', ' ', ' ', ' ', ' ', ' ', ' ', ' ', ' ', ' ', ' ', ' ', ' ', ' ', ' ', ' ', ' ', ' ', ' ', ' ', ' ', ' ', ' ', ' ', ' ', ' ', ' ', ' ', ' ', ' ', ' ', ' ', ' ', ' ', ' ', ' ', ' ', ' ', ' ', ' ', ' ', ' ', ' ', ' ', ' ', ' ', ' ', ' ', ' ', ' '},
        {' ', ' ', ' ', ' ', ' ', ' ', ' ', ' ', ' ', ' ', 'i', ' ', ' ', ' ', ' ', ' ', ' ', ' ', ' ', ' ', ' ', ' ', ' ', ' ', ' ', ' ', ' ', ' ', ' ', ' ', ' ', ' ', ' ', ' ', ' ', ' ', ' ', ' ', ' ', ' ', ' ', ' ', ' ', ' ', ' ', ' ', ' ', ' ', 'i', ' ', ' ', ' ', ' ', ' ', ' ', ' ', ' ', ' ', ' ', ' '},
        {' ', ' ', ' ', ' ', ' ', ' ', ' ', ' ', ' ', ' ', ' ', ' ', ' ', ' ', ' ', ' ', ' ', ' ', ' ', ' ', ' ', ' ', ' ', ' ', ' ', ' ', ' ', ' ', ' ', ' ', ' ', ' ', ' ', ' ', ' ', ' ', ' ', ' ', ' ', ' ', ' ', ' ', ' ', ' ', ' ', ' ', ' ', ' ', ' ', ' ', ' ', ' ', ' ', ' ', ' ', ' ', ' ', ' ', ' ', ' '},
        {' ', ' ', ' ', ' ', ' ', ' ', ' ', ' ', ' ', ' ', ' ', ' ', 'i', ' ', ' ', ' ', ' ', ' ', ' ', ' ', ' ', ' ', ' ', ' ', ' ', ' ', ' ', ' ', ' ', ' ', ' ', ' ', ' ', ' ', ' ', ' ', ' ', ' ', ' ', ' ', ' ', ' ', ' ', ' ', ' ', ' ', 'i', ' ', ' ', ' ', ' ', ' ', ' ', ' ', ' ', ' ', ' ', ' ', ' ', ' '},
        {' ', ' ', ' ', ' ', ' ', ' ', ' ', ' ', ' ', ' ', ' ', ' ', ' ', ' ', ' ', ' ', ' ', ' ', ' ', ' ', ' ', ' ', ' ', ' ', ' ', ' ', ' ', ' ', ' ', ' ', ' ', ' ', ' ', ' ', ' ', ' ', ' ', ' ', ' ', ' ', ' ', ' ', ' ', ' ', ' ', ' ', ' ', ' ', ' ', ' ', ' ', ' ', ' ', ' ', ' ', ' ', ' ', ' ', ' ', ' '},
        {' ', ' ', ' ', ' ', ' ', ' ', ' ', ' ', ' ', ' ', ' ', ' ', ' ', ' ', ' ', ' ', 'x', ' ', ' ', ' ', ' ', ' ', ' ', ' ', ' ', ' ', ' ', ' ', ' ', ' ', ' ', ' ', ' ', ' ', ' ', ' ', ' ', ' ', ' ', ' ', ' ', ' ', 'x', ' ', ' ', ' ', ' ', ' ', ' ', ' ', ' ', ' ', ' ', ' ', ' ', ' ', ' ', ' ', ' ', ' '},
        {' ', ' ', ' ', ' ', ' ', ' ', ' ', ' ', ' ', ' ', ' ', ' ', ' ', ' ', ' ', ' ', ' ', ' ', ' ', ' ', ' ', ' ', ' ', ' ', ' ', ' ', ' ', ' ', ' ', ' ', ' ', ' ', ' ', ' ', ' ', ' ', ' ', ' ', ' ', ' ', ' ', ' ', ' ', ' ', ' ', ' ', ' ', ' ', ' ', ' ', ' ', ' ', ' ', ' ', ' ', ' ', ' ', ' ', ' ', ' '},
        {' ', ' ', ' ', ' ', ' ', ' ', ' ', ' ', ' ', ' ', ' ', ' ', ' ', ' ', ' ', ' ', ' ', ' ', 'x', ' ', ' ', ' ', ' ', ' ', ' ', ' ', ' ', ' ', ' ', ' ', ' ', ' ', ' ', ' ', ' ', ' ', ' ', ' ', ' ', ' ', 'x', ' ', ' ', ' ', ' ', ' ', ' ', ' ', ' ', ' ', ' ', ' ', ' ', ' ', ' ', ' ', ' ', ' ', ' ', ' '},
        {' ', ' ', ' ', ' ', ' ', ' ', ' ', ' ', ' ', ' ', ' ', ' ', ' ', ' ', ' ', ' ', ' ', ' ', ' ', ' ', ' ', ' ', ' ', ' ', ' ', ' ', ' ', ' ', ' ', ' ', ' ', ' ', ' ', ' ', ' ', ' ', ' ', ' ', ' ', ' ', ' ', ' ', ' ', ' ', ' ', ' ', ' ', ' ', ' ', ' ', ' ', ' ', ' ', ' ', ' ', ' ', ' ', ' ', ' ', ' '},
        {' ', ' ', ' ', ' ', ' ', ' ', ' ', ' ', ' ', ' ', ' ', ' ', ' ', ' ', ' ', ' ', ' ', ' ', ' ', ' ', ' ', ' ', 'x', ' ', ' ', ' ', ' ', ' ', ' ', ' ', ' ', ' ', ' ', ' ', ' ', ' ', 'x', ' ', ' ', ' ', ' ', ' ', ' ', ' ', ' ', ' ', ' ', ' ', ' ', ' ', ' ', ' ', ' ', ' ', ' ', ' ', ' ', ' ', ' ', ' '},
        {' ', ' ', ' ', ' ', ' ', ' ', ' ', ' ', ' ', ' ', ' ', ' ', ' ', ' ', ' ', ' ', ' ', ' ', ' ', ' ', ' ', ' ', ' ', ' ', ' ', ' ', ' ', ' ', ' ', ' ', ' ', ' ', ' ', ' ', ' ', ' ', ' ', ' ', ' ', ' ', ' ', ' ', ' ', ' ', ' ', ' ', ' ', ' ', ' ', ' ', ' ', ' ', ' ', ' ', ' ', ' ', ' ', ' ', ' ', ' '},
        {' ', ' ', ' ', ' ', ' ', ' ', ' ', ' ', ' ', ' ', ' ', ' ', ' ', ' ', ' ', ' ', ' ', ' ', ' ', ' ', ' ', ' ', ' ', ' ', 'x', ' ', ' ', ' ', ' ', ' ', ' ', ' ', ' ', ' ', 'x', ' ', ' ', ' ', ' ', ' ', ' ', ' ', ' ', ' ', ' ', ' ', ' ', ' ', ' ', ' ', ' ', ' ', ' ', ' ', ' ', ' ', ' ', ' ', ' ', ' '},
        {' ', ' ', ' ', ' ', ' ', ' ', ' ', ' ', ' ', ' ', ' ', ' ', ' ', ' ', ' ', ' ', ' ', ' ', ' ', ' ', ' ', ' ', ' ', ' ', ' ', ' ', ' ', ' ', ' ', ' ', ' ', ' ', ' ', ' ', ' ', ' ', ' ', ' ', ' ', ' ', ' ', ' ', ' ', ' ', ' ', ' ', ' ', ' ', ' ', ' ', ' ', ' ', ' ', ' ', ' ', ' ', ' ', ' ', ' ', ' '},
        {' ', ' ', ' ', ' ', ' ', ' ', ' ', ' ', ' ', ' ', ' ', ' ', ' ', ' ', ' ', ' ', ' ', ' ', ' ', ' ', ' ', ' ', ' ', ' ', ' ', ' ', ' ', ' ', ' ', ' ', ' ', ' ', ' ', ' ', ' ', ' ', ' ', ' ', ' ', ' ', ' ', ' ', ' ', ' ', ' ', ' ', ' ', ' ', ' ', ' ', ' ', ' ', ' ', ' ', ' ', ' ', ' ', ' ', ' ', ' '},
        {' ', ' ', ' ', ' ', ' ', ' ', ' ', ' ', ' ', ' ', ' ', ' ', ' ', ' ', ' ', ' ', ' ', ' ', ' ', ' ', ' ', ' ', ' ', ' ', ' ', ' ', ' ', ' ', ' ', ' ', ' ', ' ', ' ', ' ', ' ', ' ', ' ', ' ', ' ', ' ', ' ', ' ', ' ', ' ', ' ', ' ', ' ', ' ', ' ', ' ', ' ', ' ', ' ', ' ', ' ', ' ', ' ', ' ', ' ', ' '},
        {' ', ' ', ' ', ' ', ' ', ' ', ' ', ' ', ' ', ' ', ' ', ' ', ' ', ' ', ' ', ' ', ' ', ' ', ' ', ' ', ' ', ' ', ' ', ' ', ' ', ' ', ' ', ' ', ' ', ' ', ' ', ' ', ' ', ' ', ' ', ' ', ' ', ' ', ' ', ' ', ' ', ' ', ' ', ' ', ' ', ' ', ' ', ' ', ' ', ' ', ' ', ' ', ' ', ' ', ' ', ' ', ' ', ' ', ' ', ' '},
        {' ', ' ', ' ', ' ', ' ', ' ', ' ', ' ', ' ', ' ', ' ', ' ', ' ', ' ', ' ', ' ', ' ', ' ', ' ', ' ', ' ', ' ', ' ', ' ', ' ', ' ', ' ', ' ', ' ', ' ', ' ', ' ', ' ', ' ', ' ', ' ', ' ', ' ', ' ', ' ', ' ', ' ', ' ', ' ', ' ', ' ', ' ', ' ', ' ', ' ', ' ', ' ', ' ', ' ', ' ', ' ', ' ', ' ', ' ', ' '},
        {' ', ' ', ' ', ' ', ' ', ' ', ' ', ' ', ' ', ' ', ' ', ' ', ' ', ' ', ' ', ' ', ' ', ' ', ' ', ' ', ' ', ' ', ' ', ' ', ' ', ' ', ' ', ' ', ' ', ' ', ' ', ' ', ' ', ' ', ' ', ' ', ' ', ' ', ' ', ' ', ' ', ' ', ' ', ' ', ' ', ' ', ' ', ' ', ' ', ' ', ' ', ' ', ' ', ' ', ' ', ' ', ' ', ' ', ' ', ' '},
        {' ', ' ', ' ', ' ', ' ', ' ', ' ', ' ', ' ', ' ', ' ', ' ', ' ', ' ', ' ', ' ', ' ', ' ', ' ', ' ', ' ', ' ', ' ', ' ', ' ', ' ', ' ', ' ', ' ', ' ', ' ', ' ', ' ', ' ', ' ', ' ', ' ', ' ', ' ', ' ', ' ', ' ', ' ', ' ', ' ', ' ', ' ', ' ', ' ', ' ', ' ', ' ', ' ', ' ', ' ', ' ', ' ', ' ', ' ', ' '},
        {' ', ' ', ' ', ' ', ' ', ' ', ' ', ' ', ' ', ' ', ' ', ' ', ' ', ' ', ' ', ' ', ' ', ' ', ' ', ' ', ' ', ' ', ' ', ' ', ' ', ' ', ' ', ' ', ' ', ' ', ' ', ' ', ' ', ' ', ' ', ' ', ' ', ' ', ' ', ' ', ' ', ' ', ' ', ' ', ' ', ' ', ' ', ' ', ' ', ' ', ' ', ' ', ' ', ' ', ' ', ' ', ' ', ' ', ' ', ' '},
        {' ', ' ', ' ', ' ', ' ', ' ', ' ', ' ', ' ', ' ', ' ', ' ', ' ', ' ', ' ', ' ', ' ', ' ', ' ', ' ', ' ', ' ', ' ', ' ', ' ', ' ', ' ', ' ', ' ', ' ', ' ', ' ', ' ', ' ', ' ', ' ', ' ', ' ', ' ', ' ', ' ', ' ', ' ', ' ', ' ', ' ', ' ', ' ', ' ', ' ', ' ', ' ', ' ', ' ', ' ', ' ', ' ', ' ', ' ', ' '},
        {' ', ' ', ' ', ' ', ' ', ' ', ' ', ' ', ' ', ' ', ' ', ' ', ' ', ' ', ' ', ' ', ' ', ' ', ' ', ' ', ' ', ' ', ' ', ' ', ' ', ' ', ' ', ' ', ' ', ' ', 'l', ' ', ' ', ' ', ' ', ' ', ' ', ' ', ' ', ' ', ' ', ' ', ' ', ' ', ' ', ' ', ' ', ' ', ' ', ' ', ' ', ' ', ' ', ' ', ' ', ' ', ' ', ' ', ' ', ' '},
        {' ', ' ', ' ', ' ', ' ', ' ', ' ', ' ', ' ', ' ', ' ', ' ', ' ', ' ', ' ', ' ', ' ', ' ', ' ', ' ', ' ', ' ', ' ', ' ', ' ', ' ', 'l', ' ', ' ', ' ', ' ', ' ', ' ', ' ', ' ', ' ', ' ', ' ', ' ', ' ', ' ', ' ', ' ', ' ', ' ', ' ', ' ', ' ', ' ', ' ', ' ', ' ', ' ', ' ', ' ', ' ', ' ', ' ', ' ', ' '},
        {' ', ' ', ' ', ' ', ' ', ' ', ' ', ' ', ' ', ' ', ' ', ' ', ' ', ' ', ' ', ' ', ' ', ' ', ' ', ' ', ' ', ' ', ' ', ' ', ' ', ' ', ' ', ' ', ' ', ' ', ' ', ' ', ' ', ' ', ' ', ' ', ' ', ' ', ' ', ' ', ' ', ' ', ' ', ' ', ' ', ' ', ' ', ' ', ' ', ' ', ' ', ' ', ' ', ' ', ' ', ' ', ' ', ' ', ' ', ' '},
        {' ', ' ', ' ', ' ', ' ', ' ', ' ', ' ', ' ', ' ', ' ', ' ', ' ', ' ', ' ', ' ', ' ', ' ', ' ', ' ', ' ', ' ', ' ', ' ', ' ', ' ', ' ', ' ', ' ', ' ', ' ', ' ', ' ', ' ', ' ', ' ', ' ', ' ', ' ', ' ', ' ', ' ', ' ', ' ', ' ', ' ', ' ', ' ', ' ', ' ', ' ', ' ', ' ', ' ', ' ', ' ', ' ', ' ', ' ', ' '},
        {' ', ' ', ' ', ' ', ' ', ' ', ' ', ' ', ' ', ' ', ' ', ' ', ' ', ' ', ' ', ' ', ' ', ' ', ' ', ' ', ' ', ' ', ' ', ' ', ' ', ' ', ' ', ' ', ' ', ' ', ' ', ' ', ' ', ' ', ' ', ' ', ' ', ' ', ' ', ' ', ' ', ' ', ' ', ' ', ' ', ' ', ' ', ' ', ' ', ' ', ' ', ' ', ' ', ' ', ' ', ' ', ' ', ' ', ' ', ' '},
        {' ', ' ', ' ', ' ', ' ', ' ', ' ', ' ', ' ', ' ', ' ', ' ', ' ', ' ', ' ', ' ', ' ', ' ', ' ', ' ', ' ', ' ', ' ', ' ', ' ', ' ', ' ', ' ', ' ', ' ', ' ', ' ', ' ', ' ', ' ', ' ', ' ', ' ', ' ', ' ', ' ', ' ', ' ', ' ', ' ', ' ', ' ', ' ', ' ', ' ', ' ', ' ', ' ', ' ', ' ', ' ', ' ', ' ', ' ', ' '},
        {' ', ' ', ' ', ' ', ' ', ' ', ' ', ' ', ' ', ' ', ' ', ' ', ' ', ' ', ' ', ' ', ' ', ' ', ' ', ' ', ' ', ' ', ' ', ' ', ' ', ' ', ' ', ' ', ' ', 'l', ' ', ' ', ' ', ' ', ' ', ' ', ' ', ' ', ' ', ' ', ' ', ' ', ' ', ' ', ' ', ' ', ' ', ' ', ' ', ' ', ' ', ' ', ' ', ' ', ' ', ' ', ' ', ' ', ' ', ' '},
        {' ', ' ', ' ', ' ', ' ', ' ', ' ', ' ', ' ', ' ', ' ', ' ', ' ', ' ', ' ', ' ', ' ', ' ', ' ', ' ', ' ', ' ', ' ', ' ', ' ', ' ', ' ', ' ', ' ', ' ', ' ', ' ', ' ', ' ', ' ', ' ', ' ', ' ', ' ', ' ', ' ', ' ', ' ', ' ', ' ', ' ', ' ', ' ', ' ', ' ', ' ', ' ', ' ', ' ', ' ', ' ', ' ', ' ', ' ', ' '},
        {' ', ' ', ' ', ' ', ' ', ' ', ' ', ' ', ' ', ' ', ' ', ' ', ' ', ' ', ' ', ' ', ' ', ' ', ' ', ' ', ' ', ' ', ' ', ' ', ' ', ' ', ' ', ' ', ' ', ' ', ' ', ' ', ' ', ' ', ' ', ' ', ' ', ' ', ' ', ' ', ' ', ' ', ' ', ' ', ' ', ' ', ' ', ' ', ' ', ' ', ' ', ' ', ' ', ' ', ' ', ' ', ' ', ' ', ' ', ' '},
        {' ', ' ', ' ', ' ', ' ', ' ', ' ', ' ', ' ', ' ', ' ', ' ', ' ', ' ', ' ', ' ', ' ', ' ', ' ', ' ', ' ', ' ', ' ', ' ', ' ', ' ', ' ', ' ', ' ', ' ', ' ', ' ', ' ', ' ', ' ', ' ', ' ', ' ', ' ', ' ', ' ', ' ', ' ', ' ', ' ', ' ', ' ', ' ', ' ', ' ', ' ', ' ', ' ', ' ', ' ', ' ', ' ', ' ', ' ', ' '},
        {' ', ' ', ' ', ' ', ' ', ' ', ' ', ' ', ' ', ' ', ' ', ' ', ' ', ' ', ' ', ' ', ' ', ' ', ' ', ' ', ' ', ' ', ' ', ' ', 'x', ' ', ' ', ' ', ' ', ' ', ' ', ' ', ' ', ' ', 'x', ' ', ' ', ' ', ' ', ' ', ' ', ' ', ' ', ' ', ' ', ' ', ' ', ' ', ' ', ' ', ' ', ' ', ' ', ' ', ' ', ' ', ' ', ' ', ' ', ' '},
        {' ', ' ', ' ', ' ', ' ', ' ', ' ', ' ', ' ', ' ', ' ', ' ', ' ', ' ', ' ', ' ', ' ', ' ', ' ', ' ', ' ', ' ', ' ', ' ', ' ', ' ', ' ', ' ', ' ', ' ', ' ', ' ', ' ', ' ', ' ', ' ', ' ', ' ', ' ', ' ', ' ', ' ', ' ', ' ', ' ', ' ', ' ', ' ', ' ', ' ', ' ', ' ', ' ', ' ', ' ', ' ', ' ', ' ', ' ', ' '},
        {' ', ' ', ' ', ' ', ' ', ' ', ' ', ' ', ' ', ' ', ' ', ' ', ' ', ' ', ' ', ' ', ' ', ' ', ' ', ' ', ' ', ' ', 'x', ' ', ' ', ' ', ' ', ' ', ' ', ' ', ' ', ' ', ' ', ' ', ' ', ' ', 'x', ' ', ' ', ' ', ' ', ' ', ' ', ' ', ' ', ' ', ' ', ' ', ' ', ' ', ' ', ' ', ' ', ' ', ' ', ' ', ' ', ' ', ' ', ' '},
        {' ', ' ', ' ', ' ', ' ', ' ', ' ', ' ', ' ', ' ', ' ', ' ', ' ', ' ', ' ', ' ', ' ', ' ', ' ', ' ', ' ', ' ', ' ', ' ', ' ', ' ', ' ', ' ', ' ', ' ', ' ', ' ', ' ', ' ', ' ', ' ', ' ', ' ', ' ', ' ', ' ', ' ', ' ', ' ', ' ', ' ', ' ', ' ', ' ', ' ', ' ', ' ', ' ', ' ', ' ', ' ', ' ', ' ', ' ', ' '},
        {' ', ' ', ' ', ' ', ' ', ' ', ' ', ' ', ' ', ' ', ' ', ' ', ' ', ' ', ' ', ' ', ' ', ' ', 'o', ' ', ' ', ' ', ' ', ' ', ' ', ' ', ' ', ' ', ' ', ' ', ' ', ' ', ' ', ' ', ' ', ' ', ' ', ' ', ' ', ' ', 'o', ' ', ' ', ' ', ' ', ' ', ' ', ' ', ' ', ' ', ' ', ' ', ' ', ' ', ' ', ' ', ' ', ' ', ' ', ' '},
        {' ', ' ', ' ', ' ', ' ', ' ', ' ', ' ', ' ', ' ', ' ', ' ', ' ', ' ', ' ', ' ', ' ', ' ', ' ', ' ', ' ', ' ', ' ', ' ', ' ', ' ', ' ', ' ', ' ', ' ', ' ', ' ', ' ', ' ', ' ', ' ', ' ', ' ', ' ', ' ', ' ', ' ', ' ', ' ', ' ', ' ', ' ', ' ', ' ', ' ', ' ', ' ', ' ', ' ', ' ', ' ', ' ', ' ', ' ', ' '},
        {' ', ' ', ' ', ' ', ' ', ' ', ' ', ' ', ' ', ' ', ' ', ' ', ' ', ' ', ' ', ' ', 'o', ' ', ' ', ' ', ' ', ' ', ' ', ' ', ' ', ' ', ' ', ' ', ' ', ' ', ' ', ' ', ' ', ' ', ' ', ' ', ' ', ' ', ' ', ' ', ' ', ' ', 'o', ' ', ' ', ' ', ' ', ' ', ' ', ' ', ' ', ' ', ' ', ' ', ' ', ' ', ' ', ' ', ' ', ' '},
        {' ', ' ', ' ', ' ', ' ', ' ', ' ', ' ', ' ', ' ', ' ', ' ', ' ', ' ', ' ', ' ', ' ', ' ', ' ', ' ', ' ', ' ', ' ', ' ', ' ', ' ', ' ', ' ', ' ', ' ', ' ', ' ', ' ', ' ', ' ', ' ', ' ', ' ', ' ', ' ', ' ', ' ', ' ', ' ', ' ', ' ', ' ', ' ', ' ', ' ', ' ', ' ', ' ', ' ', ' ', ' ', ' ', ' ', ' ', ' '},
        {' ', ' ', ' ', ' ', ' ', ' ', ' ', ' ', ' ', ' ', ' ', ' ', 'x', ' ', ' ', ' ', ' ', ' ', ' ', ' ', ' ', ' ', ' ', ' ', ' ', ' ', ' ', ' ', ' ', ' ', ' ', ' ', ' ', ' ', ' ', ' ', ' ', ' ', ' ', ' ', ' ', ' ', ' ', ' ', ' ', ' ', 'x', ' ', ' ', ' ', ' ', ' ', ' ', ' ', ' ', ' ', ' ', ' ', ' ', ' '},
        {' ', ' ', ' ', ' ', ' ', ' ', ' ', ' ', ' ', ' ', ' ', ' ', ' ', ' ', ' ', ' ', ' ', ' ', ' ', ' ', ' ', ' ', ' ', ' ', ' ', ' ', ' ', ' ', ' ', ' ', ' ', ' ', ' ', ' ', ' ', ' ', ' ', ' ', ' ', ' ', ' ', ' ', ' ', ' ', ' ', ' ', ' ', ' ', ' ', ' ', ' ', ' ', ' ', ' ', ' ', ' ', ' ', ' ', ' ', ' '},
        {' ', ' ', ' ', ' ', ' ', ' ', ' ', ' ', ' ', ' ', ' ', ' ', ' ', ' ', ' ', ' ', ' ', ' ', ' ', ' ', ' ', ' ', ' ', ' ', ' ', ' ', ' ', ' ', ' ', ' ', ' ', ' ', ' ', ' ', ' ', ' ', ' ', ' ', ' ', ' ', ' ', ' ', ' ', ' ', ' ', ' ', ' ', ' ', ' ', ' ', ' ', ' ', ' ', ' ', ' ', ' ', ' ', ' ', ' ', ' '},
        {' ', ' ', ' ', ' ', ' ', ' ', ' ', ' ', ' ', ' ', ' ', ' ', ' ', ' ', ' ', ' ', ' ', ' ', ' ', ' ', ' ', ' ', ' ', ' ', ' ', ' ', ' ', ' ', ' ', ' ', ' ', ' ', ' ', ' ', ' ', ' ', ' ', ' ', ' ', ' ', ' ', ' ', ' ', ' ', ' ', ' ', ' ', ' ', ' ', ' ', ' ', ' ', ' ', ' ', ' ', ' ', ' ', ' ', ' ', ' '},
        {' ', ' ', ' ', ' ', ' ', ' ', ' ', ' ', ' ', ' ', ' ', ' ', ' ', ' ', ' ', ' ', ' ', ' ', ' ', ' ', ' ', ' ', ' ', ' ', ' ', ' ', ' ', ' ', ' ', ' ', ' ', ' ', ' ', ' ', ' ', ' ', ' ', ' ', ' ', ' ', ' ', ' ', ' ', ' ', ' ', ' ', ' ', ' ', ' ', ' ', ' ', ' ', ' ', ' ', ' ', ' ', ' ', ' ', ' ', ' '},
        {' ', ' ', ' ', ' ', ' ', ' ', ' ', ' ', ' ', ' ', ' ', ' ', ' ', ' ', ' ', ' ', ' ', ' ', ' ', ' ', ' ', ' ', ' ', ' ', ' ', ' ', ' ', ' ', ' ', ' ', ' ', ' ', ' ', ' ', ' ', ' ', ' ', ' ', ' ', ' ', ' ', ' ', ' ', ' ', ' ', ' ', ' ', ' ', ' ', ' ', ' ', ' ', ' ', ' ', ' ', ' ', ' ', ' ', ' ', ' '}
    }})};

    static constexpr const fcn_gate DOUBLE_WIRE{cell_list_to_gate<char>({{
        {' ', ' ', ' ', ' ', ' ', ' ', ' ', ' ', ' ', ' ', ' ', ' ', ' ', ' ', ' ', ' ', ' ', ' ', ' ', ' ', ' ', ' ', ' ', ' ', ' ', ' ', ' ', ' ', ' ', ' ', ' ', ' ', ' ', ' ', ' ', ' ', ' ', ' ', ' ', ' ', ' ', ' ', ' ', ' ', ' ', ' ', ' ', ' ', ' ', ' ', ' ', ' ', ' ', ' ', ' ', ' ', ' ', ' ', ' ', ' '},
        {' ', ' ', ' ', ' ', ' ', ' ', ' ', ' ', ' ', ' ', ' ', ' ', ' ', ' ', ' ', ' ', ' ', ' ', ' ', ' ', ' ', ' ', ' ', ' ', ' ', ' ', ' ', ' ', ' ', ' ', ' ', ' ', ' ', ' ', ' ', ' ', ' ', ' ', ' ', ' ', ' ', ' ', ' ', ' ', ' ', ' ', ' ', ' ', ' ', ' ', ' ', ' ', ' ', ' ', ' ', ' ', ' ', ' ', ' ', ' '},
        {' ', ' ', ' ', ' ', ' ', ' ', ' ', ' ', ' ', ' ', 'i', ' ', ' ', ' ', ' ', ' ', ' ', ' ', ' ', ' ', ' ', ' ', ' ', ' ', ' ', ' ', ' ', ' ', ' ', ' ', ' ', ' ', ' ', ' ', ' ', ' ', ' ', ' ', ' ', ' ', ' ', ' ', ' ', ' ', ' ', ' ', ' ', ' ', 'i', ' ', ' ', ' ', ' ', ' ', ' ', ' ', ' ', ' ', ' ', ' '},
        {' ', ' ', ' ', ' ', ' ', ' ', ' ', ' ', ' ', ' ', ' ', ' ', ' ', ' ', ' ', ' ', ' ', ' ', ' ', ' ', ' ', ' ', ' ', ' ', ' ', ' ', ' ', ' ', ' ', ' ', ' ', ' ', ' ', ' ', ' ', ' ', ' ', ' ', ' ', ' ', ' ', ' ', ' ', ' ', ' ', ' ', ' ', ' ', ' ', ' ', ' ', ' ', ' ', ' ', ' ', ' ', ' ', ' ', ' ', ' '},
        {' ', ' ', ' ', ' ', ' ', ' ', ' ', ' ', ' ', ' ', ' ', ' ', 'i', ' ', ' ', ' ', ' ', ' ', ' ', ' ', ' ', ' ', ' ', ' ', ' ', ' ', ' ', ' ', ' ', ' ', ' ', ' ', ' ', ' ', ' ', ' ', ' ', ' ', ' ', ' ', ' ', ' ', ' ', ' ', ' ', ' ', 'i', ' ', ' ', ' ', ' ', ' ', ' ', ' ', ' ', ' ', ' ', ' ', ' ', ' '},
        {' ', ' ', ' ', ' ', ' ', ' ', ' ', ' ', ' ', ' ', ' ', ' ', ' ', ' ', ' ', ' ', ' ', ' ', ' ', ' ', ' ', ' ', ' ', ' ', ' ', ' ', ' ', ' ', ' ', ' ', ' ', ' ', ' ', ' ', ' ', ' ', ' ', ' ', ' ', ' ', ' ', ' ', ' ', ' ', ' ', ' ', ' ', ' ', ' ', ' ', ' ', ' ', ' ', ' ', ' ', ' ', ' ', ' ', ' ', ' '},
        {' ', ' ', ' ', ' ', ' ', ' ', ' ', ' ', ' ', ' ', ' ', ' ', ' ', ' ', ' ', ' ', 'x', ' ', ' ', ' ', ' ', ' ', ' ', ' ', ' ', ' ', ' ', ' ', ' ', ' ', ' ', ' ', ' ', ' ', ' ', ' ', ' ', ' ', ' ', ' ', ' ', ' ', 'x', ' ', ' ', ' ', ' ', ' ', ' ', ' ', ' ', ' ', ' ', ' ', ' ', ' ', ' ', ' ', ' ', ' '},
        {' ', ' ', ' ', ' ', ' ', ' ', ' ', ' ', ' ', ' ', ' ', ' ', ' ', ' ', ' ', ' ', ' ', ' ', ' ', ' ', ' ', ' ', ' ', ' ', ' ', ' ', ' ', ' ', ' ', ' ', ' ', ' ', ' ', ' ', ' ', ' ', ' ', ' ', ' ', ' ', ' ', ' ', ' ', ' ', ' ', ' ', ' ', ' ', ' ', ' ', ' ', ' ', ' ', ' ', ' ', ' ', ' ', ' ', ' ', ' '},
        {' ', ' ', ' ', ' ', ' ', ' ', ' ', ' ', ' ', ' ', ' ', ' ', ' ', ' ', ' ', ' ', ' ', ' ', 'x', ' ', ' ', ' ', ' ', ' ', ' ', ' ', ' ', ' ', ' ', ' ', ' ', ' ', ' ', ' ', ' ', ' ', ' ', ' ', ' ', ' ', 'x', ' ', ' ', ' ', ' ', ' ', ' ', ' ', ' ', ' ', ' ', ' ', ' ', ' ', ' ', ' ', ' ', ' ', ' ', ' '},
        {' ', ' ', ' ', ' ', ' ', ' ', ' ', ' ', ' ', ' ', ' ', ' ', ' ', ' ', ' ', ' ', ' ', ' ', ' ', ' ', ' ', ' ', ' ', ' ', ' ', ' ', ' ', ' ', ' ', ' ', ' ', ' ', ' ', ' ', ' ', ' ', ' ', ' ', ' ', ' ', ' ', ' ', ' ', ' ', ' ', ' ', ' ', ' ', ' ', ' ', ' ', ' ', ' ', ' ', ' ', ' ', ' ', ' ', ' ', ' '},
        {' ', ' ', ' ', ' ', ' ', ' ', ' ', ' ', ' ', ' ', ' ', ' ', ' ', ' ', ' ', ' ', ' ', ' ', ' ', ' ', ' ', ' ', 'x', ' ', ' ', ' ', ' ', ' ', ' ', ' ', ' ', ' ', ' ', ' ', ' ', ' ', 'x', ' ', ' ', ' ', ' ', ' ', ' ', ' ', ' ', ' ', ' ', ' ', ' ', ' ', ' ', ' ', ' ', ' ', ' ', ' ', ' ', ' ', ' ', ' '},
        {' ', ' ', ' ', ' ', ' ', ' ', ' ', ' ', ' ', ' ', ' ', ' ', ' ', ' ', ' ', ' ', ' ', ' ', ' ', ' ', ' ', ' ', ' ', ' ', ' ', ' ', ' ', ' ', ' ', ' ', ' ', ' ', ' ', ' ', ' ', ' ', ' ', ' ', ' ', ' ', ' ', ' ', ' ', ' ', ' ', ' ', ' ', ' ', ' ', ' ', ' ', ' ', ' ', ' ', ' ', ' ', ' ', ' ', ' ', ' '},
        {' ', ' ', ' ', ' ', ' ', ' ', ' ', ' ', ' ', ' ', ' ', ' ', ' ', ' ', ' ', ' ', ' ', ' ', ' ', ' ', ' ', ' ', ' ', ' ', 'x', ' ', ' ', ' ', ' ', ' ', ' ', ' ', ' ', ' ', 'x', ' ', ' ', ' ', ' ', ' ', ' ', ' ', ' ', ' ', ' ', ' ', ' ', ' ', ' ', ' ', ' ', ' ', ' ', ' ', ' ', ' ', ' ', ' ', ' ', ' '},
        {' ', ' ', ' ', ' ', ' ', ' ', ' ', ' ', ' ', ' ', ' ', ' ', ' ', ' ', ' ', ' ', ' ', ' ', ' ', ' ', ' ', ' ', ' ', ' ', ' ', ' ', ' ', ' ', ' ', ' ', ' ', ' ', ' ', ' ', ' ', ' ', ' ', ' ', ' ', ' ', ' ', ' ', ' ', ' ', ' ', ' ', ' ', ' ', ' ', ' ', ' ', ' ', ' ', ' ', ' ', ' ', ' ', ' ', ' ', ' '},
        {' ', ' ', ' ', ' ', ' ', ' ', ' ', ' ', ' ', ' ', ' ', ' ', ' ', ' ', ' ', ' ', ' ', ' ', ' ', ' ', ' ', ' ', ' ', ' ', ' ', ' ', ' ', ' ', ' ', ' ', ' ', ' ', ' ', ' ', ' ', ' ', ' ', ' ', ' ', ' ', ' ', ' ', ' ', ' ', ' ', ' ', ' ', ' ', ' ', ' ', ' ', ' ', ' ', ' ', ' ', ' ', ' ', ' ', ' ', ' '},
        {' ', ' ', ' ', ' ', ' ', ' ', ' ', ' ', ' ', ' ', ' ', ' ', ' ', ' ', ' ', ' ', ' ', ' ', ' ', ' ', ' ', ' ', ' ', ' ', ' ', ' ', ' ', ' ', ' ', ' ', ' ', ' ', ' ', ' ', ' ', ' ', ' ', ' ', ' ', ' ', ' ', ' ', ' ', ' ', ' ', ' ', ' ', ' ', ' ', ' ', ' ', ' ', ' ', ' ', ' ', ' ', ' ', ' ', ' ', ' '},
        {' ', ' ', ' ', ' ', ' ', ' ', ' ', ' ', ' ', ' ', ' ', ' ', ' ', ' ', ' ', ' ', ' ', ' ', ' ', ' ', ' ', ' ', ' ', ' ', ' ', ' ', ' ', ' ', ' ', ' ', ' ', ' ', ' ', ' ', ' ', ' ', ' ', ' ', ' ', ' ', ' ', ' ', ' ', ' ', ' ', ' ', ' ', ' ', ' ', ' ', ' ', ' ', ' ', ' ', ' ', ' ', ' ', ' ', ' ', ' '},
        {' ', ' ', ' ', ' ', ' ', ' ', ' ', ' ', ' ', ' ', ' ', ' ', ' ', ' ', ' ', ' ', ' ', ' ', ' ', ' ', ' ', ' ', ' ', ' ', ' ', ' ', ' ', ' ', ' ', ' ', ' ', ' ', ' ', ' ', ' ', ' ', ' ', ' ', ' ', ' ', ' ', ' ', ' ', ' ', ' ', ' ', ' ', ' ', ' ', ' ', ' ', ' ', ' ', ' ', ' ', ' ', ' ', ' ', ' ', ' '},
        {' ', ' ', ' ', ' ', ' ', ' ', ' ', ' ', ' ', ' ', ' ', ' ', ' ', ' ', ' ', ' ', ' ', ' ', ' ', ' ', ' ', ' ', ' ', ' ', ' ', ' ', ' ', ' ', ' ', ' ', ' ', ' ', ' ', ' ', ' ', ' ', ' ', ' ', ' ', ' ', ' ', ' ', ' ', ' ', ' ', ' ', ' ', ' ', ' ', ' ', ' ', ' ', ' ', ' ', ' ', ' ', ' ', ' ', ' ', ' '},
        {' ', ' ', ' ', ' ', ' ', ' ', ' ', ' ', ' ', ' ', ' ', ' ', ' ', ' ', ' ', ' ', ' ', ' ', ' ', ' ', ' ', ' ', ' ', ' ', ' ', ' ', ' ', ' ', ' ', ' ', ' ', ' ', ' ', ' ', ' ', ' ', ' ', ' ', ' ', ' ', ' ', ' ', ' ', ' ', ' ', ' ', ' ', ' ', ' ', ' ', ' ', ' ', ' ', ' ', ' ', ' ', ' ', ' ', ' ', ' '},
        {' ', ' ', ' ', ' ', ' ', ' ', ' ', ' ', ' ', ' ', ' ', ' ', ' ', ' ', ' ', ' ', ' ', ' ', ' ', ' ', ' ', ' ', ' ', ' ', ' ', ' ', ' ', ' ', ' ', ' ', ' ', ' ', ' ', ' ', ' ', ' ', ' ', ' ', ' ', ' ', ' ', ' ', ' ', ' ', ' ', ' ', ' ', ' ', ' ', ' ', ' ', ' ', ' ', ' ', ' ', ' ', ' ', ' ', ' ', ' '},
        {' ', ' ', ' ', ' ', ' ', ' ', ' ', ' ', ' ', ' ', ' ', ' ', ' ', ' ', ' ', ' ', ' ', ' ', ' ', ' ', ' ', ' ', ' ', ' ', ' ', ' ', ' ', ' ', ' ', 'l', ' ', ' ', ' ', ' ', ' ', ' ', ' ', ' ', ' ', ' ', ' ', ' ', ' ', ' ', ' ', ' ', ' ', ' ', ' ', ' ', ' ', ' ', ' ', ' ', ' ', ' ', ' ', ' ', ' ', ' '},
        {' ', ' ', ' ', ' ', ' ', ' ', ' ', ' ', ' ', ' ', ' ', ' ', ' ', ' ', ' ', ' ', ' ', ' ', ' ', ' ', ' ', ' ', ' ', ' ', ' ', ' ', ' ', ' ', ' ', ' ', ' ', ' ', ' ', ' ', ' ', ' ', ' ', ' ', ' ', ' ', ' ', ' ', ' ', ' ', ' ', ' ', ' ', ' ', ' ', ' ', ' ', ' ', ' ', ' ', ' ', ' ', ' ', ' ', ' ', ' '},
        {' ', ' ', ' ', ' ', ' ', ' ', ' ', ' ', ' ', ' ', ' ', ' ', ' ', ' ', ' ', ' ', ' ', ' ', ' ', ' ', ' ', ' ', ' ', ' ', ' ', ' ', ' ', ' ', ' ', ' ', ' ', ' ', ' ', ' ', ' ', ' ', ' ', ' ', ' ', ' ', ' ', ' ', ' ', ' ', ' ', ' ', ' ', ' ', ' ', ' ', ' ', ' ', ' ', ' ', ' ', ' ', ' ', ' ', ' ', ' '},
        {' ', ' ', ' ', ' ', ' ', ' ', ' ', ' ', ' ', ' ', ' ', ' ', ' ', ' ', ' ', ' ', ' ', ' ', ' ', ' ', ' ', ' ', ' ', ' ', ' ', ' ', 'l', ' ', ' ', ' ', ' ', ' ', ' ', ' ', ' ', ' ', ' ', ' ', ' ', ' ', ' ', ' ', ' ', ' ', ' ', ' ', ' ', ' ', ' ', ' ', ' ', ' ', ' ', ' ', ' ', ' ', ' ', ' ', ' ', ' '},
        {' ', ' ', ' ', ' ', ' ', ' ', ' ', ' ', ' ', ' ', ' ', ' ', ' ', ' ', ' ', ' ', ' ', ' ', ' ', ' ', ' ', ' ', ' ', ' ', ' ', ' ', ' ', ' ', ' ', ' ', ' ', ' ', ' ', ' ', ' ', ' ', ' ', ' ', ' ', ' ', ' ', ' ', ' ', ' ', ' ', ' ', ' ', ' ', ' ', ' ', ' ', ' ', ' ', ' ', ' ', ' ', ' ', ' ', ' ', ' '},
        {' ', ' ', ' ', ' ', ' ', ' ', ' ', ' ', ' ', ' ', ' ', ' ', ' ', ' ', ' ', ' ', ' ', ' ', ' ', ' ', ' ', ' ', ' ', ' ', ' ', ' ', ' ', ' ', ' ', ' ', ' ', ' ', ' ', ' ', ' ', ' ', ' ', ' ', ' ', ' ', ' ', ' ', ' ', ' ', ' ', ' ', ' ', ' ', ' ', ' ', ' ', ' ', ' ', ' ', ' ', ' ', ' ', ' ', ' ', ' '},
        {' ', ' ', ' ', ' ', ' ', ' ', ' ', ' ', ' ', ' ', ' ', ' ', ' ', ' ', ' ', ' ', ' ', ' ', ' ', ' ', ' ', ' ', ' ', ' ', ' ', ' ', ' ', ' ', ' ', ' ', ' ', ' ', ' ', ' ', ' ', ' ', ' ', ' ', ' ', ' ', ' ', ' ', ' ', ' ', ' ', ' ', ' ', ' ', ' ', ' ', ' ', ' ', ' ', ' ', ' ', ' ', ' ', ' ', ' ', ' '},
        {' ', ' ', ' ', ' ', ' ', ' ', ' ', ' ', ' ', ' ', ' ', ' ', ' ', ' ', ' ', ' ', ' ', ' ', ' ', ' ', ' ', ' ', ' ', ' ', ' ', ' ', ' ', ' ', ' ', 'l', ' ', ' ', ' ', ' ', ' ', ' ', ' ', ' ', ' ', ' ', ' ', ' ', ' ', ' ', ' ', ' ', ' ', ' ', ' ', ' ', ' ', ' ', ' ', ' ', ' ', ' ', ' ', ' ', ' ', ' '},
        {' ', ' ', ' ', ' ', ' ', ' ', ' ', ' ', ' ', ' ', ' ', ' ', ' ', ' ', ' ', ' ', ' ', ' ', ' ', ' ', ' ', ' ', ' ', ' ', ' ', ' ', ' ', ' ', ' ', ' ', ' ', ' ', ' ', ' ', ' ', ' ', ' ', ' ', ' ', ' ', ' ', ' ', ' ', ' ', ' ', ' ', ' ', ' ', ' ', ' ', ' ', ' ', ' ', ' ', ' ', ' ', ' ', ' ', ' ', ' '},
        {' ', ' ', ' ', ' ', ' ', ' ', ' ', ' ', ' ', ' ', ' ', ' ', ' ', ' ', ' ', ' ', ' ', ' ', ' ', ' ', ' ', ' ', ' ', ' ', ' ', ' ', ' ', ' ', ' ', ' ', ' ', ' ', ' ', ' ', ' ', ' ', ' ', ' ', ' ', ' ', ' ', ' ', ' ', ' ', ' ', ' ', ' ', ' ', ' ', ' ', ' ', ' ', ' ', ' ', ' ', ' ', ' ', ' ', ' ', ' '},
        {' ', ' ', ' ', ' ', ' ', ' ', ' ', ' ', ' ', ' ', ' ', ' ', ' ', ' ', ' ', ' ', ' ', ' ', ' ', ' ', ' ', ' ', ' ', ' ', ' ', ' ', ' ', ' ', ' ', ' ', ' ', ' ', ' ', ' ', ' ', ' ', ' ', ' ', ' ', ' ', ' ', ' ', ' ', ' ', ' ', ' ', ' ', ' ', ' ', ' ', ' ', ' ', ' ', ' ', ' ', ' ', ' ', ' ', ' ', ' '},
        {' ', ' ', ' ', ' ', ' ', ' ', ' ', ' ', ' ', ' ', ' ', ' ', ' ', ' ', ' ', ' ', ' ', ' ', ' ', ' ', ' ', ' ', ' ', ' ', 'x', ' ', ' ', ' ', ' ', ' ', ' ', ' ', ' ', ' ', 'x', ' ', ' ', ' ', ' ', ' ', ' ', ' ', ' ', ' ', ' ', ' ', ' ', ' ', ' ', ' ', ' ', ' ', ' ', ' ', ' ', ' ', ' ', ' ', ' ', ' '},
        {' ', ' ', ' ', ' ', ' ', ' ', ' ', ' ', ' ', ' ', ' ', ' ', ' ', ' ', ' ', ' ', ' ', ' ', ' ', ' ', ' ', ' ', ' ', ' ', ' ', ' ', ' ', ' ', ' ', ' ', ' ', ' ', ' ', ' ', ' ', ' ', ' ', ' ', ' ', ' ', ' ', ' ', ' ', ' ', ' ', ' ', ' ', ' ', ' ', ' ', ' ', ' ', ' ', ' ', ' ', ' ', ' ', ' ', ' ', ' '},
        {' ', ' ', ' ', ' ', ' ', ' ', ' ', ' ', ' ', ' ', ' ', ' ', ' ', ' ', ' ', ' ', ' ', ' ', ' ', ' ', ' ', ' ', 'x', ' ', ' ', ' ', ' ', ' ', ' ', ' ', ' ', ' ', ' ', ' ', ' ', ' ', 'x', ' ', ' ', ' ', ' ', ' ', ' ', ' ', ' ', ' ', ' ', ' ', ' ', ' ', ' ', ' ', ' ', ' ', ' ', ' ', ' ', ' ', ' ', ' '},
        {' ', ' ', ' ', ' ', ' ', ' ', ' ', ' ', ' ', ' ', ' ', ' ', ' ', ' ', ' ', ' ', ' ', ' ', ' ', ' ', ' ', ' ', ' ', ' ', ' ', ' ', ' ', ' ', ' ', ' ', ' ', ' ', ' ', ' ', ' ', ' ', ' ', ' ', ' ', ' ', ' ', ' ', ' ', ' ', ' ', ' ', ' ', ' ', ' ', ' ', ' ', ' ', ' ', ' ', ' ', ' ', ' ', ' ', ' ', ' '},
        {' ', ' ', ' ', ' ', ' ', ' ', ' ', ' ', ' ', ' ', ' ', ' ', ' ', ' ', ' ', ' ', ' ', ' ', 'o', ' ', ' ', ' ', ' ', ' ', ' ', ' ', ' ', ' ', ' ', ' ', ' ', ' ', ' ', ' ', ' ', ' ', ' ', ' ', ' ', ' ', 'o', ' ', ' ', ' ', ' ', ' ', ' ', ' ', ' ', ' ', ' ', ' ', ' ', ' ', ' ', ' ', ' ', ' ', ' ', ' '},
        {' ', ' ', ' ', ' ', ' ', ' ', ' ', ' ', ' ', ' ', ' ', ' ', ' ', ' ', ' ', ' ', ' ', ' ', ' ', ' ', ' ', ' ', ' ', ' ', ' ', ' ', ' ', ' ', ' ', ' ', ' ', ' ', ' ', ' ', ' ', ' ', ' ', ' ', ' ', ' ', ' ', ' ', ' ', ' ', ' ', ' ', ' ', ' ', ' ', ' ', ' ', ' ', ' ', ' ', ' ', ' ', ' ', ' ', ' ', ' '},
        {' ', ' ', ' ', ' ', ' ', ' ', ' ', ' ', ' ', ' ', ' ', ' ', ' ', ' ', ' ', ' ', 'o', ' ', ' ', ' ', ' ', ' ', ' ', ' ', ' ', ' ', ' ', ' ', ' ', ' ', ' ', ' ', ' ', ' ', ' ', ' ', ' ', ' ', ' ', ' ', ' ', ' ', 'o', ' ', ' ', ' ', ' ', ' ', ' ', ' ', ' ', ' ', ' ', ' ', ' ', ' ', ' ', ' ', ' ', ' '},
        {' ', ' ', ' ', ' ', ' ', ' ', ' ', ' ', ' ', ' ', ' ', ' ', ' ', ' ', ' ', ' ', ' ', ' ', ' ', ' ', ' ', ' ', ' ', ' ', ' ', ' ', ' ', ' ', ' ', ' ', ' ', ' ', ' ', ' ', ' ', ' ', ' ', ' ', ' ', ' ', ' ', ' ', ' ', ' ', ' ', ' ', ' ', ' ', ' ', ' ', ' ', ' ', ' ', ' ', ' ', ' ', ' ', ' ', ' ', ' '},
        {' ', ' ', ' ', ' ', ' ', ' ', ' ', ' ', ' ', ' ', ' ', ' ', 'x', ' ', ' ', ' ', ' ', ' ', ' ', ' ', ' ', ' ', ' ', ' ', ' ', ' ', ' ', ' ', ' ', ' ', ' ', ' ', ' ', ' ', ' ', ' ', ' ', ' ', ' ', ' ', ' ', ' ', ' ', ' ', ' ', ' ', 'x', ' ', ' ', ' ', ' ', ' ', ' ', ' ', ' ', ' ', ' ', ' ', ' ', ' '},
        {' ', ' ', ' ', ' ', ' ', ' ', ' ', ' ', ' ', ' ', ' ', ' ', ' ', ' ', ' ', ' ', ' ', ' ', ' ', ' ', ' ', ' ', ' ', ' ', ' ', ' ', ' ', ' ', ' ', ' ', ' ', ' ', ' ', ' ', ' ', ' ', ' ', ' ', ' ', ' ', ' ', ' ', ' ', ' ', ' ', ' ', ' ', ' ', ' ', ' ', ' ', ' ', ' ', ' ', ' ', ' ', ' ', ' ', ' ', ' '},
        {' ', ' ', ' ', ' ', ' ', ' ', ' ', ' ', ' ', ' ', ' ', ' ', ' ', ' ', ' ', ' ', ' ', ' ', ' ', ' ', ' ', ' ', ' ', ' ', ' ', ' ', ' ', ' ', ' ', ' ', ' ', ' ', ' ', ' ', ' ', ' ', ' ', ' ', ' ', ' ', ' ', ' ', ' ', ' ', ' ', ' ', ' ', ' ', ' ', ' ', ' ', ' ', ' ', ' ', ' ', ' ', ' ', ' ', ' ', ' '},
        {' ', ' ', ' ', ' ', ' ', ' ', ' ', ' ', ' ', ' ', ' ', ' ', ' ', ' ', ' ', ' ', ' ', ' ', ' ', ' ', ' ', ' ', ' ', ' ', ' ', ' ', ' ', ' ', ' ', ' ', ' ', ' ', ' ', ' ', ' ', ' ', ' ', ' ', ' ', ' ', ' ', ' ', ' ', ' ', ' ', ' ', ' ', ' ', ' ', ' ', ' ', ' ', ' ', ' ', ' ', ' ', ' ', ' ', ' ', ' '},
        {' ', ' ', ' ', ' ', ' ', ' ', ' ', ' ', ' ', ' ', ' ', ' ', ' ', ' ', ' ', ' ', ' ', ' ', ' ', ' ', ' ', ' ', ' ', ' ', ' ', ' ', ' ', ' ', ' ', ' ', ' ', ' ', ' ', ' ', ' ', ' ', ' ', ' ', ' ', ' ', ' ', ' ', ' ', ' ', ' ', ' ', ' ', ' ', ' ', ' ', ' ', ' ', ' ', ' ', ' ', ' ', ' ', ' ', ' ', ' '},
        {' ', ' ', ' ', ' ', ' ', ' ', ' ', ' ', ' ', ' ', ' ', ' ', ' ', ' ', ' ', ' ', ' ', ' ', ' ', ' ', ' ', ' ', ' ', ' ', ' ', ' ', ' ', ' ', ' ', ' ', ' ', ' ', ' ', ' ', ' ', ' ', ' ', ' ', ' ', ' ', ' ', ' ', ' ', ' ', ' ', ' ', ' ', ' ', ' ', ' ', ' ', ' ', ' ', ' ', ' ', ' ', ' ', ' ', ' ', ' '}
    }})};


    static constexpr const fcn_gate STRAIGHT_WIRE{cell_list_to_gate<char>({{
        {' ', ' ', ' ', ' ', ' ', ' ', ' ', ' ', ' ', ' ', ' ', ' ', ' ', ' ', ' ', ' ', ' ', ' ', ' ', ' ', ' ', ' ', ' ', ' ', ' ', ' ', ' ', ' ', ' ', ' ', ' ', ' ', ' ', ' ', ' ', ' ', ' ', ' ', ' ', ' ', ' ', ' ', ' ', ' ', ' ', ' ', ' ', ' ', ' ', ' ', ' ', ' ', ' ', ' ', ' ', ' ', ' ', ' ', ' ', ' '},
        {' ', ' ', ' ', ' ', ' ', ' ', ' ', ' ', ' ', ' ', ' ', ' ', ' ', ' ', ' ', ' ', ' ', ' ', ' ', ' ', ' ', ' ', ' ', ' ', ' ', ' ', ' ', ' ', ' ', ' ', ' ', ' ', ' ', ' ', ' ', ' ', ' ', ' ', ' ', ' ', ' ', ' ', ' ', ' ', ' ', ' ', ' ', ' ', ' ', ' ', ' ', ' ', ' ', ' ', ' ', ' ', ' ', ' ', ' ', ' '},
        {' ', ' ', ' ', ' ', ' ', ' ', ' ', ' ', ' ', ' ', 'i', ' ', ' ', ' ', ' ', ' ', ' ', ' ', ' ', ' ', ' ', ' ', ' ', ' ', ' ', ' ', ' ', ' ', ' ', ' ', ' ', ' ', ' ', ' ', ' ', ' ', ' ', ' ', ' ', ' ', ' ', ' ', ' ', ' ', ' ', ' ', ' ', ' ', ' ', ' ', ' ', ' ', ' ', ' ', ' ', ' ', ' ', ' ', ' ', ' '},
        {' ', ' ', ' ', ' ', ' ', ' ', ' ', ' ', ' ', ' ', ' ', ' ', ' ', ' ', ' ', ' ', ' ', ' ', ' ', ' ', ' ', ' ', ' ', ' ', ' ', ' ', ' ', ' ', ' ', ' ', ' ', ' ', ' ', ' ', ' ', ' ', ' ', ' ', ' ', ' ', ' ', ' ', ' ', ' ', ' ', ' ', ' ', ' ', ' ', ' ', ' ', ' ', ' ', ' ', ' ', ' ', ' ', ' ', ' ', ' '},
        {' ', ' ', ' ', ' ', ' ', ' ', ' ', ' ', ' ', ' ', ' ', ' ', 'i', ' ', ' ', ' ', ' ', ' ', ' ', ' ', ' ', ' ', ' ', ' ', ' ', ' ', ' ', ' ', ' ', ' ', ' ', ' ', ' ', ' ', ' ', ' ', ' ', ' ', ' ', ' ', ' ', ' ', ' ', ' ', ' ', ' ', ' ', ' ', ' ', ' ', ' ', ' ', ' ', ' ', ' ', ' ', ' ', ' ', ' ', ' '},
        {' ', ' ', ' ', ' ', ' ', ' ', ' ', ' ', ' ', ' ', ' ', ' ', ' ', ' ', ' ', ' ', ' ', ' ', ' ', ' ', ' ', ' ', ' ', ' ', ' ', ' ', ' ', ' ', ' ', ' ', ' ', ' ', ' ', ' ', ' ', ' ', ' ', ' ', ' ', ' ', ' ', ' ', ' ', ' ', ' ', ' ', ' ', ' ', ' ', ' ', ' ', ' ', ' ', ' ', ' ', ' ', ' ', ' ', ' ', ' '},
        {' ', ' ', ' ', ' ', ' ', ' ', ' ', ' ', ' ', ' ', ' ', ' ', ' ', ' ', ' ', ' ', 'x', ' ', ' ', ' ', ' ', ' ', ' ', ' ', ' ', ' ', ' ', ' ', ' ', ' ', ' ', ' ', ' ', ' ', ' ', ' ', ' ', ' ', ' ', ' ', ' ', ' ', ' ', ' ', ' ', ' ', ' ', ' ', ' ', ' ', ' ', ' ', ' ', ' ', ' ', ' ', ' ', ' ', ' ', ' '},
        {' ', ' ', ' ', ' ', ' ', ' ', ' ', ' ', ' ', ' ', ' ', ' ', ' ', ' ', ' ', ' ', ' ', ' ', ' ', ' ', ' ', ' ', ' ', ' ', ' ', ' ', ' ', ' ', ' ', ' ', ' ', ' ', ' ', ' ', ' ', ' ', ' ', ' ', ' ', ' ', ' ', ' ', ' ', ' ', ' ', ' ', ' ', ' ', ' ', ' ', ' ', ' ', ' ', ' ', ' ', ' ', ' ', ' ', ' ', ' '},
        {' ', ' ', ' ', ' ', ' ', ' ', ' ', ' ', ' ', ' ', ' ', ' ', ' ', ' ', ' ', ' ', ' ', ' ', 'x', ' ', ' ', ' ', ' ', ' ', ' ', ' ', ' ', ' ', ' ', ' ', ' ', ' ', ' ', ' ', ' ', ' ', ' ', ' ', ' ', ' ', ' ', ' ', ' ', ' ', ' ', ' ', ' ', ' ', ' ', ' ', ' ', ' ', ' ', ' ', ' ', ' ', ' ', ' ', ' ', ' '},
        {' ', ' ', ' ', ' ', ' ', ' ', ' ', ' ', ' ', ' ', ' ', ' ', ' ', ' ', ' ', ' ', ' ', ' ', ' ', ' ', ' ', ' ', ' ', ' ', ' ', ' ', ' ', ' ', ' ', ' ', ' ', ' ', ' ', ' ', ' ', ' ', ' ', ' ', ' ', ' ', ' ', ' ', ' ', ' ', ' ', ' ', ' ', ' ', ' ', ' ', ' ', ' ', ' ', ' ', ' ', ' ', ' ', ' ', ' ', ' '},
        {' ', ' ', ' ', ' ', ' ', ' ', ' ', ' ', ' ', ' ', ' ', ' ', ' ', ' ', ' ', ' ', ' ', ' ', ' ', ' ', ' ', ' ', 'x', ' ', ' ', ' ', ' ', ' ', ' ', ' ', ' ', ' ', ' ', ' ', ' ', ' ', ' ', ' ', ' ', ' ', ' ', ' ', ' ', ' ', ' ', ' ', ' ', ' ', ' ', ' ', ' ', ' ', ' ', ' ', ' ', ' ', ' ', ' ', ' ', ' '},
        {' ', ' ', ' ', ' ', ' ', ' ', ' ', ' ', ' ', ' ', ' ', ' ', ' ', ' ', ' ', ' ', ' ', ' ', ' ', ' ', ' ', ' ', ' ', ' ', ' ', ' ', ' ', ' ', ' ', ' ', ' ', ' ', ' ', ' ', ' ', ' ', ' ', ' ', ' ', ' ', ' ', ' ', ' ', ' ', ' ', ' ', ' ', ' ', ' ', ' ', ' ', ' ', ' ', ' ', ' ', ' ', ' ', ' ', ' ', ' '},
        {' ', ' ', ' ', ' ', ' ', ' ', ' ', ' ', ' ', ' ', ' ', ' ', ' ', ' ', ' ', ' ', ' ', ' ', ' ', ' ', ' ', ' ', ' ', ' ', 'x', ' ', ' ', ' ', ' ', ' ', ' ', ' ', ' ', ' ', ' ', ' ', ' ', ' ', ' ', ' ', ' ', ' ', ' ', ' ', ' ', ' ', ' ', ' ', ' ', ' ', ' ', ' ', ' ', ' ', ' ', ' ', ' ', ' ', ' ', ' '},
        {' ', ' ', ' ', ' ', ' ', ' ', ' ', ' ', ' ', ' ', ' ', ' ', ' ', ' ', ' ', ' ', ' ', ' ', ' ', ' ', ' ', ' ', ' ', ' ', ' ', ' ', ' ', ' ', ' ', ' ', ' ', ' ', ' ', ' ', ' ', ' ', ' ', ' ', ' ', ' ', ' ', ' ', ' ', ' ', ' ', ' ', ' ', ' ', ' ', ' ', ' ', ' ', ' ', ' ', ' ', ' ', ' ', ' ', ' ', ' '},
        {' ', ' ', ' ', ' ', ' ', ' ', ' ', ' ', ' ', ' ', ' ', ' ', ' ', ' ', ' ', ' ', ' ', ' ', ' ', ' ', ' ', ' ', ' ', ' ', ' ', ' ', ' ', ' ', ' ', ' ', ' ', ' ', ' ', ' ', ' ', ' ', ' ', ' ', ' ', ' ', ' ', ' ', ' ', ' ', ' ', ' ', ' ', ' ', ' ', ' ', ' ', ' ', ' ', ' ', ' ', ' ', ' ', ' ', ' ', ' '},
        {' ', ' ', ' ', ' ', ' ', ' ', ' ', ' ', ' ', ' ', ' ', ' ', ' ', ' ', ' ', ' ', ' ', ' ', ' ', ' ', ' ', ' ', ' ', ' ', ' ', ' ', ' ', ' ', ' ', ' ', ' ', ' ', ' ', ' ', ' ', ' ', ' ', ' ', ' ', ' ', ' ', ' ', ' ', ' ', ' ', ' ', ' ', ' ', ' ', ' ', ' ', ' ', ' ', ' ', ' ', ' ', ' ', ' ', ' ', ' '},
        {' ', ' ', ' ', ' ', ' ', ' ', ' ', ' ', ' ', ' ', ' ', ' ', ' ', ' ', ' ', ' ', ' ', ' ', ' ', ' ', ' ', ' ', ' ', ' ', ' ', ' ', ' ', ' ', ' ', ' ', ' ', ' ', ' ', ' ', ' ', ' ', ' ', ' ', ' ', ' ', ' ', ' ', ' ', ' ', ' ', ' ', ' ', ' ', ' ', ' ', ' ', ' ', ' ', ' ', ' ', ' ', ' ', ' ', ' ', ' '},
        {' ', ' ', ' ', ' ', ' ', ' ', ' ', ' ', ' ', ' ', ' ', ' ', ' ', ' ', ' ', ' ', ' ', ' ', ' ', ' ', ' ', ' ', ' ', ' ', ' ', ' ', ' ', ' ', ' ', ' ', ' ', ' ', ' ', ' ', ' ', ' ', ' ', ' ', ' ', ' ', ' ', ' ', ' ', ' ', ' ', ' ', ' ', ' ', ' ', ' ', ' ', ' ', ' ', ' ', ' ', ' ', ' ', ' ', ' ', ' '},
        {' ', ' ', ' ', ' ', ' ', ' ', ' ', ' ', ' ', ' ', ' ', ' ', ' ', ' ', ' ', ' ', ' ', ' ', ' ', ' ', ' ', ' ', ' ', ' ', ' ', ' ', ' ', ' ', ' ', ' ', ' ', ' ', ' ', ' ', ' ', ' ', ' ', ' ', ' ', ' ', ' ', ' ', ' ', ' ', ' ', ' ', ' ', ' ', ' ', ' ', ' ', ' ', ' ', ' ', ' ', ' ', ' ', ' ', ' ', ' '},
        {' ', ' ', ' ', ' ', ' ', ' ', ' ', ' ', ' ', ' ', ' ', ' ', ' ', ' ', ' ', ' ', ' ', ' ', ' ', ' ', ' ', ' ', ' ', ' ', ' ', ' ', ' ', ' ', ' ', ' ', ' ', ' ', ' ', ' ', ' ', ' ', ' ', ' ', ' ', ' ', ' ', ' ', ' ', ' ', ' ', ' ', ' ', ' ', ' ', ' ', ' ', ' ', ' ', ' ', ' ', ' ', ' ', ' ', ' ', ' '},
        {' ', ' ', ' ', ' ', ' ', ' ', ' ', ' ', ' ', ' ', ' ', ' ', ' ', ' ', ' ', ' ', ' ', ' ', ' ', ' ', ' ', ' ', ' ', ' ', ' ', ' ', ' ', ' ', ' ', ' ', ' ', ' ', ' ', ' ', ' ', ' ', ' ', ' ', ' ', ' ', ' ', ' ', ' ', ' ', ' ', ' ', ' ', ' ', ' ', ' ', ' ', ' ', ' ', ' ', ' ', ' ', ' ', ' ', ' ', ' '},
        {' ', ' ', ' ', ' ', ' ', ' ', ' ', ' ', ' ', ' ', ' ', ' ', ' ', ' ', ' ', ' ', ' ', ' ', ' ', ' ', ' ', ' ', ' ', ' ', ' ', ' ', ' ', ' ', ' ', ' ', ' ', ' ', ' ', ' ', ' ', ' ', ' ', ' ', ' ', ' ', ' ', ' ', ' ', ' ', ' ', ' ', ' ', ' ', ' ', ' ', ' ', ' ', ' ', ' ', ' ', ' ', ' ', ' ', ' ', ' '},
        {' ', ' ', ' ', ' ', ' ', ' ', ' ', ' ', ' ', ' ', ' ', ' ', ' ', ' ', ' ', ' ', ' ', ' ', ' ', ' ', ' ', ' ', ' ', ' ', ' ', ' ', ' ', ' ', ' ', ' ', ' ', ' ', ' ', ' ', ' ', ' ', ' ', ' ', ' ', ' ', ' ', ' ', ' ', ' ', ' ', ' ', ' ', ' ', ' ', ' ', ' ', ' ', ' ', ' ', ' ', ' ', ' ', ' ', ' ', ' '},
        {' ', ' ', ' ', ' ', ' ', ' ', ' ', ' ', ' ', ' ', ' ', ' ', ' ', ' ', ' ', ' ', ' ', ' ', ' ', ' ', ' ', ' ', ' ', ' ', ' ', ' ', ' ', ' ', ' ', ' ', ' ', ' ', ' ', ' ', ' ', ' ', ' ', ' ', ' ', ' ', ' ', ' ', ' ', ' ', ' ', ' ', ' ', ' ', ' ', ' ', ' ', ' ', ' ', ' ', ' ', ' ', ' ', ' ', ' ', ' '},
        {' ', ' ', ' ', ' ', ' ', ' ', ' ', ' ', ' ', ' ', ' ', ' ', ' ', ' ', ' ', ' ', ' ', ' ', ' ', ' ', ' ', ' ', ' ', ' ', ' ', ' ', ' ', ' ', ' ', ' ', ' ', ' ', ' ', ' ', ' ', ' ', ' ', ' ', ' ', ' ', ' ', ' ', ' ', ' ', ' ', ' ', ' ', ' ', ' ', ' ', ' ', ' ', ' ', ' ', ' ', ' ', ' ', ' ', ' ', ' '},
        {' ', ' ', ' ', ' ', ' ', ' ', ' ', ' ', ' ', ' ', ' ', ' ', ' ', ' ', ' ', ' ', ' ', ' ', ' ', ' ', ' ', ' ', ' ', ' ', ' ', ' ', ' ', ' ', ' ', ' ', ' ', ' ', ' ', ' ', ' ', ' ', ' ', ' ', ' ', ' ', ' ', ' ', ' ', ' ', ' ', ' ', ' ', ' ', ' ', ' ', ' ', ' ', ' ', ' ', ' ', ' ', ' ', ' ', ' ', ' '},
        {' ', ' ', ' ', ' ', ' ', ' ', ' ', ' ', ' ', ' ', ' ', ' ', ' ', ' ', ' ', ' ', ' ', ' ', ' ', ' ', ' ', ' ', ' ', ' ', ' ', ' ', ' ', ' ', ' ', ' ', ' ', ' ', ' ', ' ', ' ', ' ', ' ', ' ', ' ', ' ', ' ', ' ', ' ', ' ', ' ', ' ', ' ', ' ', ' ', ' ', ' ', ' ', ' ', ' ', ' ', ' ', ' ', ' ', ' ', ' '},
        {' ', ' ', ' ', ' ', ' ', ' ', ' ', ' ', ' ', ' ', ' ', ' ', ' ', ' ', ' ', ' ', ' ', ' ', ' ', ' ', ' ', ' ', ' ', ' ', ' ', ' ', ' ', ' ', ' ', ' ', ' ', ' ', ' ', ' ', ' ', ' ', ' ', ' ', ' ', ' ', ' ', ' ', ' ', ' ', ' ', ' ', ' ', ' ', ' ', ' ', ' ', ' ', ' ', ' ', ' ', ' ', ' ', ' ', ' ', ' '},
        {' ', ' ', ' ', ' ', ' ', ' ', ' ', ' ', ' ', ' ', ' ', ' ', ' ', ' ', ' ', ' ', ' ', ' ', ' ', ' ', ' ', ' ', ' ', ' ', ' ', ' ', ' ', ' ', ' ', ' ', ' ', ' ', ' ', ' ', ' ', ' ', ' ', ' ', ' ', ' ', ' ', ' ', ' ', ' ', ' ', ' ', ' ', ' ', ' ', ' ', ' ', ' ', ' ', ' ', ' ', ' ', ' ', ' ', ' ', ' '},
        {' ', ' ', ' ', ' ', ' ', ' ', ' ', ' ', ' ', ' ', ' ', ' ', ' ', ' ', ' ', ' ', ' ', ' ', ' ', ' ', ' ', ' ', ' ', ' ', ' ', ' ', ' ', ' ', ' ', ' ', ' ', ' ', ' ', ' ', ' ', ' ', ' ', ' ', ' ', ' ', ' ', ' ', ' ', ' ', ' ', ' ', ' ', ' ', ' ', ' ', ' ', ' ', ' ', ' ', ' ', ' ', ' ', ' ', ' ', ' '},
        {' ', ' ', ' ', ' ', ' ', ' ', ' ', ' ', ' ', ' ', ' ', ' ', ' ', ' ', ' ', ' ', ' ', ' ', ' ', ' ', ' ', ' ', ' ', ' ', ' ', ' ', ' ', ' ', ' ', ' ', ' ', ' ', ' ', ' ', ' ', ' ', ' ', ' ', ' ', ' ', ' ', ' ', ' ', ' ', ' ', ' ', ' ', ' ', ' ', ' ', ' ', ' ', ' ', ' ', ' ', ' ', ' ', ' ', ' ', ' '},
        {' ', ' ', ' ', ' ', ' ', ' ', ' ', ' ', ' ', ' ', ' ', ' ', ' ', ' ', ' ', ' ', ' ', ' ', ' ', ' ', ' ', ' ', ' ', ' ', ' ', ' ', ' ', ' ', ' ', ' ', ' ', ' ', ' ', ' ', ' ', ' ', ' ', ' ', ' ', ' ', ' ', ' ', ' ', ' ', ' ', ' ', ' ', ' ', ' ', ' ', ' ', ' ', ' ', ' ', ' ', ' ', ' ', ' ', ' ', ' '},
        {' ', ' ', ' ', ' ', ' ', ' ', ' ', ' ', ' ', ' ', ' ', ' ', ' ', ' ', ' ', ' ', ' ', ' ', ' ', ' ', ' ', ' ', ' ', ' ', 'x', ' ', ' ', ' ', ' ', ' ', ' ', ' ', ' ', ' ', ' ', ' ', ' ', ' ', ' ', ' ', ' ', ' ', ' ', ' ', ' ', ' ', ' ', ' ', ' ', ' ', ' ', ' ', ' ', ' ', ' ', ' ', ' ', ' ', ' ', ' '},
        {' ', ' ', ' ', ' ', ' ', ' ', ' ', ' ', ' ', ' ', ' ', ' ', ' ', ' ', ' ', ' ', ' ', ' ', ' ', ' ', ' ', ' ', ' ', ' ', ' ', ' ', ' ', ' ', ' ', ' ', ' ', ' ', ' ', ' ', ' ', ' ', ' ', ' ', ' ', ' ', ' ', ' ', ' ', ' ', ' ', ' ', ' ', ' ', ' ', ' ', ' ', ' ', ' ', ' ', ' ', ' ', ' ', ' ', ' ', ' '},
        {' ', ' ', ' ', ' ', ' ', ' ', ' ', ' ', ' ', ' ', ' ', ' ', ' ', ' ', ' ', ' ', ' ', ' ', ' ', ' ', ' ', ' ', 'x', ' ', ' ', ' ', ' ', ' ', ' ', ' ', ' ', ' ', ' ', ' ', ' ', ' ', ' ', ' ', ' ', ' ', ' ', ' ', ' ', ' ', ' ', ' ', ' ', ' ', ' ', ' ', ' ', ' ', ' ', ' ', ' ', ' ', ' ', ' ', ' ', ' '},
        {' ', ' ', ' ', ' ', ' ', ' ', ' ', ' ', ' ', ' ', ' ', ' ', ' ', ' ', ' ', ' ', ' ', ' ', ' ', ' ', ' ', ' ', ' ', ' ', ' ', ' ', ' ', ' ', ' ', ' ', ' ', ' ', ' ', ' ', ' ', ' ', ' ', ' ', ' ', ' ', ' ', ' ', ' ', ' ', ' ', ' ', ' ', ' ', ' ', ' ', ' ', ' ', ' ', ' ', ' ', ' ', ' ', ' ', ' ', ' '},
        {' ', ' ', ' ', ' ', ' ', ' ', ' ', ' ', ' ', ' ', ' ', ' ', ' ', ' ', ' ', ' ', ' ', ' ', 'o', ' ', ' ', ' ', ' ', ' ', ' ', ' ', ' ', ' ', ' ', ' ', ' ', ' ', ' ', ' ', ' ', ' ', ' ', ' ', ' ', ' ', ' ', ' ', ' ', ' ', ' ', ' ', ' ', ' ', ' ', ' ', ' ', ' ', ' ', ' ', ' ', ' ', ' ', ' ', ' ', ' '},
        {' ', ' ', ' ', ' ', ' ', ' ', ' ', ' ', ' ', ' ', ' ', ' ', ' ', ' ', ' ', ' ', ' ', ' ', ' ', ' ', ' ', ' ', ' ', ' ', ' ', ' ', ' ', ' ', ' ', ' ', ' ', ' ', ' ', ' ', ' ', ' ', ' ', ' ', ' ', ' ', ' ', ' ', ' ', ' ', ' ', ' ', ' ', ' ', ' ', ' ', ' ', ' ', ' ', ' ', ' ', ' ', ' ', ' ', ' ', ' '},
        {' ', ' ', ' ', ' ', ' ', ' ', ' ', ' ', ' ', ' ', ' ', ' ', ' ', ' ', ' ', ' ', 'o', ' ', ' ', ' ', ' ', ' ', ' ', ' ', ' ', ' ', ' ', ' ', ' ', ' ', ' ', ' ', ' ', ' ', ' ', ' ', ' ', ' ', ' ', ' ', ' ', ' ', ' ', ' ', ' ', ' ', ' ', ' ', ' ', ' ', ' ', ' ', ' ', ' ', ' ', ' ', ' ', ' ', ' ', ' '},
        {' ', ' ', ' ', ' ', ' ', ' ', ' ', ' ', ' ', ' ', ' ', ' ', ' ', ' ', ' ', ' ', ' ', ' ', ' ', ' ', ' ', ' ', ' ', ' ', ' ', ' ', ' ', ' ', ' ', ' ', ' ', ' ', ' ', ' ', ' ', ' ', ' ', ' ', ' ', ' ', ' ', ' ', ' ', ' ', ' ', ' ', ' ', ' ', ' ', ' ', ' ', ' ', ' ', ' ', ' ', ' ', ' ', ' ', ' ', ' '},
        {' ', ' ', ' ', ' ', ' ', ' ', ' ', ' ', ' ', ' ', ' ', ' ', 'x', ' ', ' ', ' ', ' ', ' ', ' ', ' ', ' ', ' ', ' ', ' ', ' ', ' ', ' ', ' ', ' ', ' ', ' ', ' ', ' ', ' ', ' ', ' ', ' ', ' ', ' ', ' ', ' ', ' ', ' ', ' ', ' ', ' ', ' ', ' ', ' ', ' ', ' ', ' ', ' ', ' ', ' ', ' ', ' ', ' ', ' ', ' '},
        {' ', ' ', ' ', ' ', ' ', ' ', ' ', ' ', ' ', ' ', ' ', ' ', ' ', ' ', ' ', ' ', ' ', ' ', ' ', ' ', ' ', ' ', ' ', ' ', ' ', ' ', ' ', ' ', ' ', ' ', ' ', ' ', ' ', ' ', ' ', ' ', ' ', ' ', ' ', ' ', ' ', ' ', ' ', ' ', ' ', ' ', ' ', ' ', ' ', ' ', ' ', ' ', ' ', ' ', ' ', ' ', ' ', ' ', ' ', ' '},
        {' ', ' ', ' ', ' ', ' ', ' ', ' ', ' ', ' ', ' ', ' ', ' ', ' ', ' ', ' ', ' ', ' ', ' ', ' ', ' ', ' ', ' ', ' ', ' ', ' ', ' ', ' ', ' ', ' ', ' ', ' ', ' ', ' ', ' ', ' ', ' ', ' ', ' ', ' ', ' ', ' ', ' ', ' ', ' ', ' ', ' ', ' ', ' ', ' ', ' ', ' ', ' ', ' ', ' ', ' ', ' ', ' ', ' ', ' ', ' '},
        {' ', ' ', ' ', ' ', ' ', ' ', ' ', ' ', ' ', ' ', ' ', ' ', ' ', ' ', ' ', ' ', ' ', ' ', ' ', ' ', ' ', ' ', ' ', ' ', ' ', ' ', ' ', ' ', ' ', ' ', ' ', ' ', ' ', ' ', ' ', ' ', ' ', ' ', ' ', ' ', ' ', ' ', ' ', ' ', ' ', ' ', ' ', ' ', ' ', ' ', ' ', ' ', ' ', ' ', ' ', ' ', ' ', ' ', ' ', ' '},
        {' ', ' ', ' ', ' ', ' ', ' ', ' ', ' ', ' ', ' ', ' ', ' ', ' ', ' ', ' ', ' ', ' ', ' ', ' ', ' ', ' ', ' ', ' ', ' ', ' ', ' ', ' ', ' ', ' ', ' ', ' ', ' ', ' ', ' ', ' ', ' ', ' ', ' ', ' ', ' ', ' ', ' ', ' ', ' ', ' ', ' ', ' ', ' ', ' ', ' ', ' ', ' ', ' ', ' ', ' ', ' ', ' ', ' ', ' ', ' '},
        {' ', ' ', ' ', ' ', ' ', ' ', ' ', ' ', ' ', ' ', ' ', ' ', ' ', ' ', ' ', ' ', ' ', ' ', ' ', ' ', ' ', ' ', ' ', ' ', ' ', ' ', ' ', ' ', ' ', ' ', ' ', ' ', ' ', ' ', ' ', ' ', ' ', ' ', ' ', ' ', ' ', ' ', ' ', ' ', ' ', ' ', ' ', ' ', ' ', ' ', ' ', ' ', ' ', ' ', ' ', ' ', ' ', ' ', ' ', ' '}
    }})};

    static constexpr const fcn_gate MIRRORED_STRAIGHT_WIRE{cell_list_to_gate<char>({{
        {' ', ' ', ' ', ' ', ' ', ' ', ' ', ' ', ' ', ' ', ' ', ' ', ' ', ' ', ' ', ' ', ' ', ' ', ' ', ' ', ' ', ' ', ' ', ' ', ' ', ' ', ' ', ' ', ' ', ' ', ' ', ' ', ' ', ' ', ' ', ' ', ' ', ' ', ' ', ' ', ' ', ' ', ' ', ' ', ' ', ' ', ' ', ' ', ' ', ' ', ' ', ' ', ' ', ' ', ' ', ' ', ' ', ' ', ' ', ' '},
        {' ', ' ', ' ', ' ', ' ', ' ', ' ', ' ', ' ', ' ', ' ', ' ', ' ', ' ', ' ', ' ', ' ', ' ', ' ', ' ', ' ', ' ', ' ', ' ', ' ', ' ', ' ', ' ', ' ', ' ', ' ', ' ', ' ', ' ', ' ', ' ', ' ', ' ', ' ', ' ', ' ', ' ', ' ', ' ', ' ', ' ', ' ', ' ', ' ', ' ', ' ', ' ', ' ', ' ', ' ', ' ', ' ', ' ', ' ', ' '},
        {' ', ' ', ' ', ' ', ' ', ' ', ' ', ' ', ' ', ' ', ' ', ' ', ' ', ' ', ' ', ' ', ' ', ' ', ' ', ' ', ' ', ' ', ' ', ' ', ' ', ' ', ' ', ' ', ' ', ' ', ' ', ' ', ' ', ' ', ' ', ' ', ' ', ' ', ' ', ' ', ' ', ' ', ' ', ' ', ' ', ' ', ' ', ' ', 'i', ' ', ' ', ' ', ' ', ' ', ' ', ' ', ' ', ' ', ' ', ' '},
        {' ', ' ', ' ', ' ', ' ', ' ', ' ', ' ', ' ', ' ', ' ', ' ', ' ', ' ', ' ', ' ', ' ', ' ', ' ', ' ', ' ', ' ', ' ', ' ', ' ', ' ', ' ', ' ', ' ', ' ', ' ', ' ', ' ', ' ', ' ', ' ', ' ', ' ', ' ', ' ', ' ', ' ', ' ', ' ', ' ', ' ', ' ', ' ', ' ', ' ', ' ', ' ', ' ', ' ', ' ', ' ', ' ', ' ', ' ', ' '},
        {' ', ' ', ' ', ' ', ' ', ' ', ' ', ' ', ' ', ' ', ' ', ' ', ' ', ' ', ' ', ' ', ' ', ' ', ' ', ' ', ' ', ' ', ' ', ' ', ' ', ' ', ' ', ' ', ' ', ' ', ' ', ' ', ' ', ' ', ' ', ' ', ' ', ' ', ' ', ' ', ' ', ' ', ' ', ' ', ' ', ' ', 'i', ' ', ' ', ' ', ' ', ' ', ' ', ' ', ' ', ' ', ' ', ' ', ' ', ' '},
        {' ', ' ', ' ', ' ', ' ', ' ', ' ', ' ', ' ', ' ', ' ', ' ', ' ', ' ', ' ', ' ', ' ', ' ', ' ', ' ', ' ', ' ', ' ', ' ', ' ', ' ', ' ', ' ', ' ', ' ', ' ', ' ', ' ', ' ', ' ', ' ', ' ', ' ', ' ', ' ', ' ', ' ', ' ', ' ', ' ', ' ', ' ', ' ', ' ', ' ', ' ', ' ', ' ', ' ', ' ', ' ', ' ', ' ', ' ', ' '},
        {' ', ' ', ' ', ' ', ' ', ' ', ' ', ' ', ' ', ' ', ' ', ' ', ' ', ' ', ' ', ' ', ' ', ' ', ' ', ' ', ' ', ' ', ' ', ' ', ' ', ' ', ' ', ' ', ' ', ' ', ' ', ' ', ' ', ' ', ' ', ' ', ' ', ' ', ' ', ' ', ' ', ' ', 'x', ' ', ' ', ' ', ' ', ' ', ' ', ' ', ' ', ' ', ' ', ' ', ' ', ' ', ' ', ' ', ' ', ' '},
        {' ', ' ', ' ', ' ', ' ', ' ', ' ', ' ', ' ', ' ', ' ', ' ', ' ', ' ', ' ', ' ', ' ', ' ', ' ', ' ', ' ', ' ', ' ', ' ', ' ', ' ', ' ', ' ', ' ', ' ', ' ', ' ', ' ', ' ', ' ', ' ', ' ', ' ', ' ', ' ', ' ', ' ', ' ', ' ', ' ', ' ', ' ', ' ', ' ', ' ', ' ', ' ', ' ', ' ', ' ', ' ', ' ', ' ', ' ', ' '},
        {' ', ' ', ' ', ' ', ' ', ' ', ' ', ' ', ' ', ' ', ' ', ' ', ' ', ' ', ' ', ' ', ' ', ' ', ' ', ' ', ' ', ' ', ' ', ' ', ' ', ' ', ' ', ' ', ' ', ' ', ' ', ' ', ' ', ' ', ' ', ' ', ' ', ' ', ' ', ' ', 'x', ' ', ' ', ' ', ' ', ' ', ' ', ' ', ' ', ' ', ' ', ' ', ' ', ' ', ' ', ' ', ' ', ' ', ' ', ' '},
        {' ', ' ', ' ', ' ', ' ', ' ', ' ', ' ', ' ', ' ', ' ', ' ', ' ', ' ', ' ', ' ', ' ', ' ', ' ', ' ', ' ', ' ', ' ', ' ', ' ', ' ', ' ', ' ', ' ', ' ', ' ', ' ', ' ', ' ', ' ', ' ', ' ', ' ', ' ', ' ', ' ', ' ', ' ', ' ', ' ', ' ', ' ', ' ', ' ', ' ', ' ', ' ', ' ', ' ', ' ', ' ', ' ', ' ', ' ', ' '},
        {' ', ' ', ' ', ' ', ' ', ' ', ' ', ' ', ' ', ' ', ' ', ' ', ' ', ' ', ' ', ' ', ' ', ' ', ' ', ' ', ' ', ' ', ' ', ' ', ' ', ' ', ' ', ' ', ' ', ' ', ' ', ' ', ' ', ' ', ' ', ' ', 'x', ' ', ' ', ' ', ' ', ' ', ' ', ' ', ' ', ' ', ' ', ' ', ' ', ' ', ' ', ' ', ' ', ' ', ' ', ' ', ' ', ' ', ' ', ' '},
        {' ', ' ', ' ', ' ', ' ', ' ', ' ', ' ', ' ', ' ', ' ', ' ', ' ', ' ', ' ', ' ', ' ', ' ', ' ', ' ', ' ', ' ', ' ', ' ', ' ', ' ', ' ', ' ', ' ', ' ', ' ', ' ', ' ', ' ', ' ', ' ', ' ', ' ', ' ', ' ', ' ', ' ', ' ', ' ', ' ', ' ', ' ', ' ', ' ', ' ', ' ', ' ', ' ', ' ', ' ', ' ', ' ', ' ', ' ', ' '},
        {' ', ' ', ' ', ' ', ' ', ' ', ' ', ' ', ' ', ' ', ' ', ' ', ' ', ' ', ' ', ' ', ' ', ' ', ' ', ' ', ' ', ' ', ' ', ' ', ' ', ' ', ' ', ' ', ' ', ' ', ' ', ' ', ' ', ' ', 'x', ' ', ' ', ' ', ' ', ' ', ' ', ' ', ' ', ' ', ' ', ' ', ' ', ' ', ' ', ' ', ' ', ' ', ' ', ' ', ' ', ' ', ' ', ' ', ' ', ' '},
        {' ', ' ', ' ', ' ', ' ', ' ', ' ', ' ', ' ', ' ', ' ', ' ', ' ', ' ', ' ', ' ', ' ', ' ', ' ', ' ', ' ', ' ', ' ', ' ', ' ', ' ', ' ', ' ', ' ', ' ', ' ', ' ', ' ', ' ', ' ', ' ', ' ', ' ', ' ', ' ', ' ', ' ', ' ', ' ', ' ', ' ', ' ', ' ', ' ', ' ', ' ', ' ', ' ', ' ', ' ', ' ', ' ', ' ', ' ', ' '},
        {' ', ' ', ' ', ' ', ' ', ' ', ' ', ' ', ' ', ' ', ' ', ' ', ' ', ' ', ' ', ' ', ' ', ' ', ' ', ' ', ' ', ' ', ' ', ' ', ' ', ' ', ' ', ' ', ' ', ' ', ' ', ' ', ' ', ' ', ' ', ' ', ' ', ' ', ' ', ' ', ' ', ' ', ' ', ' ', ' ', ' ', ' ', ' ', ' ', ' ', ' ', ' ', ' ', ' ', ' ', ' ', ' ', ' ', ' ', ' '},
        {' ', ' ', ' ', ' ', ' ', ' ', ' ', ' ', ' ', ' ', ' ', ' ', ' ', ' ', ' ', ' ', ' ', ' ', ' ', ' ', ' ', ' ', ' ', ' ', ' ', ' ', ' ', ' ', ' ', ' ', ' ', ' ', ' ', ' ', ' ', ' ', ' ', ' ', ' ', ' ', ' ', ' ', ' ', ' ', ' ', ' ', ' ', ' ', ' ', ' ', ' ', ' ', ' ', ' ', ' ', ' ', ' ', ' ', ' ', ' '},
        {' ', ' ', ' ', ' ', ' ', ' ', ' ', ' ', ' ', ' ', ' ', ' ', ' ', ' ', ' ', ' ', ' ', ' ', ' ', ' ', ' ', ' ', ' ', ' ', ' ', ' ', ' ', ' ', ' ', ' ', ' ', ' ', ' ', ' ', ' ', ' ', ' ', ' ', ' ', ' ', ' ', ' ', ' ', ' ', ' ', ' ', ' ', ' ', ' ', ' ', ' ', ' ', ' ', ' ', ' ', ' ', ' ', ' ', ' ', ' '},
        {' ', ' ', ' ', ' ', ' ', ' ', ' ', ' ', ' ', ' ', ' ', ' ', ' ', ' ', ' ', ' ', ' ', ' ', ' ', ' ', ' ', ' ', ' ', ' ', ' ', ' ', ' ', ' ', ' ', ' ', ' ', ' ', ' ', ' ', ' ', ' ', ' ', ' ', ' ', ' ', ' ', ' ', ' ', ' ', ' ', ' ', ' ', ' ', ' ', ' ', ' ', ' ', ' ', ' ', ' ', ' ', ' ', ' ', ' ', ' '},
        {' ', ' ', ' ', ' ', ' ', ' ', ' ', ' ', ' ', ' ', ' ', ' ', ' ', ' ', ' ', ' ', ' ', ' ', ' ', ' ', ' ', ' ', ' ', ' ', ' ', ' ', ' ', ' ', ' ', ' ', ' ', ' ', ' ', ' ', ' ', ' ', ' ', ' ', ' ', ' ', ' ', ' ', ' ', ' ', ' ', ' ', ' ', ' ', ' ', ' ', ' ', ' ', ' ', ' ', ' ', ' ', ' ', ' ', ' ', ' '},
        {' ', ' ', ' ', ' ', ' ', ' ', ' ', ' ', ' ', ' ', ' ', ' ', ' ', ' ', ' ', ' ', ' ', ' ', ' ', ' ', ' ', ' ', ' ', ' ', ' ', ' ', ' ', ' ', ' ', ' ', ' ', ' ', ' ', ' ', ' ', ' ', ' ', ' ', ' ', ' ', ' ', ' ', ' ', ' ', ' ', ' ', ' ', ' ', ' ', ' ', ' ', ' ', ' ', ' ', ' ', ' ', ' ', ' ', ' ', ' '},
        {' ', ' ', ' ', ' ', ' ', ' ', ' ', ' ', ' ', ' ', ' ', ' ', ' ', ' ', ' ', ' ', ' ', ' ', ' ', ' ', ' ', ' ', ' ', ' ', ' ', ' ', ' ', ' ', ' ', ' ', ' ', ' ', ' ', ' ', ' ', ' ', ' ', ' ', ' ', ' ', ' ', ' ', ' ', ' ', ' ', ' ', ' ', ' ', ' ', ' ', ' ', ' ', ' ', ' ', ' ', ' ', ' ', ' ', ' ', ' '},
        {' ', ' ', ' ', ' ', ' ', ' ', ' ', ' ', ' ', ' ', ' ', ' ', ' ', ' ', ' ', ' ', ' ', ' ', ' ', ' ', ' ', ' ', ' ', ' ', ' ', ' ', ' ', ' ', ' ', ' ', ' ', ' ', ' ', ' ', ' ', ' ', ' ', ' ', ' ', ' ', ' ', ' ', ' ', ' ', ' ', ' ', ' ', ' ', ' ', ' ', ' ', ' ', ' ', ' ', ' ', ' ', ' ', ' ', ' ', ' '},
        {' ', ' ', ' ', ' ', ' ', ' ', ' ', ' ', ' ', ' ', ' ', ' ', ' ', ' ', ' ', ' ', ' ', ' ', ' ', ' ', ' ', ' ', ' ', ' ', ' ', ' ', ' ', ' ', ' ', ' ', ' ', ' ', ' ', ' ', ' ', ' ', ' ', ' ', ' ', ' ', ' ', ' ', ' ', ' ', ' ', ' ', ' ', ' ', ' ', ' ', ' ', ' ', ' ', ' ', ' ', ' ', ' ', ' ', ' ', ' '},
        {' ', ' ', ' ', ' ', ' ', ' ', ' ', ' ', ' ', ' ', ' ', ' ', ' ', ' ', ' ', ' ', ' ', ' ', ' ', ' ', ' ', ' ', ' ', ' ', ' ', ' ', ' ', ' ', ' ', ' ', ' ', ' ', ' ', ' ', ' ', ' ', ' ', ' ', ' ', ' ', ' ', ' ', ' ', ' ', ' ', ' ', ' ', ' ', ' ', ' ', ' ', ' ', ' ', ' ', ' ', ' ', ' ', ' ', ' ', ' '},
        {' ', ' ', ' ', ' ', ' ', ' ', ' ', ' ', ' ', ' ', ' ', ' ', ' ', ' ', ' ', ' ', ' ', ' ', ' ', ' ', ' ', ' ', ' ', ' ', ' ', ' ', ' ', ' ', ' ', ' ', ' ', ' ', ' ', ' ', ' ', ' ', ' ', ' ', ' ', ' ', ' ', ' ', ' ', ' ', ' ', ' ', ' ', ' ', ' ', ' ', ' ', ' ', ' ', ' ', ' ', ' ', ' ', ' ', ' ', ' '},
        {' ', ' ', ' ', ' ', ' ', ' ', ' ', ' ', ' ', ' ', ' ', ' ', ' ', ' ', ' ', ' ', ' ', ' ', ' ', ' ', ' ', ' ', ' ', ' ', ' ', ' ', ' ', ' ', ' ', ' ', ' ', ' ', ' ', ' ', ' ', ' ', ' ', ' ', ' ', ' ', ' ', ' ', ' ', ' ', ' ', ' ', ' ', ' ', ' ', ' ', ' ', ' ', ' ', ' ', ' ', ' ', ' ', ' ', ' ', ' '},
        {' ', ' ', ' ', ' ', ' ', ' ', ' ', ' ', ' ', ' ', ' ', ' ', ' ', ' ', ' ', ' ', ' ', ' ', ' ', ' ', ' ', ' ', ' ', ' ', ' ', ' ', ' ', ' ', ' ', ' ', ' ', ' ', ' ', ' ', ' ', ' ', ' ', ' ', ' ', ' ', ' ', ' ', ' ', ' ', ' ', ' ', ' ', ' ', ' ', ' ', ' ', ' ', ' ', ' ', ' ', ' ', ' ', ' ', ' ', ' '},
        {' ', ' ', ' ', ' ', ' ', ' ', ' ', ' ', ' ', ' ', ' ', ' ', ' ', ' ', ' ', ' ', ' ', ' ', ' ', ' ', ' ', ' ', ' ', ' ', ' ', ' ', ' ', ' ', ' ', ' ', ' ', ' ', ' ', ' ', ' ', ' ', ' ', ' ', ' ', ' ', ' ', ' ', ' ', ' ', ' ', ' ', ' ', ' ', ' ', ' ', ' ', ' ', ' ', ' ', ' ', ' ', ' ', ' ', ' ', ' '},
        {' ', ' ', ' ', ' ', ' ', ' ', ' ', ' ', ' ', ' ', ' ', ' ', ' ', ' ', ' ', ' ', ' ', ' ', ' ', ' ', ' ', ' ', ' ', ' ', ' ', ' ', ' ', ' ', ' ', ' ', ' ', ' ', ' ', ' ', ' ', ' ', ' ', ' ', ' ', ' ', ' ', ' ', ' ', ' ', ' ', ' ', ' ', ' ', ' ', ' ', ' ', ' ', ' ', ' ', ' ', ' ', ' ', ' ', ' ', ' '},
        {' ', ' ', ' ', ' ', ' ', ' ', ' ', ' ', ' ', ' ', ' ', ' ', ' ', ' ', ' ', ' ', ' ', ' ', ' ', ' ', ' ', ' ', ' ', ' ', ' ', ' ', ' ', ' ', ' ', ' ', ' ', ' ', ' ', ' ', ' ', ' ', ' ', ' ', ' ', ' ', ' ', ' ', ' ', ' ', ' ', ' ', ' ', ' ', ' ', ' ', ' ', ' ', ' ', ' ', ' ', ' ', ' ', ' ', ' ', ' '},
        {' ', ' ', ' ', ' ', ' ', ' ', ' ', ' ', ' ', ' ', ' ', ' ', ' ', ' ', ' ', ' ', ' ', ' ', ' ', ' ', ' ', ' ', ' ', ' ', ' ', ' ', ' ', ' ', ' ', ' ', ' ', ' ', ' ', ' ', ' ', ' ', ' ', ' ', ' ', ' ', ' ', ' ', ' ', ' ', ' ', ' ', ' ', ' ', ' ', ' ', ' ', ' ', ' ', ' ', ' ', ' ', ' ', ' ', ' ', ' '},
        {' ', ' ', ' ', ' ', ' ', ' ', ' ', ' ', ' ', ' ', ' ', ' ', ' ', ' ', ' ', ' ', ' ', ' ', ' ', ' ', ' ', ' ', ' ', ' ', ' ', ' ', ' ', ' ', ' ', ' ', ' ', ' ', ' ', ' ', ' ', ' ', ' ', ' ', ' ', ' ', ' ', ' ', ' ', ' ', ' ', ' ', ' ', ' ', ' ', ' ', ' ', ' ', ' ', ' ', ' ', ' ', ' ', ' ', ' ', ' '},
        {' ', ' ', ' ', ' ', ' ', ' ', ' ', ' ', ' ', ' ', ' ', ' ', ' ', ' ', ' ', ' ', ' ', ' ', ' ', ' ', ' ', ' ', ' ', ' ', ' ', ' ', ' ', ' ', ' ', ' ', ' ', ' ', ' ', ' ', 'x', ' ', ' ', ' ', ' ', ' ', ' ', ' ', ' ', ' ', ' ', ' ', ' ', ' ', ' ', ' ', ' ', ' ', ' ', ' ', ' ', ' ', ' ', ' ', ' ', ' '},
        {' ', ' ', ' ', ' ', ' ', ' ', ' ', ' ', ' ', ' ', ' ', ' ', ' ', ' ', ' ', ' ', ' ', ' ', ' ', ' ', ' ', ' ', ' ', ' ', ' ', ' ', ' ', ' ', ' ', ' ', ' ', ' ', ' ', ' ', ' ', ' ', ' ', ' ', ' ', ' ', ' ', ' ', ' ', ' ', ' ', ' ', ' ', ' ', ' ', ' ', ' ', ' ', ' ', ' ', ' ', ' ', ' ', ' ', ' ', ' '},
        {' ', ' ', ' ', ' ', ' ', ' ', ' ', ' ', ' ', ' ', ' ', ' ', ' ', ' ', ' ', ' ', ' ', ' ', ' ', ' ', ' ', ' ', ' ', ' ', ' ', ' ', ' ', ' ', ' ', ' ', ' ', ' ', ' ', ' ', ' ', ' ', 'x', ' ', ' ', ' ', ' ', ' ', ' ', ' ', ' ', ' ', ' ', ' ', ' ', ' ', ' ', ' ', ' ', ' ', ' ', ' ', ' ', ' ', ' ', ' '},
        {' ', ' ', ' ', ' ', ' ', ' ', ' ', ' ', ' ', ' ', ' ', ' ', ' ', ' ', ' ', ' ', ' ', ' ', ' ', ' ', ' ', ' ', ' ', ' ', ' ', ' ', ' ', ' ', ' ', ' ', ' ', ' ', ' ', ' ', ' ', ' ', ' ', ' ', ' ', ' ', ' ', ' ', ' ', ' ', ' ', ' ', ' ', ' ', ' ', ' ', ' ', ' ', ' ', ' ', ' ', ' ', ' ', ' ', ' ', ' '},
        {' ', ' ', ' ', ' ', ' ', ' ', ' ', ' ', ' ', ' ', ' ', ' ', ' ', ' ', ' ', ' ', ' ', ' ', ' ', ' ', ' ', ' ', ' ', ' ', ' ', ' ', ' ', ' ', ' ', ' ', ' ', ' ', ' ', ' ', ' ', ' ', ' ', ' ', ' ', ' ', 'o', ' ', ' ', ' ', ' ', ' ', ' ', ' ', ' ', ' ', ' ', ' ', ' ', ' ', ' ', ' ', ' ', ' ', ' ', ' '},
        {' ', ' ', ' ', ' ', ' ', ' ', ' ', ' ', ' ', ' ', ' ', ' ', ' ', ' ', ' ', ' ', ' ', ' ', ' ', ' ', ' ', ' ', ' ', ' ', ' ', ' ', ' ', ' ', ' ', ' ', ' ', ' ', ' ', ' ', ' ', ' ', ' ', ' ', ' ', ' ', ' ', ' ', ' ', ' ', ' ', ' ', ' ', ' ', ' ', ' ', ' ', ' ', ' ', ' ', ' ', ' ', ' ', ' ', ' ', ' '},
        {' ', ' ', ' ', ' ', ' ', ' ', ' ', ' ', ' ', ' ', ' ', ' ', ' ', ' ', ' ', ' ', ' ', ' ', ' ', ' ', ' ', ' ', ' ', ' ', ' ', ' ', ' ', ' ', ' ', ' ', ' ', ' ', ' ', ' ', ' ', ' ', ' ', ' ', ' ', ' ', ' ', ' ', 'o', ' ', ' ', ' ', ' ', ' ', ' ', ' ', ' ', ' ', ' ', ' ', ' ', ' ', ' ', ' ', ' ', ' '},
        {' ', ' ', ' ', ' ', ' ', ' ', ' ', ' ', ' ', ' ', ' ', ' ', ' ', ' ', ' ', ' ', ' ', ' ', ' ', ' ', ' ', ' ', ' ', ' ', ' ', ' ', ' ', ' ', ' ', ' ', ' ', ' ', ' ', ' ', ' ', ' ', ' ', ' ', ' ', ' ', ' ', ' ', ' ', ' ', ' ', ' ', ' ', ' ', ' ', ' ', ' ', ' ', ' ', ' ', ' ', ' ', ' ', ' ', ' ', ' '},
        {' ', ' ', ' ', ' ', ' ', ' ', ' ', ' ', ' ', ' ', ' ', ' ', ' ', ' ', ' ', ' ', ' ', ' ', ' ', ' ', ' ', ' ', ' ', ' ', ' ', ' ', ' ', ' ', ' ', ' ', ' ', ' ', ' ', ' ', ' ', ' ', ' ', ' ', ' ', ' ', ' ', ' ', ' ', ' ', ' ', ' ', 'x', ' ', ' ', ' ', ' ', ' ', ' ', ' ', ' ', ' ', ' ', ' ', ' ', ' '},
        {' ', ' ', ' ', ' ', ' ', ' ', ' ', ' ', ' ', ' ', ' ', ' ', ' ', ' ', ' ', ' ', ' ', ' ', ' ', ' ', ' ', ' ', ' ', ' ', ' ', ' ', ' ', ' ', ' ', ' ', ' ', ' ', ' ', ' ', ' ', ' ', ' ', ' ', ' ', ' ', ' ', ' ', ' ', ' ', ' ', ' ', ' ', ' ', ' ', ' ', ' ', ' ', ' ', ' ', ' ', ' ', ' ', ' ', ' ', ' '},
        {' ', ' ', ' ', ' ', ' ', ' ', ' ', ' ', ' ', ' ', ' ', ' ', ' ', ' ', ' ', ' ', ' ', ' ', ' ', ' ', ' ', ' ', ' ', ' ', ' ', ' ', ' ', ' ', ' ', ' ', ' ', ' ', ' ', ' ', ' ', ' ', ' ', ' ', ' ', ' ', ' ', ' ', ' ', ' ', ' ', ' ', ' ', ' ', ' ', ' ', ' ', ' ', ' ', ' ', ' ', ' ', ' ', ' ', ' ', ' '},
        {' ', ' ', ' ', ' ', ' ', ' ', ' ', ' ', ' ', ' ', ' ', ' ', ' ', ' ', ' ', ' ', ' ', ' ', ' ', ' ', ' ', ' ', ' ', ' ', ' ', ' ', ' ', ' ', ' ', ' ', ' ', ' ', ' ', ' ', ' ', ' ', ' ', ' ', ' ', ' ', ' ', ' ', ' ', ' ', ' ', ' ', ' ', ' ', ' ', ' ', ' ', ' ', ' ', ' ', ' ', ' ', ' ', ' ', ' ', ' '},
        {' ', ' ', ' ', ' ', ' ', ' ', ' ', ' ', ' ', ' ', ' ', ' ', ' ', ' ', ' ', ' ', ' ', ' ', ' ', ' ', ' ', ' ', ' ', ' ', ' ', ' ', ' ', ' ', ' ', ' ', ' ', ' ', ' ', ' ', ' ', ' ', ' ', ' ', ' ', ' ', ' ', ' ', ' ', ' ', ' ', ' ', ' ', ' ', ' ', ' ', ' ', ' ', ' ', ' ', ' ', ' ', ' ', ' ', ' ', ' '},
        {' ', ' ', ' ', ' ', ' ', ' ', ' ', ' ', ' ', ' ', ' ', ' ', ' ', ' ', ' ', ' ', ' ', ' ', ' ', ' ', ' ', ' ', ' ', ' ', ' ', ' ', ' ', ' ', ' ', ' ', ' ', ' ', ' ', ' ', ' ', ' ', ' ', ' ', ' ', ' ', ' ', ' ', ' ', ' ', ' ', ' ', ' ', ' ', ' ', ' ', ' ', ' ', ' ', ' ', ' ', ' ', ' ', ' ', ' ', ' '}
    }})};

    static constexpr const fcn_gate DIAGONAL_WIRE{cell_list_to_gate<char>({{
        {' ', ' ', ' ', ' ', ' ', ' ', ' ', ' ', ' ', ' ', ' ', ' ', ' ', ' ', ' ', ' ', ' ', ' ', ' ', ' ', ' ', ' ', ' ', ' ', ' ', ' ', ' ', ' ', ' ', ' ', ' ', ' ', ' ', ' ', ' ', ' ', ' ', ' ', ' ', ' ', ' ', ' ', ' ', ' ', ' ', ' ', ' ', ' ', ' ', ' ', ' ', ' ', ' ', ' ', ' ', ' ', ' ', ' ', ' ', ' '},
        {' ', ' ', ' ', ' ', ' ', ' ', ' ', ' ', ' ', ' ', ' ', ' ', ' ', ' ', ' ', ' ', ' ', ' ', ' ', ' ', ' ', ' ', ' ', ' ', ' ', ' ', ' ', ' ', ' ', ' ', ' ', ' ', ' ', ' ', ' ', ' ', ' ', ' ', ' ', ' ', ' ', ' ', ' ', ' ', ' ', ' ', ' ', ' ', ' ', ' ', ' ', ' ', ' ', ' ', ' ', ' ', ' ', ' ', ' ', ' '},
        {' ', ' ', ' ', ' ', ' ', ' ', ' ', ' ', ' ', ' ', 'i', ' ', ' ', ' ', ' ', ' ', ' ', ' ', ' ', ' ', ' ', ' ', ' ', ' ', ' ', ' ', ' ', ' ', ' ', ' ', ' ', ' ', ' ', ' ', ' ', ' ', ' ', ' ', ' ', ' ', ' ', ' ', ' ', ' ', ' ', ' ', ' ', ' ', ' ', ' ', ' ', ' ', ' ', ' ', ' ', ' ', ' ', ' ', ' ', ' '},
        {' ', ' ', ' ', ' ', ' ', ' ', ' ', ' ', ' ', ' ', ' ', ' ', ' ', ' ', ' ', ' ', ' ', ' ', ' ', ' ', ' ', ' ', ' ', ' ', ' ', ' ', ' ', ' ', ' ', ' ', ' ', ' ', ' ', ' ', ' ', ' ', ' ', ' ', ' ', ' ', ' ', ' ', ' ', ' ', ' ', ' ', ' ', ' ', ' ', ' ', ' ', ' ', ' ', ' ', ' ', ' ', ' ', ' ', ' ', ' '},
        {' ', ' ', ' ', ' ', ' ', ' ', ' ', ' ', ' ', ' ', ' ', ' ', 'i', ' ', ' ', ' ', ' ', ' ', ' ', ' ', ' ', ' ', ' ', ' ', ' ', ' ', ' ', ' ', ' ', ' ', ' ', ' ', ' ', ' ', ' ', ' ', ' ', ' ', ' ', ' ', ' ', ' ', ' ', ' ', ' ', ' ', ' ', ' ', ' ', ' ', ' ', ' ', ' ', ' ', ' ', ' ', ' ', ' ', ' ', ' '},
        {' ', ' ', ' ', ' ', ' ', ' ', ' ', ' ', ' ', ' ', ' ', ' ', ' ', ' ', ' ', ' ', ' ', ' ', ' ', ' ', ' ', ' ', ' ', ' ', ' ', ' ', ' ', ' ', ' ', ' ', ' ', ' ', ' ', ' ', ' ', ' ', ' ', ' ', ' ', ' ', ' ', ' ', ' ', ' ', ' ', ' ', ' ', ' ', ' ', ' ', ' ', ' ', ' ', ' ', ' ', ' ', ' ', ' ', ' ', ' '},
        {' ', ' ', ' ', ' ', ' ', ' ', ' ', ' ', ' ', ' ', ' ', ' ', ' ', ' ', ' ', ' ', 'x', ' ', ' ', ' ', ' ', ' ', ' ', ' ', ' ', ' ', ' ', ' ', ' ', ' ', ' ', ' ', ' ', ' ', ' ', ' ', ' ', ' ', ' ', ' ', ' ', ' ', ' ', ' ', ' ', ' ', ' ', ' ', ' ', ' ', ' ', ' ', ' ', ' ', ' ', ' ', ' ', ' ', ' ', ' '},
        {' ', ' ', ' ', ' ', ' ', ' ', ' ', ' ', ' ', ' ', ' ', ' ', ' ', ' ', ' ', ' ', ' ', ' ', ' ', ' ', ' ', ' ', ' ', ' ', ' ', ' ', ' ', ' ', ' ', ' ', ' ', ' ', ' ', ' ', ' ', ' ', ' ', ' ', ' ', ' ', ' ', ' ', ' ', ' ', ' ', ' ', ' ', ' ', ' ', ' ', ' ', ' ', ' ', ' ', ' ', ' ', ' ', ' ', ' ', ' '},
        {' ', ' ', ' ', ' ', ' ', ' ', ' ', ' ', ' ', ' ', ' ', ' ', ' ', ' ', ' ', ' ', ' ', ' ', 'x', ' ', ' ', ' ', ' ', ' ', ' ', ' ', ' ', ' ', ' ', ' ', ' ', ' ', ' ', ' ', ' ', ' ', ' ', ' ', ' ', ' ', ' ', ' ', ' ', ' ', ' ', ' ', ' ', ' ', ' ', ' ', ' ', ' ', ' ', ' ', ' ', ' ', ' ', ' ', ' ', ' '},
        {' ', ' ', ' ', ' ', ' ', ' ', ' ', ' ', ' ', ' ', ' ', ' ', ' ', ' ', ' ', ' ', ' ', ' ', ' ', ' ', ' ', ' ', ' ', ' ', ' ', ' ', ' ', ' ', ' ', ' ', ' ', ' ', ' ', ' ', ' ', ' ', ' ', ' ', ' ', ' ', ' ', ' ', ' ', ' ', ' ', ' ', ' ', ' ', ' ', ' ', ' ', ' ', ' ', ' ', ' ', ' ', ' ', ' ', ' ', ' '},
        {' ', ' ', ' ', ' ', ' ', ' ', ' ', ' ', ' ', ' ', ' ', ' ', ' ', ' ', ' ', ' ', ' ', ' ', ' ', ' ', ' ', ' ', 'x', ' ', ' ', ' ', ' ', ' ', ' ', ' ', ' ', ' ', ' ', ' ', ' ', ' ', ' ', ' ', ' ', ' ', ' ', ' ', ' ', ' ', ' ', ' ', ' ', ' ', ' ', ' ', ' ', ' ', ' ', ' ', ' ', ' ', ' ', ' ', ' ', ' '},
        {' ', ' ', ' ', ' ', ' ', ' ', ' ', ' ', ' ', ' ', ' ', ' ', ' ', ' ', ' ', ' ', ' ', ' ', ' ', ' ', ' ', ' ', ' ', ' ', ' ', ' ', ' ', ' ', ' ', ' ', ' ', ' ', ' ', ' ', ' ', ' ', ' ', ' ', ' ', ' ', ' ', ' ', ' ', ' ', ' ', ' ', ' ', ' ', ' ', ' ', ' ', ' ', ' ', ' ', ' ', ' ', ' ', ' ', ' ', ' '},
        {' ', ' ', ' ', ' ', ' ', ' ', ' ', ' ', ' ', ' ', ' ', ' ', ' ', ' ', ' ', ' ', ' ', ' ', ' ', ' ', ' ', ' ', ' ', ' ', 'x', ' ', ' ', ' ', ' ', ' ', ' ', ' ', ' ', ' ', ' ', ' ', ' ', ' ', ' ', ' ', ' ', ' ', ' ', ' ', ' ', ' ', ' ', ' ', ' ', ' ', ' ', ' ', ' ', ' ', ' ', ' ', ' ', ' ', ' ', ' '},
        {' ', ' ', ' ', ' ', ' ', ' ', ' ', ' ', ' ', ' ', ' ', ' ', ' ', ' ', ' ', ' ', ' ', ' ', ' ', ' ', ' ', ' ', ' ', ' ', ' ', ' ', ' ', ' ', ' ', ' ', ' ', ' ', ' ', ' ', ' ', ' ', ' ', ' ', ' ', ' ', ' ', ' ', ' ', ' ', ' ', ' ', ' ', ' ', ' ', ' ', ' ', ' ', ' ', ' ', ' ', ' ', ' ', ' ', ' ', ' '},
        {' ', ' ', ' ', ' ', ' ', ' ', ' ', ' ', ' ', ' ', ' ', ' ', ' ', ' ', ' ', ' ', ' ', ' ', ' ', ' ', ' ', ' ', ' ', ' ', ' ', ' ', ' ', ' ', ' ', ' ', ' ', ' ', ' ', ' ', ' ', ' ', ' ', ' ', ' ', ' ', ' ', ' ', ' ', ' ', ' ', ' ', ' ', ' ', ' ', ' ', ' ', ' ', ' ', ' ', ' ', ' ', ' ', ' ', ' ', ' '},
        {' ', ' ', ' ', ' ', ' ', ' ', ' ', ' ', ' ', ' ', ' ', ' ', ' ', ' ', ' ', ' ', ' ', ' ', ' ', ' ', ' ', ' ', ' ', ' ', ' ', ' ', ' ', ' ', ' ', ' ', ' ', ' ', ' ', ' ', ' ', ' ', ' ', ' ', ' ', ' ', ' ', ' ', ' ', ' ', ' ', ' ', ' ', ' ', ' ', ' ', ' ', ' ', ' ', ' ', ' ', ' ', ' ', ' ', ' ', ' '},
        {' ', ' ', ' ', ' ', ' ', ' ', ' ', ' ', ' ', ' ', ' ', ' ', ' ', ' ', ' ', ' ', ' ', ' ', ' ', ' ', ' ', ' ', ' ', ' ', ' ', ' ', ' ', ' ', ' ', ' ', ' ', ' ', ' ', ' ', ' ', ' ', ' ', ' ', ' ', ' ', ' ', ' ', ' ', ' ', ' ', ' ', ' ', ' ', ' ', ' ', ' ', ' ', ' ', ' ', ' ', ' ', ' ', ' ', ' ', ' '},
        {' ', ' ', ' ', ' ', ' ', ' ', ' ', ' ', ' ', ' ', ' ', ' ', ' ', ' ', ' ', ' ', ' ', ' ', ' ', ' ', ' ', ' ', ' ', ' ', ' ', ' ', ' ', ' ', ' ', ' ', ' ', ' ', ' ', ' ', ' ', ' ', ' ', ' ', ' ', ' ', ' ', ' ', ' ', ' ', ' ', ' ', ' ', ' ', ' ', ' ', ' ', ' ', ' ', ' ', ' ', ' ', ' ', ' ', ' ', ' '},
        {' ', ' ', ' ', ' ', ' ', ' ', ' ', ' ', ' ', ' ', ' ', ' ', ' ', ' ', ' ', ' ', ' ', ' ', ' ', ' ', ' ', ' ', ' ', ' ', ' ', ' ', ' ', ' ', ' ', ' ', ' ', ' ', ' ', ' ', ' ', ' ', ' ', ' ', ' ', ' ', ' ', ' ', ' ', ' ', ' ', ' ', ' ', ' ', ' ', ' ', ' ', ' ', ' ', ' ', ' ', ' ', ' ', ' ', ' ', ' '},
        {' ', ' ', ' ', ' ', ' ', ' ', ' ', ' ', ' ', ' ', ' ', ' ', ' ', ' ', ' ', ' ', ' ', ' ', ' ', ' ', ' ', ' ', ' ', ' ', ' ', ' ', ' ', ' ', ' ', ' ', ' ', ' ', ' ', ' ', ' ', ' ', ' ', ' ', ' ', ' ', ' ', ' ', ' ', ' ', ' ', ' ', ' ', ' ', ' ', ' ', ' ', ' ', ' ', ' ', ' ', ' ', ' ', ' ', ' ', ' '},
        {' ', ' ', ' ', ' ', ' ', ' ', ' ', ' ', ' ', ' ', ' ', ' ', ' ', ' ', ' ', ' ', ' ', ' ', ' ', ' ', ' ', ' ', ' ', ' ', ' ', ' ', ' ', ' ', ' ', ' ', ' ', ' ', ' ', ' ', ' ', ' ', ' ', ' ', ' ', ' ', ' ', ' ', ' ', ' ', ' ', ' ', ' ', ' ', ' ', ' ', ' ', ' ', ' ', ' ', ' ', ' ', ' ', ' ', ' ', ' '},
        {' ', ' ', ' ', ' ', ' ', ' ', ' ', ' ', ' ', ' ', ' ', ' ', ' ', ' ', ' ', ' ', ' ', ' ', ' ', ' ', ' ', ' ', ' ', ' ', ' ', ' ', ' ', ' ', ' ', ' ', ' ', ' ', ' ', ' ', ' ', ' ', ' ', ' ', ' ', ' ', ' ', ' ', ' ', ' ', ' ', ' ', ' ', ' ', ' ', ' ', ' ', ' ', ' ', ' ', ' ', ' ', ' ', ' ', ' ', ' '},
        {' ', ' ', ' ', ' ', ' ', ' ', ' ', ' ', ' ', ' ', ' ', ' ', ' ', ' ', ' ', ' ', ' ', ' ', ' ', ' ', ' ', ' ', ' ', ' ', ' ', ' ', ' ', ' ', ' ', ' ', ' ', ' ', ' ', ' ', ' ', ' ', ' ', ' ', ' ', ' ', ' ', ' ', ' ', ' ', ' ', ' ', ' ', ' ', ' ', ' ', ' ', ' ', ' ', ' ', ' ', ' ', ' ', ' ', ' ', ' '},
        {' ', ' ', ' ', ' ', ' ', ' ', ' ', ' ', ' ', ' ', ' ', ' ', ' ', ' ', ' ', ' ', ' ', ' ', ' ', ' ', ' ', ' ', ' ', ' ', ' ', ' ', ' ', ' ', ' ', ' ', ' ', ' ', ' ', ' ', ' ', ' ', ' ', ' ', ' ', ' ', ' ', ' ', ' ', ' ', ' ', ' ', ' ', ' ', ' ', ' ', ' ', ' ', ' ', ' ', ' ', ' ', ' ', ' ', ' ', ' '},
        {' ', ' ', ' ', ' ', ' ', ' ', ' ', ' ', ' ', ' ', ' ', ' ', ' ', ' ', ' ', ' ', ' ', ' ', ' ', ' ', ' ', ' ', ' ', ' ', ' ', ' ', ' ', ' ', ' ', ' ', ' ', ' ', ' ', ' ', ' ', ' ', ' ', ' ', ' ', ' ', ' ', ' ', ' ', ' ', ' ', ' ', ' ', ' ', ' ', ' ', ' ', ' ', ' ', ' ', ' ', ' ', ' ', ' ', ' ', ' '},
        {' ', ' ', ' ', ' ', ' ', ' ', ' ', ' ', ' ', ' ', ' ', ' ', ' ', ' ', ' ', ' ', ' ', ' ', ' ', ' ', ' ', ' ', ' ', ' ', ' ', ' ', ' ', ' ', ' ', ' ', ' ', ' ', ' ', ' ', ' ', ' ', ' ', ' ', ' ', ' ', ' ', ' ', ' ', ' ', ' ', ' ', ' ', ' ', ' ', ' ', ' ', ' ', ' ', ' ', ' ', ' ', ' ', ' ', ' ', ' '},
        {' ', ' ', ' ', ' ', ' ', ' ', ' ', ' ', ' ', ' ', ' ', ' ', ' ', ' ', ' ', ' ', ' ', ' ', ' ', ' ', ' ', ' ', ' ', ' ', ' ', ' ', ' ', ' ', ' ', ' ', ' ', ' ', ' ', ' ', ' ', ' ', ' ', ' ', ' ', ' ', ' ', ' ', ' ', ' ', ' ', ' ', ' ', ' ', ' ', ' ', ' ', ' ', ' ', ' ', ' ', ' ', ' ', ' ', ' ', ' '},
        {' ', ' ', ' ', ' ', ' ', ' ', ' ', ' ', ' ', ' ', ' ', ' ', ' ', ' ', ' ', ' ', ' ', ' ', ' ', ' ', ' ', ' ', ' ', ' ', ' ', ' ', ' ', ' ', ' ', ' ', ' ', ' ', ' ', ' ', ' ', ' ', ' ', ' ', ' ', ' ', ' ', ' ', ' ', ' ', ' ', ' ', ' ', ' ', ' ', ' ', ' ', ' ', ' ', ' ', ' ', ' ', ' ', ' ', ' ', ' '},
        {' ', ' ', ' ', ' ', ' ', ' ', ' ', ' ', ' ', ' ', ' ', ' ', ' ', ' ', ' ', ' ', ' ', ' ', ' ', ' ', ' ', ' ', ' ', ' ', ' ', ' ', ' ', ' ', ' ', ' ', ' ', ' ', ' ', ' ', ' ', ' ', ' ', ' ', ' ', ' ', ' ', ' ', ' ', ' ', ' ', ' ', ' ', ' ', ' ', ' ', ' ', ' ', ' ', ' ', ' ', ' ', ' ', ' ', ' ', ' '},
        {' ', ' ', ' ', ' ', ' ', ' ', ' ', ' ', ' ', ' ', ' ', ' ', ' ', ' ', ' ', ' ', ' ', ' ', ' ', ' ', ' ', ' ', ' ', ' ', ' ', ' ', ' ', ' ', ' ', ' ', ' ', ' ', ' ', ' ', ' ', ' ', ' ', ' ', ' ', ' ', ' ', ' ', ' ', ' ', ' ', ' ', ' ', ' ', ' ', ' ', ' ', ' ', ' ', ' ', ' ', ' ', ' ', ' ', ' ', ' '},
        {' ', ' ', ' ', ' ', ' ', ' ', ' ', ' ', ' ', ' ', ' ', ' ', ' ', ' ', ' ', ' ', ' ', ' ', ' ', ' ', ' ', ' ', ' ', ' ', ' ', ' ', ' ', ' ', ' ', ' ', ' ', ' ', ' ', ' ', ' ', ' ', ' ', ' ', ' ', ' ', ' ', ' ', ' ', ' ', ' ', ' ', ' ', ' ', ' ', ' ', ' ', ' ', ' ', ' ', ' ', ' ', ' ', ' ', ' ', ' '},
        {' ', ' ', ' ', ' ', ' ', ' ', ' ', ' ', ' ', ' ', ' ', ' ', ' ', ' ', ' ', ' ', ' ', ' ', ' ', ' ', ' ', ' ', ' ', ' ', ' ', ' ', ' ', ' ', ' ', ' ', ' ', ' ', ' ', ' ', ' ', ' ', ' ', ' ', ' ', ' ', ' ', ' ', ' ', ' ', ' ', ' ', ' ', ' ', ' ', ' ', ' ', ' ', ' ', ' ', ' ', ' ', ' ', ' ', ' ', ' '},
        {' ', ' ', ' ', ' ', ' ', ' ', ' ', ' ', ' ', ' ', ' ', ' ', ' ', ' ', ' ', ' ', ' ', ' ', ' ', ' ', ' ', ' ', ' ', ' ', ' ', ' ', ' ', ' ', ' ', ' ', ' ', ' ', ' ', ' ', 'x', ' ', ' ', ' ', ' ', ' ', ' ', ' ', ' ', ' ', ' ', ' ', ' ', ' ', ' ', ' ', ' ', ' ', ' ', ' ', ' ', ' ', ' ', ' ', ' ', ' '},
        {' ', ' ', ' ', ' ', ' ', ' ', ' ', ' ', ' ', ' ', ' ', ' ', ' ', ' ', ' ', ' ', ' ', ' ', ' ', ' ', ' ', ' ', ' ', ' ', ' ', ' ', ' ', ' ', ' ', ' ', ' ', ' ', ' ', ' ', ' ', ' ', ' ', ' ', ' ', ' ', ' ', ' ', ' ', ' ', ' ', ' ', ' ', ' ', ' ', ' ', ' ', ' ', ' ', ' ', ' ', ' ', ' ', ' ', ' ', ' '},
        {' ', ' ', ' ', ' ', ' ', ' ', ' ', ' ', ' ', ' ', ' ', ' ', ' ', ' ', ' ', ' ', ' ', ' ', ' ', ' ', ' ', ' ', ' ', ' ', ' ', ' ', ' ', ' ', ' ', ' ', ' ', ' ', ' ', ' ', ' ', ' ', 'x', ' ', ' ', ' ', ' ', ' ', ' ', ' ', ' ', ' ', ' ', ' ', ' ', ' ', ' ', ' ', ' ', ' ', ' ', ' ', ' ', ' ', ' ', ' '},
        {' ', ' ', ' ', ' ', ' ', ' ', ' ', ' ', ' ', ' ', ' ', ' ', ' ', ' ', ' ', ' ', ' ', ' ', ' ', ' ', ' ', ' ', ' ', ' ', ' ', ' ', ' ', ' ', ' ', ' ', ' ', ' ', ' ', ' ', ' ', ' ', ' ', ' ', ' ', ' ', ' ', ' ', ' ', ' ', ' ', ' ', ' ', ' ', ' ', ' ', ' ', ' ', ' ', ' ', ' ', ' ', ' ', ' ', ' ', ' '},
        {' ', ' ', ' ', ' ', ' ', ' ', ' ', ' ', ' ', ' ', ' ', ' ', ' ', ' ', ' ', ' ', ' ', ' ', ' ', ' ', ' ', ' ', ' ', ' ', ' ', ' ', ' ', ' ', ' ', ' ', ' ', ' ', ' ', ' ', ' ', ' ', ' ', ' ', ' ', ' ', 'o', ' ', ' ', ' ', ' ', ' ', ' ', ' ', ' ', ' ', ' ', ' ', ' ', ' ', ' ', ' ', ' ', ' ', ' ', ' '},
        {' ', ' ', ' ', ' ', ' ', ' ', ' ', ' ', ' ', ' ', ' ', ' ', ' ', ' ', ' ', ' ', ' ', ' ', ' ', ' ', ' ', ' ', ' ', ' ', ' ', ' ', ' ', ' ', ' ', ' ', ' ', ' ', ' ', ' ', ' ', ' ', ' ', ' ', ' ', ' ', ' ', ' ', ' ', ' ', ' ', ' ', ' ', ' ', ' ', ' ', ' ', ' ', ' ', ' ', ' ', ' ', ' ', ' ', ' ', ' '},
        {' ', ' ', ' ', ' ', ' ', ' ', ' ', ' ', ' ', ' ', ' ', ' ', ' ', ' ', ' ', ' ', ' ', ' ', ' ', ' ', ' ', ' ', ' ', ' ', ' ', ' ', ' ', ' ', ' ', ' ', ' ', ' ', ' ', ' ', ' ', ' ', ' ', ' ', ' ', ' ', ' ', ' ', 'o', ' ', ' ', ' ', ' ', ' ', ' ', ' ', ' ', ' ', ' ', ' ', ' ', ' ', ' ', ' ', ' ', ' '},
        {' ', ' ', ' ', ' ', ' ', ' ', ' ', ' ', ' ', ' ', ' ', ' ', ' ', ' ', ' ', ' ', ' ', ' ', ' ', ' ', ' ', ' ', ' ', ' ', ' ', ' ', ' ', ' ', ' ', ' ', ' ', ' ', ' ', ' ', ' ', ' ', ' ', ' ', ' ', ' ', ' ', ' ', ' ', ' ', ' ', ' ', ' ', ' ', ' ', ' ', ' ', ' ', ' ', ' ', ' ', ' ', ' ', ' ', ' ', ' '},
        {' ', ' ', ' ', ' ', ' ', ' ', ' ', ' ', ' ', ' ', ' ', ' ', ' ', ' ', ' ', ' ', ' ', ' ', ' ', ' ', ' ', ' ', ' ', ' ', ' ', ' ', ' ', ' ', ' ', ' ', ' ', ' ', ' ', ' ', ' ', ' ', ' ', ' ', ' ', ' ', ' ', ' ', ' ', ' ', ' ', ' ', 'x', ' ', ' ', ' ', ' ', ' ', ' ', ' ', ' ', ' ', ' ', ' ', ' ', ' '},
        {' ', ' ', ' ', ' ', ' ', ' ', ' ', ' ', ' ', ' ', ' ', ' ', ' ', ' ', ' ', ' ', ' ', ' ', ' ', ' ', ' ', ' ', ' ', ' ', ' ', ' ', ' ', ' ', ' ', ' ', ' ', ' ', ' ', ' ', ' ', ' ', ' ', ' ', ' ', ' ', ' ', ' ', ' ', ' ', ' ', ' ', ' ', ' ', ' ', ' ', ' ', ' ', ' ', ' ', ' ', ' ', ' ', ' ', ' ', ' '},
        {' ', ' ', ' ', ' ', ' ', ' ', ' ', ' ', ' ', ' ', ' ', ' ', ' ', ' ', ' ', ' ', ' ', ' ', ' ', ' ', ' ', ' ', ' ', ' ', ' ', ' ', ' ', ' ', ' ', ' ', ' ', ' ', ' ', ' ', ' ', ' ', ' ', ' ', ' ', ' ', ' ', ' ', ' ', ' ', ' ', ' ', ' ', ' ', ' ', ' ', ' ', ' ', ' ', ' ', ' ', ' ', ' ', ' ', ' ', ' '},
        {' ', ' ', ' ', ' ', ' ', ' ', ' ', ' ', ' ', ' ', ' ', ' ', ' ', ' ', ' ', ' ', ' ', ' ', ' ', ' ', ' ', ' ', ' ', ' ', ' ', ' ', ' ', ' ', ' ', ' ', ' ', ' ', ' ', ' ', ' ', ' ', ' ', ' ', ' ', ' ', ' ', ' ', ' ', ' ', ' ', ' ', ' ', ' ', ' ', ' ', ' ', ' ', ' ', ' ', ' ', ' ', ' ', ' ', ' ', ' '},
        {' ', ' ', ' ', ' ', ' ', ' ', ' ', ' ', ' ', ' ', ' ', ' ', ' ', ' ', ' ', ' ', ' ', ' ', ' ', ' ', ' ', ' ', ' ', ' ', ' ', ' ', ' ', ' ', ' ', ' ', ' ', ' ', ' ', ' ', ' ', ' ', ' ', ' ', ' ', ' ', ' ', ' ', ' ', ' ', ' ', ' ', ' ', ' ', ' ', ' ', ' ', ' ', ' ', ' ', ' ', ' ', ' ', ' ', ' ', ' '},
        {' ', ' ', ' ', ' ', ' ', ' ', ' ', ' ', ' ', ' ', ' ', ' ', ' ', ' ', ' ', ' ', ' ', ' ', ' ', ' ', ' ', ' ', ' ', ' ', ' ', ' ', ' ', ' ', ' ', ' ', ' ', ' ', ' ', ' ', ' ', ' ', ' ', ' ', ' ', ' ', ' ', ' ', ' ', ' ', ' ', ' ', ' ', ' ', ' ', ' ', ' ', ' ', ' ', ' ', ' ', ' ', ' ', ' ', ' ', ' '}
    }})};

    static constexpr const fcn_gate MIRRORED_DIAGONAL_WIRE{cell_list_to_gate<char>({{
        {' ', ' ', ' ', ' ', ' ', ' ', ' ', ' ', ' ', ' ', ' ', ' ', ' ', ' ', ' ', ' ', ' ', ' ', ' ', ' ', ' ', ' ', ' ', ' ', ' ', ' ', ' ', ' ', ' ', ' ', ' ', ' ', ' ', ' ', ' ', ' ', ' ', ' ', ' ', ' ', ' ', ' ', ' ', ' ', ' ', ' ', ' ', ' ', ' ', ' ', ' ', ' ', ' ', ' ', ' ', ' ', ' ', ' ', ' ', ' '},
        {' ', ' ', ' ', ' ', ' ', ' ', ' ', ' ', ' ', ' ', ' ', ' ', ' ', ' ', ' ', ' ', ' ', ' ', ' ', ' ', ' ', ' ', ' ', ' ', ' ', ' ', ' ', ' ', ' ', ' ', ' ', ' ', ' ', ' ', ' ', ' ', ' ', ' ', ' ', ' ', ' ', ' ', ' ', ' ', ' ', ' ', ' ', ' ', ' ', ' ', ' ', ' ', ' ', ' ', ' ', ' ', ' ', ' ', ' ', ' '},
        {' ', ' ', ' ', ' ', ' ', ' ', ' ', ' ', ' ', ' ', ' ', ' ', ' ', ' ', ' ', ' ', ' ', ' ', ' ', ' ', ' ', ' ', ' ', ' ', ' ', ' ', ' ', ' ', ' ', ' ', ' ', ' ', ' ', ' ', ' ', ' ', ' ', ' ', ' ', ' ', ' ', ' ', ' ', ' ', ' ', ' ', ' ', ' ', 'i', ' ', ' ', ' ', ' ', ' ', ' ', ' ', ' ', ' ', ' ', ' '},
        {' ', ' ', ' ', ' ', ' ', ' ', ' ', ' ', ' ', ' ', ' ', ' ', ' ', ' ', ' ', ' ', ' ', ' ', ' ', ' ', ' ', ' ', ' ', ' ', ' ', ' ', ' ', ' ', ' ', ' ', ' ', ' ', ' ', ' ', ' ', ' ', ' ', ' ', ' ', ' ', ' ', ' ', ' ', ' ', ' ', ' ', ' ', ' ', ' ', ' ', ' ', ' ', ' ', ' ', ' ', ' ', ' ', ' ', ' ', ' '},
        {' ', ' ', ' ', ' ', ' ', ' ', ' ', ' ', ' ', ' ', ' ', ' ', ' ', ' ', ' ', ' ', ' ', ' ', ' ', ' ', ' ', ' ', ' ', ' ', ' ', ' ', ' ', ' ', ' ', ' ', ' ', ' ', ' ', ' ', ' ', ' ', ' ', ' ', ' ', ' ', ' ', ' ', ' ', ' ', ' ', ' ', 'i', ' ', ' ', ' ', ' ', ' ', ' ', ' ', ' ', ' ', ' ', ' ', ' ', ' '},
        {' ', ' ', ' ', ' ', ' ', ' ', ' ', ' ', ' ', ' ', ' ', ' ', ' ', ' ', ' ', ' ', ' ', ' ', ' ', ' ', ' ', ' ', ' ', ' ', ' ', ' ', ' ', ' ', ' ', ' ', ' ', ' ', ' ', ' ', ' ', ' ', ' ', ' ', ' ', ' ', ' ', ' ', ' ', ' ', ' ', ' ', ' ', ' ', ' ', ' ', ' ', ' ', ' ', ' ', ' ', ' ', ' ', ' ', ' ', ' '},
        {' ', ' ', ' ', ' ', ' ', ' ', ' ', ' ', ' ', ' ', ' ', ' ', ' ', ' ', ' ', ' ', ' ', ' ', ' ', ' ', ' ', ' ', ' ', ' ', ' ', ' ', ' ', ' ', ' ', ' ', ' ', ' ', ' ', ' ', ' ', ' ', ' ', ' ', ' ', ' ', ' ', ' ', 'x', ' ', ' ', ' ', ' ', ' ', ' ', ' ', ' ', ' ', ' ', ' ', ' ', ' ', ' ', ' ', ' ', ' '},
        {' ', ' ', ' ', ' ', ' ', ' ', ' ', ' ', ' ', ' ', ' ', ' ', ' ', ' ', ' ', ' ', ' ', ' ', ' ', ' ', ' ', ' ', ' ', ' ', ' ', ' ', ' ', ' ', ' ', ' ', ' ', ' ', ' ', ' ', ' ', ' ', ' ', ' ', ' ', ' ', ' ', ' ', ' ', ' ', ' ', ' ', ' ', ' ', ' ', ' ', ' ', ' ', ' ', ' ', ' ', ' ', ' ', ' ', ' ', ' '},
        {' ', ' ', ' ', ' ', ' ', ' ', ' ', ' ', ' ', ' ', ' ', ' ', ' ', ' ', ' ', ' ', ' ', ' ', ' ', ' ', ' ', ' ', ' ', ' ', ' ', ' ', ' ', ' ', ' ', ' ', ' ', ' ', ' ', ' ', ' ', ' ', ' ', ' ', ' ', ' ', 'x', ' ', ' ', ' ', ' ', ' ', ' ', ' ', ' ', ' ', ' ', ' ', ' ', ' ', ' ', ' ', ' ', ' ', ' ', ' '},
        {' ', ' ', ' ', ' ', ' ', ' ', ' ', ' ', ' ', ' ', ' ', ' ', ' ', ' ', ' ', ' ', ' ', ' ', ' ', ' ', ' ', ' ', ' ', ' ', ' ', ' ', ' ', ' ', ' ', ' ', ' ', ' ', ' ', ' ', ' ', ' ', ' ', ' ', ' ', ' ', ' ', ' ', ' ', ' ', ' ', ' ', ' ', ' ', ' ', ' ', ' ', ' ', ' ', ' ', ' ', ' ', ' ', ' ', ' ', ' '},
        {' ', ' ', ' ', ' ', ' ', ' ', ' ', ' ', ' ', ' ', ' ', ' ', ' ', ' ', ' ', ' ', ' ', ' ', ' ', ' ', ' ', ' ', ' ', ' ', ' ', ' ', ' ', ' ', ' ', ' ', ' ', ' ', ' ', ' ', ' ', ' ', 'x', ' ', ' ', ' ', ' ', ' ', ' ', ' ', ' ', ' ', ' ', ' ', ' ', ' ', ' ', ' ', ' ', ' ', ' ', ' ', ' ', ' ', ' ', ' '},
        {' ', ' ', ' ', ' ', ' ', ' ', ' ', ' ', ' ', ' ', ' ', ' ', ' ', ' ', ' ', ' ', ' ', ' ', ' ', ' ', ' ', ' ', ' ', ' ', ' ', ' ', ' ', ' ', ' ', ' ', ' ', ' ', ' ', ' ', ' ', ' ', ' ', ' ', ' ', ' ', ' ', ' ', ' ', ' ', ' ', ' ', ' ', ' ', ' ', ' ', ' ', ' ', ' ', ' ', ' ', ' ', ' ', ' ', ' ', ' '},
        {' ', ' ', ' ', ' ', ' ', ' ', ' ', ' ', ' ', ' ', ' ', ' ', ' ', ' ', ' ', ' ', ' ', ' ', ' ', ' ', ' ', ' ', ' ', ' ', ' ', ' ', ' ', ' ', ' ', ' ', ' ', ' ', ' ', ' ', 'x', ' ', ' ', ' ', ' ', ' ', ' ', ' ', ' ', ' ', ' ', ' ', ' ', ' ', ' ', ' ', ' ', ' ', ' ', ' ', ' ', ' ', ' ', ' ', ' ', ' '},
        {' ', ' ', ' ', ' ', ' ', ' ', ' ', ' ', ' ', ' ', ' ', ' ', ' ', ' ', ' ', ' ', ' ', ' ', ' ', ' ', ' ', ' ', ' ', ' ', ' ', ' ', ' ', ' ', ' ', ' ', ' ', ' ', ' ', ' ', ' ', ' ', ' ', ' ', ' ', ' ', ' ', ' ', ' ', ' ', ' ', ' ', ' ', ' ', ' ', ' ', ' ', ' ', ' ', ' ', ' ', ' ', ' ', ' ', ' ', ' '},
        {' ', ' ', ' ', ' ', ' ', ' ', ' ', ' ', ' ', ' ', ' ', ' ', ' ', ' ', ' ', ' ', ' ', ' ', ' ', ' ', ' ', ' ', ' ', ' ', ' ', ' ', ' ', ' ', ' ', ' ', ' ', ' ', ' ', ' ', ' ', ' ', ' ', ' ', ' ', ' ', ' ', ' ', ' ', ' ', ' ', ' ', ' ', ' ', ' ', ' ', ' ', ' ', ' ', ' ', ' ', ' ', ' ', ' ', ' ', ' '},
        {' ', ' ', ' ', ' ', ' ', ' ', ' ', ' ', ' ', ' ', ' ', ' ', ' ', ' ', ' ', ' ', ' ', ' ', ' ', ' ', ' ', ' ', ' ', ' ', ' ', ' ', ' ', ' ', ' ', ' ', ' ', ' ', ' ', ' ', ' ', ' ', ' ', ' ', ' ', ' ', ' ', ' ', ' ', ' ', ' ', ' ', ' ', ' ', ' ', ' ', ' ', ' ', ' ', ' ', ' ', ' ', ' ', ' ', ' ', ' '},
        {' ', ' ', ' ', ' ', ' ', ' ', ' ', ' ', ' ', ' ', ' ', ' ', ' ', ' ', ' ', ' ', ' ', ' ', ' ', ' ', ' ', ' ', ' ', ' ', ' ', ' ', ' ', ' ', ' ', ' ', ' ', ' ', ' ', ' ', ' ', ' ', ' ', ' ', ' ', ' ', ' ', ' ', ' ', ' ', ' ', ' ', ' ', ' ', ' ', ' ', ' ', ' ', ' ', ' ', ' ', ' ', ' ', ' ', ' ', ' '},
        {' ', ' ', ' ', ' ', ' ', ' ', ' ', ' ', ' ', ' ', ' ', ' ', ' ', ' ', ' ', ' ', ' ', ' ', ' ', ' ', ' ', ' ', ' ', ' ', ' ', ' ', ' ', ' ', ' ', ' ', ' ', ' ', ' ', ' ', ' ', ' ', ' ', ' ', ' ', ' ', ' ', ' ', ' ', ' ', ' ', ' ', ' ', ' ', ' ', ' ', ' ', ' ', ' ', ' ', ' ', ' ', ' ', ' ', ' ', ' '},
        {' ', ' ', ' ', ' ', ' ', ' ', ' ', ' ', ' ', ' ', ' ', ' ', ' ', ' ', ' ', ' ', ' ', ' ', ' ', ' ', ' ', ' ', ' ', ' ', ' ', ' ', ' ', ' ', ' ', ' ', ' ', ' ', ' ', ' ', ' ', ' ', ' ', ' ', ' ', ' ', ' ', ' ', ' ', ' ', ' ', ' ', ' ', ' ', ' ', ' ', ' ', ' ', ' ', ' ', ' ', ' ', ' ', ' ', ' ', ' '},
        {' ', ' ', ' ', ' ', ' ', ' ', ' ', ' ', ' ', ' ', ' ', ' ', ' ', ' ', ' ', ' ', ' ', ' ', ' ', ' ', ' ', ' ', ' ', ' ', ' ', ' ', ' ', ' ', ' ', ' ', ' ', ' ', ' ', ' ', ' ', ' ', ' ', ' ', ' ', ' ', ' ', ' ', ' ', ' ', ' ', ' ', ' ', ' ', ' ', ' ', ' ', ' ', ' ', ' ', ' ', ' ', ' ', ' ', ' ', ' '},
        {' ', ' ', ' ', ' ', ' ', ' ', ' ', ' ', ' ', ' ', ' ', ' ', ' ', ' ', ' ', ' ', ' ', ' ', ' ', ' ', ' ', ' ', ' ', ' ', ' ', ' ', ' ', ' ', ' ', ' ', ' ', ' ', ' ', ' ', ' ', ' ', ' ', ' ', ' ', ' ', ' ', ' ', ' ', ' ', ' ', ' ', ' ', ' ', ' ', ' ', ' ', ' ', ' ', ' ', ' ', ' ', ' ', ' ', ' ', ' '},
        {' ', ' ', ' ', ' ', ' ', ' ', ' ', ' ', ' ', ' ', ' ', ' ', ' ', ' ', ' ', ' ', ' ', ' ', ' ', ' ', ' ', ' ', ' ', ' ', ' ', ' ', ' ', ' ', ' ', ' ', ' ', ' ', ' ', ' ', ' ', ' ', ' ', ' ', ' ', ' ', ' ', ' ', ' ', ' ', ' ', ' ', ' ', ' ', ' ', ' ', ' ', ' ', ' ', ' ', ' ', ' ', ' ', ' ', ' ', ' '},
        {' ', ' ', ' ', ' ', ' ', ' ', ' ', ' ', ' ', ' ', ' ', ' ', ' ', ' ', ' ', ' ', ' ', ' ', ' ', ' ', ' ', ' ', ' ', ' ', ' ', ' ', ' ', ' ', ' ', ' ', ' ', ' ', ' ', ' ', ' ', ' ', ' ', ' ', ' ', ' ', ' ', ' ', ' ', ' ', ' ', ' ', ' ', ' ', ' ', ' ', ' ', ' ', ' ', ' ', ' ', ' ', ' ', ' ', ' ', ' '},
        {' ', ' ', ' ', ' ', ' ', ' ', ' ', ' ', ' ', ' ', ' ', ' ', ' ', ' ', ' ', ' ', ' ', ' ', ' ', ' ', ' ', ' ', ' ', ' ', ' ', ' ', ' ', ' ', ' ', ' ', ' ', ' ', ' ', ' ', ' ', ' ', ' ', ' ', ' ', ' ', ' ', ' ', ' ', ' ', ' ', ' ', ' ', ' ', ' ', ' ', ' ', ' ', ' ', ' ', ' ', ' ', ' ', ' ', ' ', ' '},
        {' ', ' ', ' ', ' ', ' ', ' ', ' ', ' ', ' ', ' ', ' ', ' ', ' ', ' ', ' ', ' ', ' ', ' ', ' ', ' ', ' ', ' ', ' ', ' ', ' ', ' ', ' ', ' ', ' ', ' ', ' ', ' ', ' ', ' ', ' ', ' ', ' ', ' ', ' ', ' ', ' ', ' ', ' ', ' ', ' ', ' ', ' ', ' ', ' ', ' ', ' ', ' ', ' ', ' ', ' ', ' ', ' ', ' ', ' ', ' '},
        {' ', ' ', ' ', ' ', ' ', ' ', ' ', ' ', ' ', ' ', ' ', ' ', ' ', ' ', ' ', ' ', ' ', ' ', ' ', ' ', ' ', ' ', ' ', ' ', ' ', ' ', ' ', ' ', ' ', ' ', ' ', ' ', ' ', ' ', ' ', ' ', ' ', ' ', ' ', ' ', ' ', ' ', ' ', ' ', ' ', ' ', ' ', ' ', ' ', ' ', ' ', ' ', ' ', ' ', ' ', ' ', ' ', ' ', ' ', ' '},
        {' ', ' ', ' ', ' ', ' ', ' ', ' ', ' ', ' ', ' ', ' ', ' ', ' ', ' ', ' ', ' ', ' ', ' ', ' ', ' ', ' ', ' ', ' ', ' ', ' ', ' ', ' ', ' ', ' ', ' ', ' ', ' ', ' ', ' ', ' ', ' ', ' ', ' ', ' ', ' ', ' ', ' ', ' ', ' ', ' ', ' ', ' ', ' ', ' ', ' ', ' ', ' ', ' ', ' ', ' ', ' ', ' ', ' ', ' ', ' '},
        {' ', ' ', ' ', ' ', ' ', ' ', ' ', ' ', ' ', ' ', ' ', ' ', ' ', ' ', ' ', ' ', ' ', ' ', ' ', ' ', ' ', ' ', ' ', ' ', ' ', ' ', ' ', ' ', ' ', ' ', ' ', ' ', ' ', ' ', ' ', ' ', ' ', ' ', ' ', ' ', ' ', ' ', ' ', ' ', ' ', ' ', ' ', ' ', ' ', ' ', ' ', ' ', ' ', ' ', ' ', ' ', ' ', ' ', ' ', ' '},
        {' ', ' ', ' ', ' ', ' ', ' ', ' ', ' ', ' ', ' ', ' ', ' ', ' ', ' ', ' ', ' ', ' ', ' ', ' ', ' ', ' ', ' ', ' ', ' ', ' ', ' ', ' ', ' ', ' ', ' ', ' ', ' ', ' ', ' ', ' ', ' ', ' ', ' ', ' ', ' ', ' ', ' ', ' ', ' ', ' ', ' ', ' ', ' ', ' ', ' ', ' ', ' ', ' ', ' ', ' ', ' ', ' ', ' ', ' ', ' '},
        {' ', ' ', ' ', ' ', ' ', ' ', ' ', ' ', ' ', ' ', ' ', ' ', ' ', ' ', ' ', ' ', ' ', ' ', ' ', ' ', ' ', ' ', ' ', ' ', ' ', ' ', ' ', ' ', ' ', ' ', ' ', ' ', ' ', ' ', ' ', ' ', ' ', ' ', ' ', ' ', ' ', ' ', ' ', ' ', ' ', ' ', ' ', ' ', ' ', ' ', ' ', ' ', ' ', ' ', ' ', ' ', ' ', ' ', ' ', ' '},
        {' ', ' ', ' ', ' ', ' ', ' ', ' ', ' ', ' ', ' ', ' ', ' ', ' ', ' ', ' ', ' ', ' ', ' ', ' ', ' ', ' ', ' ', ' ', ' ', ' ', ' ', ' ', ' ', ' ', ' ', ' ', ' ', ' ', ' ', ' ', ' ', ' ', ' ', ' ', ' ', ' ', ' ', ' ', ' ', ' ', ' ', ' ', ' ', ' ', ' ', ' ', ' ', ' ', ' ', ' ', ' ', ' ', ' ', ' ', ' '},
        {' ', ' ', ' ', ' ', ' ', ' ', ' ', ' ', ' ', ' ', ' ', ' ', ' ', ' ', ' ', ' ', ' ', ' ', ' ', ' ', ' ', ' ', ' ', ' ', ' ', ' ', ' ', ' ', ' ', ' ', ' ', ' ', ' ', ' ', ' ', ' ', ' ', ' ', ' ', ' ', ' ', ' ', ' ', ' ', ' ', ' ', ' ', ' ', ' ', ' ', ' ', ' ', ' ', ' ', ' ', ' ', ' ', ' ', ' ', ' '},
        {' ', ' ', ' ', ' ', ' ', ' ', ' ', ' ', ' ', ' ', ' ', ' ', ' ', ' ', ' ', ' ', ' ', ' ', ' ', ' ', ' ', ' ', ' ', ' ', 'x', ' ', ' ', ' ', ' ', ' ', ' ', ' ', ' ', ' ', ' ', ' ', ' ', ' ', ' ', ' ', ' ', ' ', ' ', ' ', ' ', ' ', ' ', ' ', ' ', ' ', ' ', ' ', ' ', ' ', ' ', ' ', ' ', ' ', ' ', ' '},
        {' ', ' ', ' ', ' ', ' ', ' ', ' ', ' ', ' ', ' ', ' ', ' ', ' ', ' ', ' ', ' ', ' ', ' ', ' ', ' ', ' ', ' ', ' ', ' ', ' ', ' ', ' ', ' ', ' ', ' ', ' ', ' ', ' ', ' ', ' ', ' ', ' ', ' ', ' ', ' ', ' ', ' ', ' ', ' ', ' ', ' ', ' ', ' ', ' ', ' ', ' ', ' ', ' ', ' ', ' ', ' ', ' ', ' ', ' ', ' '},
        {' ', ' ', ' ', ' ', ' ', ' ', ' ', ' ', ' ', ' ', ' ', ' ', ' ', ' ', ' ', ' ', ' ', ' ', ' ', ' ', ' ', ' ', 'x', ' ', ' ', ' ', ' ', ' ', ' ', ' ', ' ', ' ', ' ', ' ', ' ', ' ', ' ', ' ', ' ', ' ', ' ', ' ', ' ', ' ', ' ', ' ', ' ', ' ', ' ', ' ', ' ', ' ', ' ', ' ', ' ', ' ', ' ', ' ', ' ', ' '},
        {' ', ' ', ' ', ' ', ' ', ' ', ' ', ' ', ' ', ' ', ' ', ' ', ' ', ' ', ' ', ' ', ' ', ' ', ' ', ' ', ' ', ' ', ' ', ' ', ' ', ' ', ' ', ' ', ' ', ' ', ' ', ' ', ' ', ' ', ' ', ' ', ' ', ' ', ' ', ' ', ' ', ' ', ' ', ' ', ' ', ' ', ' ', ' ', ' ', ' ', ' ', ' ', ' ', ' ', ' ', ' ', ' ', ' ', ' ', ' '},
        {' ', ' ', ' ', ' ', ' ', ' ', ' ', ' ', ' ', ' ', ' ', ' ', ' ', ' ', ' ', ' ', ' ', ' ', 'o', ' ', ' ', ' ', ' ', ' ', ' ', ' ', ' ', ' ', ' ', ' ', ' ', ' ', ' ', ' ', ' ', ' ', ' ', ' ', ' ', ' ', ' ', ' ', ' ', ' ', ' ', ' ', ' ', ' ', ' ', ' ', ' ', ' ', ' ', ' ', ' ', ' ', ' ', ' ', ' ', ' '},
        {' ', ' ', ' ', ' ', ' ', ' ', ' ', ' ', ' ', ' ', ' ', ' ', ' ', ' ', ' ', ' ', ' ', ' ', ' ', ' ', ' ', ' ', ' ', ' ', ' ', ' ', ' ', ' ', ' ', ' ', ' ', ' ', ' ', ' ', ' ', ' ', ' ', ' ', ' ', ' ', ' ', ' ', ' ', ' ', ' ', ' ', ' ', ' ', ' ', ' ', ' ', ' ', ' ', ' ', ' ', ' ', ' ', ' ', ' ', ' '},
        {' ', ' ', ' ', ' ', ' ', ' ', ' ', ' ', ' ', ' ', ' ', ' ', ' ', ' ', ' ', ' ', 'o', ' ', ' ', ' ', ' ', ' ', ' ', ' ', ' ', ' ', ' ', ' ', ' ', ' ', ' ', ' ', ' ', ' ', ' ', ' ', ' ', ' ', ' ', ' ', ' ', ' ', ' ', ' ', ' ', ' ', ' ', ' ', ' ', ' ', ' ', ' ', ' ', ' ', ' ', ' ', ' ', ' ', ' ', ' '},
        {' ', ' ', ' ', ' ', ' ', ' ', ' ', ' ', ' ', ' ', ' ', ' ', ' ', ' ', ' ', ' ', ' ', ' ', ' ', ' ', ' ', ' ', ' ', ' ', ' ', ' ', ' ', ' ', ' ', ' ', ' ', ' ', ' ', ' ', ' ', ' ', ' ', ' ', ' ', ' ', ' ', ' ', ' ', ' ', ' ', ' ', ' ', ' ', ' ', ' ', ' ', ' ', ' ', ' ', ' ', ' ', ' ', ' ', ' ', ' '},
        {' ', ' ', ' ', ' ', ' ', ' ', ' ', ' ', ' ', ' ', ' ', ' ', 'x', ' ', ' ', ' ', ' ', ' ', ' ', ' ', ' ', ' ', ' ', ' ', ' ', ' ', ' ', ' ', ' ', ' ', ' ', ' ', ' ', ' ', ' ', ' ', ' ', ' ', ' ', ' ', ' ', ' ', ' ', ' ', ' ', ' ', ' ', ' ', ' ', ' ', ' ', ' ', ' ', ' ', ' ', ' ', ' ', ' ', ' ', ' '},
        {' ', ' ', ' ', ' ', ' ', ' ', ' ', ' ', ' ', ' ', ' ', ' ', ' ', ' ', ' ', ' ', ' ', ' ', ' ', ' ', ' ', ' ', ' ', ' ', ' ', ' ', ' ', ' ', ' ', ' ', ' ', ' ', ' ', ' ', ' ', ' ', ' ', ' ', ' ', ' ', ' ', ' ', ' ', ' ', ' ', ' ', ' ', ' ', ' ', ' ', ' ', ' ', ' ', ' ', ' ', ' ', ' ', ' ', ' ', ' '},
        {' ', ' ', ' ', ' ', ' ', ' ', ' ', ' ', ' ', ' ', ' ', ' ', ' ', ' ', ' ', ' ', ' ', ' ', ' ', ' ', ' ', ' ', ' ', ' ', ' ', ' ', ' ', ' ', ' ', ' ', ' ', ' ', ' ', ' ', ' ', ' ', ' ', ' ', ' ', ' ', ' ', ' ', ' ', ' ', ' ', ' ', ' ', ' ', ' ', ' ', ' ', ' ', ' ', ' ', ' ', ' ', ' ', ' ', ' ', ' '},
        {' ', ' ', ' ', ' ', ' ', ' ', ' ', ' ', ' ', ' ', ' ', ' ', ' ', ' ', ' ', ' ', ' ', ' ', ' ', ' ', ' ', ' ', ' ', ' ', ' ', ' ', ' ', ' ', ' ', ' ', ' ', ' ', ' ', ' ', ' ', ' ', ' ', ' ', ' ', ' ', ' ', ' ', ' ', ' ', ' ', ' ', ' ', ' ', ' ', ' ', ' ', ' ', ' ', ' ', ' ', ' ', ' ', ' ', ' ', ' '},
        {' ', ' ', ' ', ' ', ' ', ' ', ' ', ' ', ' ', ' ', ' ', ' ', ' ', ' ', ' ', ' ', ' ', ' ', ' ', ' ', ' ', ' ', ' ', ' ', ' ', ' ', ' ', ' ', ' ', ' ', ' ', ' ', ' ', ' ', ' ', ' ', ' ', ' ', ' ', ' ', ' ', ' ', ' ', ' ', ' ', ' ', ' ', ' ', ' ', ' ', ' ', ' ', ' ', ' ', ' ', ' ', ' ', ' ', ' ', ' '},
        {' ', ' ', ' ', ' ', ' ', ' ', ' ', ' ', ' ', ' ', ' ', ' ', ' ', ' ', ' ', ' ', ' ', ' ', ' ', ' ', ' ', ' ', ' ', ' ', ' ', ' ', ' ', ' ', ' ', ' ', ' ', ' ', ' ', ' ', ' ', ' ', ' ', ' ', ' ', ' ', ' ', ' ', ' ', ' ', ' ', ' ', ' ', ' ', ' ', ' ', ' ', ' ', ' ', ' ', ' ', ' ', ' ', ' ', ' ', ' '}
    }})};

    static constexpr const fcn_gate TWO_IN_ONE_OUT{cell_list_to_gate<char>({{
        {' ', ' ', ' ', ' ', ' ', ' ', ' ', ' ', ' ', ' ', ' ', ' ', ' ', ' ', ' ', ' ', ' ', ' ', ' ', ' ', ' ', ' ', ' ', ' ', ' ', ' ', ' ', ' ', ' ', ' ', ' ', ' ', ' ', ' ', ' ', ' ', ' ', ' ', ' ', ' ', ' ', ' ', ' ', ' ', ' ', ' ', ' ', ' ', ' ', ' ', ' ', ' ', ' ', ' ', ' ', ' ', ' ', ' ', ' ', ' '},
        {' ', ' ', ' ', ' ', ' ', ' ', ' ', ' ', ' ', ' ', ' ', ' ', ' ', ' ', ' ', ' ', ' ', ' ', ' ', ' ', ' ', ' ', ' ', ' ', ' ', ' ', ' ', ' ', ' ', ' ', ' ', ' ', ' ', ' ', ' ', ' ', ' ', ' ', ' ', ' ', ' ', ' ', ' ', ' ', ' ', ' ', ' ', ' ', ' ', ' ', ' ', ' ', ' ', ' ', ' ', ' ', ' ', ' ', ' ', ' '},
        {' ', ' ', ' ', ' ', ' ', ' ', ' ', ' ', ' ', ' ', 'i', ' ', ' ', ' ', ' ', ' ', ' ', ' ', ' ', ' ', ' ', ' ', ' ', ' ', ' ', ' ', ' ', ' ', ' ', ' ', ' ', ' ', ' ', ' ', ' ', ' ', ' ', ' ', ' ', ' ', ' ', ' ', ' ', ' ', ' ', ' ', ' ', ' ', 'i', ' ', ' ', ' ', ' ', ' ', ' ', ' ', ' ', ' ', ' ', ' '},
        {' ', ' ', ' ', ' ', ' ', ' ', ' ', ' ', ' ', ' ', ' ', ' ', ' ', ' ', ' ', ' ', ' ', ' ', ' ', ' ', ' ', ' ', ' ', ' ', ' ', ' ', ' ', ' ', ' ', ' ', ' ', ' ', ' ', ' ', ' ', ' ', ' ', ' ', ' ', ' ', ' ', ' ', ' ', ' ', ' ', ' ', ' ', ' ', ' ', ' ', ' ', ' ', ' ', ' ', ' ', ' ', ' ', ' ', ' ', ' '},
        {' ', ' ', ' ', ' ', ' ', ' ', ' ', ' ', ' ', ' ', ' ', ' ', 'i', ' ', ' ', ' ', ' ', ' ', ' ', ' ', ' ', ' ', ' ', ' ', ' ', ' ', ' ', ' ', ' ', ' ', ' ', ' ', ' ', ' ', ' ', ' ', ' ', ' ', ' ', ' ', ' ', ' ', ' ', ' ', ' ', ' ', 'i', ' ', ' ', ' ', ' ', ' ', ' ', ' ', ' ', ' ', ' ', ' ', ' ', ' '},
        {' ', ' ', ' ', ' ', ' ', ' ', ' ', ' ', ' ', ' ', ' ', ' ', ' ', ' ', ' ', ' ', ' ', ' ', ' ', ' ', ' ', ' ', ' ', ' ', ' ', ' ', ' ', ' ', ' ', ' ', ' ', ' ', ' ', ' ', ' ', ' ', ' ', ' ', ' ', ' ', ' ', ' ', ' ', ' ', ' ', ' ', ' ', ' ', ' ', ' ', ' ', ' ', ' ', ' ', ' ', ' ', ' ', ' ', ' ', ' '},
        {' ', ' ', ' ', ' ', ' ', ' ', ' ', ' ', ' ', ' ', ' ', ' ', ' ', ' ', ' ', ' ', 'x', ' ', ' ', ' ', ' ', ' ', ' ', ' ', ' ', ' ', ' ', ' ', ' ', ' ', ' ', ' ', ' ', ' ', ' ', ' ', ' ', ' ', ' ', ' ', ' ', ' ', 'x', ' ', ' ', ' ', ' ', ' ', ' ', ' ', ' ', ' ', ' ', ' ', ' ', ' ', ' ', ' ', ' ', ' '},
        {' ', ' ', ' ', ' ', ' ', ' ', ' ', ' ', ' ', ' ', ' ', ' ', ' ', ' ', ' ', ' ', ' ', ' ', ' ', ' ', ' ', ' ', ' ', ' ', ' ', ' ', ' ', ' ', ' ', ' ', ' ', ' ', ' ', ' ', ' ', ' ', ' ', ' ', ' ', ' ', ' ', ' ', ' ', ' ', ' ', ' ', ' ', ' ', ' ', ' ', ' ', ' ', ' ', ' ', ' ', ' ', ' ', ' ', ' ', ' '},
        {' ', ' ', ' ', ' ', ' ', ' ', ' ', ' ', ' ', ' ', ' ', ' ', ' ', ' ', ' ', ' ', ' ', ' ', 'x', ' ', ' ', ' ', ' ', ' ', ' ', ' ', ' ', ' ', ' ', ' ', ' ', ' ', ' ', ' ', ' ', ' ', ' ', ' ', ' ', ' ', 'x', ' ', ' ', ' ', ' ', ' ', ' ', ' ', ' ', ' ', ' ', ' ', ' ', ' ', ' ', ' ', ' ', ' ', ' ', ' '},
        {' ', ' ', ' ', ' ', ' ', ' ', ' ', ' ', ' ', ' ', ' ', ' ', ' ', ' ', ' ', ' ', ' ', ' ', ' ', ' ', ' ', ' ', ' ', ' ', ' ', ' ', ' ', ' ', ' ', ' ', ' ', ' ', ' ', ' ', ' ', ' ', ' ', ' ', ' ', ' ', ' ', ' ', ' ', ' ', ' ', ' ', ' ', ' ', ' ', ' ', ' ', ' ', ' ', ' ', ' ', ' ', ' ', ' ', ' ', ' '},
        {' ', ' ', ' ', ' ', ' ', ' ', ' ', ' ', ' ', ' ', ' ', ' ', ' ', ' ', ' ', ' ', ' ', ' ', ' ', ' ', ' ', ' ', 'x', ' ', ' ', ' ', ' ', ' ', ' ', ' ', ' ', ' ', ' ', ' ', ' ', ' ', 'x', ' ', ' ', ' ', ' ', ' ', ' ', ' ', ' ', ' ', ' ', ' ', ' ', ' ', ' ', ' ', ' ', ' ', ' ', ' ', ' ', ' ', ' ', ' '},
        {' ', ' ', ' ', ' ', ' ', ' ', ' ', ' ', ' ', ' ', ' ', ' ', ' ', ' ', ' ', ' ', ' ', ' ', ' ', ' ', ' ', ' ', ' ', ' ', ' ', ' ', ' ', ' ', ' ', ' ', ' ', ' ', ' ', ' ', ' ', ' ', ' ', ' ', ' ', ' ', ' ', ' ', ' ', ' ', ' ', ' ', ' ', ' ', ' ', ' ', ' ', ' ', ' ', ' ', ' ', ' ', ' ', ' ', ' ', ' '},
        {' ', ' ', ' ', ' ', ' ', ' ', ' ', ' ', ' ', ' ', ' ', ' ', ' ', ' ', ' ', ' ', ' ', ' ', ' ', ' ', ' ', ' ', ' ', ' ', 'x', ' ', ' ', ' ', ' ', ' ', ' ', ' ', ' ', ' ', 'x', ' ', ' ', ' ', ' ', ' ', ' ', ' ', ' ', ' ', ' ', ' ', ' ', ' ', ' ', ' ', ' ', ' ', ' ', ' ', ' ', ' ', ' ', ' ', ' ', ' '},
        {' ', ' ', ' ', ' ', ' ', ' ', ' ', ' ', ' ', ' ', ' ', ' ', ' ', ' ', ' ', ' ', ' ', ' ', ' ', ' ', ' ', ' ', ' ', ' ', ' ', ' ', ' ', ' ', ' ', ' ', ' ', ' ', ' ', ' ', ' ', ' ', ' ', ' ', ' ', ' ', ' ', ' ', ' ', ' ', ' ', ' ', ' ', ' ', ' ', ' ', ' ', ' ', ' ', ' ', ' ', ' ', ' ', ' ', ' ', ' '},
        {' ', ' ', ' ', ' ', ' ', ' ', ' ', ' ', ' ', ' ', ' ', ' ', ' ', ' ', ' ', ' ', ' ', ' ', ' ', ' ', ' ', ' ', ' ', ' ', ' ', ' ', ' ', ' ', ' ', ' ', ' ', ' ', ' ', ' ', ' ', ' ', ' ', ' ', ' ', ' ', ' ', ' ', ' ', ' ', ' ', ' ', ' ', ' ', ' ', ' ', ' ', ' ', ' ', ' ', ' ', ' ', ' ', ' ', ' ', ' '},
        {' ', ' ', ' ', ' ', ' ', ' ', ' ', ' ', ' ', ' ', ' ', ' ', ' ', ' ', ' ', ' ', ' ', ' ', ' ', ' ', ' ', ' ', ' ', ' ', ' ', ' ', ' ', ' ', ' ', ' ', ' ', ' ', ' ', ' ', ' ', ' ', ' ', ' ', ' ', ' ', ' ', ' ', ' ', ' ', ' ', ' ', ' ', ' ', ' ', ' ', ' ', ' ', ' ', ' ', ' ', ' ', ' ', ' ', ' ', ' '},
        {' ', ' ', ' ', ' ', ' ', ' ', ' ', ' ', ' ', ' ', ' ', ' ', ' ', ' ', ' ', ' ', ' ', ' ', ' ', ' ', ' ', ' ', ' ', ' ', ' ', ' ', ' ', ' ', ' ', ' ', ' ', ' ', ' ', ' ', ' ', ' ', ' ', ' ', ' ', ' ', ' ', ' ', ' ', ' ', ' ', ' ', ' ', ' ', ' ', ' ', ' ', ' ', ' ', ' ', ' ', ' ', ' ', ' ', ' ', ' '},
        {' ', ' ', ' ', ' ', ' ', ' ', ' ', ' ', ' ', ' ', ' ', ' ', ' ', ' ', ' ', ' ', ' ', ' ', ' ', ' ', ' ', ' ', ' ', ' ', ' ', ' ', ' ', ' ', ' ', ' ', ' ', ' ', ' ', ' ', ' ', ' ', ' ', ' ', ' ', ' ', ' ', ' ', ' ', ' ', ' ', ' ', ' ', ' ', ' ', ' ', ' ', ' ', ' ', ' ', ' ', ' ', ' ', ' ', ' ', ' '},
        {' ', ' ', ' ', ' ', ' ', ' ', ' ', ' ', ' ', ' ', ' ', ' ', ' ', ' ', ' ', ' ', ' ', ' ', ' ', ' ', ' ', ' ', ' ', ' ', ' ', ' ', ' ', ' ', ' ', ' ', ' ', ' ', ' ', ' ', ' ', ' ', ' ', ' ', ' ', ' ', ' ', ' ', ' ', ' ', ' ', ' ', ' ', ' ', ' ', ' ', ' ', ' ', ' ', ' ', ' ', ' ', ' ', ' ', ' ', ' '},
        {' ', ' ', ' ', ' ', ' ', ' ', ' ', ' ', ' ', ' ', ' ', ' ', ' ', ' ', ' ', ' ', ' ', ' ', ' ', ' ', ' ', ' ', ' ', ' ', ' ', ' ', ' ', ' ', ' ', ' ', ' ', ' ', ' ', ' ', ' ', ' ', ' ', ' ', ' ', ' ', ' ', ' ', ' ', ' ', ' ', ' ', ' ', ' ', ' ', ' ', ' ', ' ', ' ', ' ', ' ', ' ', ' ', ' ', ' ', ' '},
        {' ', ' ', ' ', ' ', ' ', ' ', ' ', ' ', ' ', ' ', ' ', ' ', ' ', ' ', ' ', ' ', ' ', ' ', ' ', ' ', ' ', ' ', ' ', ' ', ' ', ' ', ' ', ' ', ' ', ' ', ' ', ' ', ' ', ' ', ' ', ' ', ' ', ' ', ' ', ' ', ' ', ' ', ' ', ' ', ' ', ' ', ' ', ' ', ' ', ' ', ' ', ' ', ' ', ' ', ' ', ' ', ' ', ' ', ' ', ' '},
        {' ', ' ', ' ', ' ', ' ', ' ', ' ', ' ', ' ', ' ', ' ', ' ', ' ', ' ', ' ', ' ', ' ', ' ', ' ', ' ', ' ', ' ', ' ', ' ', ' ', ' ', ' ', ' ', ' ', ' ', ' ', ' ', ' ', ' ', ' ', ' ', ' ', ' ', ' ', ' ', ' ', ' ', ' ', ' ', ' ', ' ', ' ', ' ', ' ', ' ', ' ', ' ', ' ', ' ', ' ', ' ', ' ', ' ', ' ', ' '},
        {' ', ' ', ' ', ' ', ' ', ' ', ' ', ' ', ' ', ' ', ' ', ' ', ' ', ' ', ' ', ' ', ' ', ' ', ' ', ' ', ' ', ' ', ' ', ' ', ' ', ' ', ' ', ' ', ' ', ' ', ' ', ' ', ' ', ' ', ' ', ' ', ' ', ' ', ' ', ' ', ' ', ' ', ' ', ' ', ' ', ' ', ' ', ' ', ' ', ' ', ' ', ' ', ' ', ' ', ' ', ' ', ' ', ' ', ' ', ' '},
        {' ', ' ', ' ', ' ', ' ', ' ', ' ', ' ', ' ', ' ', ' ', ' ', ' ', ' ', ' ', ' ', ' ', ' ', ' ', ' ', ' ', ' ', ' ', ' ', ' ', ' ', ' ', ' ', ' ', ' ', ' ', ' ', ' ', ' ', ' ', ' ', ' ', ' ', ' ', ' ', ' ', ' ', ' ', ' ', ' ', ' ', ' ', ' ', ' ', ' ', ' ', ' ', ' ', ' ', ' ', ' ', ' ', ' ', ' ', ' '},
        {' ', ' ', ' ', ' ', ' ', ' ', ' ', ' ', ' ', ' ', ' ', ' ', ' ', ' ', ' ', ' ', ' ', ' ', ' ', ' ', ' ', ' ', ' ', ' ', ' ', ' ', ' ', ' ', ' ', ' ', ' ', ' ', ' ', ' ', ' ', ' ', ' ', ' ', ' ', ' ', ' ', ' ', ' ', ' ', ' ', ' ', ' ', ' ', ' ', ' ', ' ', ' ', ' ', ' ', ' ', ' ', ' ', ' ', ' ', ' '},
        {' ', ' ', ' ', ' ', ' ', ' ', ' ', ' ', ' ', ' ', ' ', ' ', ' ', ' ', ' ', ' ', ' ', ' ', ' ', ' ', ' ', ' ', ' ', ' ', ' ', ' ', ' ', ' ', ' ', ' ', ' ', ' ', ' ', ' ', ' ', ' ', ' ', ' ', ' ', ' ', ' ', ' ', ' ', ' ', ' ', ' ', ' ', ' ', ' ', ' ', ' ', ' ', ' ', ' ', ' ', ' ', ' ', ' ', ' ', ' '},
        {' ', ' ', ' ', ' ', ' ', ' ', ' ', ' ', ' ', ' ', ' ', ' ', ' ', ' ', ' ', ' ', ' ', ' ', ' ', ' ', ' ', ' ', ' ', ' ', ' ', ' ', ' ', ' ', ' ', ' ', ' ', ' ', ' ', ' ', ' ', ' ', ' ', ' ', ' ', ' ', ' ', ' ', ' ', ' ', ' ', ' ', ' ', ' ', ' ', ' ', ' ', ' ', ' ', ' ', ' ', ' ', ' ', ' ', ' ', ' '},
        {' ', ' ', ' ', ' ', ' ', ' ', ' ', ' ', ' ', ' ', ' ', ' ', ' ', ' ', ' ', ' ', ' ', ' ', ' ', ' ', ' ', ' ', ' ', ' ', ' ', ' ', ' ', ' ', ' ', ' ', ' ', ' ', ' ', ' ', ' ', ' ', ' ', ' ', ' ', ' ', ' ', ' ', ' ', ' ', ' ', ' ', ' ', ' ', ' ', ' ', ' ', ' ', ' ', ' ', ' ', ' ', ' ', ' ', ' ', ' '},
        {' ', ' ', ' ', ' ', ' ', ' ', ' ', ' ', ' ', ' ', ' ', ' ', ' ', ' ', ' ', ' ', ' ', ' ', ' ', ' ', ' ', ' ', ' ', ' ', ' ', ' ', ' ', ' ', ' ', ' ', ' ', ' ', ' ', ' ', ' ', ' ', ' ', ' ', ' ', ' ', ' ', ' ', ' ', ' ', ' ', ' ', ' ', ' ', ' ', ' ', ' ', ' ', ' ', ' ', ' ', ' ', ' ', ' ', ' ', ' '},
        {' ', ' ', ' ', ' ', ' ', ' ', ' ', ' ', ' ', ' ', ' ', ' ', ' ', ' ', ' ', ' ', ' ', ' ', ' ', ' ', ' ', ' ', ' ', ' ', ' ', ' ', ' ', ' ', ' ', ' ', ' ', ' ', ' ', ' ', ' ', ' ', ' ', ' ', ' ', ' ', ' ', ' ', ' ', ' ', ' ', ' ', ' ', ' ', ' ', ' ', ' ', ' ', ' ', ' ', ' ', ' ', ' ', ' ', ' ', ' '},
        {' ', ' ', ' ', ' ', ' ', ' ', ' ', ' ', ' ', ' ', ' ', ' ', ' ', ' ', ' ', ' ', ' ', ' ', ' ', ' ', ' ', ' ', ' ', ' ', ' ', ' ', ' ', ' ', ' ', ' ', ' ', ' ', ' ', ' ', ' ', ' ', ' ', ' ', ' ', ' ', ' ', ' ', ' ', ' ', ' ', ' ', ' ', ' ', ' ', ' ', ' ', ' ', ' ', ' ', ' ', ' ', ' ', ' ', ' ', ' '},
        {' ', ' ', ' ', ' ', ' ', ' ', ' ', ' ', ' ', ' ', ' ', ' ', ' ', ' ', ' ', ' ', ' ', ' ', ' ', ' ', ' ', ' ', ' ', ' ', ' ', ' ', ' ', ' ', ' ', ' ', ' ', ' ', ' ', ' ', ' ', ' ', ' ', ' ', ' ', ' ', ' ', ' ', ' ', ' ', ' ', ' ', ' ', ' ', ' ', ' ', ' ', ' ', ' ', ' ', ' ', ' ', ' ', ' ', ' ', ' '},
        {' ', ' ', ' ', ' ', ' ', ' ', ' ', ' ', ' ', ' ', ' ', ' ', ' ', ' ', ' ', ' ', ' ', ' ', ' ', ' ', ' ', ' ', ' ', ' ', ' ', ' ', ' ', ' ', ' ', ' ', ' ', ' ', ' ', ' ', 'x', ' ', ' ', ' ', ' ', ' ', ' ', ' ', ' ', ' ', ' ', ' ', ' ', ' ', ' ', ' ', ' ', ' ', ' ', ' ', ' ', ' ', ' ', ' ', ' ', ' '},
        {' ', ' ', ' ', ' ', ' ', ' ', ' ', ' ', ' ', ' ', ' ', ' ', ' ', ' ', ' ', ' ', ' ', ' ', ' ', ' ', ' ', ' ', ' ', ' ', ' ', ' ', ' ', ' ', ' ', ' ', ' ', ' ', ' ', ' ', ' ', ' ', ' ', ' ', ' ', ' ', ' ', ' ', ' ', ' ', ' ', ' ', ' ', ' ', ' ', ' ', ' ', ' ', ' ', ' ', ' ', ' ', ' ', ' ', ' ', ' '},
        {' ', ' ', ' ', ' ', ' ', ' ', ' ', ' ', ' ', ' ', ' ', ' ', ' ', ' ', ' ', ' ', ' ', ' ', ' ', ' ', ' ', ' ', ' ', ' ', ' ', ' ', ' ', ' ', ' ', ' ', ' ', ' ', ' ', ' ', ' ', ' ', 'x', ' ', ' ', ' ', ' ', ' ', ' ', ' ', ' ', ' ', ' ', ' ', ' ', ' ', ' ', ' ', ' ', ' ', ' ', ' ', ' ', ' ', ' ', ' '},
        {' ', ' ', ' ', ' ', ' ', ' ', ' ', ' ', ' ', ' ', ' ', ' ', ' ', ' ', ' ', ' ', ' ', ' ', ' ', ' ', ' ', ' ', ' ', ' ', ' ', ' ', ' ', ' ', ' ', ' ', ' ', ' ', ' ', ' ', ' ', ' ', ' ', ' ', ' ', ' ', ' ', ' ', ' ', ' ', ' ', ' ', ' ', ' ', ' ', ' ', ' ', ' ', ' ', ' ', ' ', ' ', ' ', ' ', ' ', ' '},
        {' ', ' ', ' ', ' ', ' ', ' ', ' ', ' ', ' ', ' ', ' ', ' ', ' ', ' ', ' ', ' ', ' ', ' ', ' ', ' ', ' ', ' ', ' ', ' ', ' ', ' ', ' ', ' ', ' ', ' ', ' ', ' ', ' ', ' ', ' ', ' ', ' ', ' ', ' ', ' ', 'o', ' ', ' ', ' ', ' ', ' ', ' ', ' ', ' ', ' ', ' ', ' ', ' ', ' ', ' ', ' ', ' ', ' ', ' ', ' '},
        {' ', ' ', ' ', ' ', ' ', ' ', ' ', ' ', ' ', ' ', ' ', ' ', ' ', ' ', ' ', ' ', ' ', ' ', ' ', ' ', ' ', ' ', ' ', ' ', ' ', ' ', ' ', ' ', ' ', ' ', ' ', ' ', ' ', ' ', ' ', ' ', ' ', ' ', ' ', ' ', ' ', ' ', ' ', ' ', ' ', ' ', ' ', ' ', ' ', ' ', ' ', ' ', ' ', ' ', ' ', ' ', ' ', ' ', ' ', ' '},
        {' ', ' ', ' ', ' ', ' ', ' ', ' ', ' ', ' ', ' ', ' ', ' ', ' ', ' ', ' ', ' ', ' ', ' ', ' ', ' ', ' ', ' ', ' ', ' ', ' ', ' ', ' ', ' ', ' ', ' ', ' ', ' ', ' ', ' ', ' ', ' ', ' ', ' ', ' ', ' ', ' ', ' ', 'o', ' ', ' ', ' ', ' ', ' ', ' ', ' ', ' ', ' ', ' ', ' ', ' ', ' ', ' ', ' ', ' ', ' '},
        {' ', ' ', ' ', ' ', ' ', ' ', ' ', ' ', ' ', ' ', ' ', ' ', ' ', ' ', ' ', ' ', ' ', ' ', ' ', ' ', ' ', ' ', ' ', ' ', ' ', ' ', ' ', ' ', ' ', ' ', ' ', ' ', ' ', ' ', ' ', ' ', ' ', ' ', ' ', ' ', ' ', ' ', ' ', ' ', ' ', ' ', ' ', ' ', ' ', ' ', ' ', ' ', ' ', ' ', ' ', ' ', ' ', ' ', ' ', ' '},
        {' ', ' ', ' ', ' ', ' ', ' ', ' ', ' ', ' ', ' ', ' ', ' ', ' ', ' ', ' ', ' ', ' ', ' ', ' ', ' ', ' ', ' ', ' ', ' ', ' ', ' ', ' ', ' ', ' ', ' ', ' ', ' ', ' ', ' ', ' ', ' ', ' ', ' ', ' ', ' ', ' ', ' ', ' ', ' ', ' ', ' ', 'x', ' ', ' ', ' ', ' ', ' ', ' ', ' ', ' ', ' ', ' ', ' ', ' ', ' '},
        {' ', ' ', ' ', ' ', ' ', ' ', ' ', ' ', ' ', ' ', ' ', ' ', ' ', ' ', ' ', ' ', ' ', ' ', ' ', ' ', ' ', ' ', ' ', ' ', ' ', ' ', ' ', ' ', ' ', ' ', ' ', ' ', ' ', ' ', ' ', ' ', ' ', ' ', ' ', ' ', ' ', ' ', ' ', ' ', ' ', ' ', ' ', ' ', ' ', ' ', ' ', ' ', ' ', ' ', ' ', ' ', ' ', ' ', ' ', ' '},
        {' ', ' ', ' ', ' ', ' ', ' ', ' ', ' ', ' ', ' ', ' ', ' ', ' ', ' ', ' ', ' ', ' ', ' ', ' ', ' ', ' ', ' ', ' ', ' ', ' ', ' ', ' ', ' ', ' ', ' ', ' ', ' ', ' ', ' ', ' ', ' ', ' ', ' ', ' ', ' ', ' ', ' ', ' ', ' ', ' ', ' ', ' ', ' ', ' ', ' ', ' ', ' ', ' ', ' ', ' ', ' ', ' ', ' ', ' ', ' '},
        {' ', ' ', ' ', ' ', ' ', ' ', ' ', ' ', ' ', ' ', ' ', ' ', ' ', ' ', ' ', ' ', ' ', ' ', ' ', ' ', ' ', ' ', ' ', ' ', ' ', ' ', ' ', ' ', ' ', ' ', ' ', ' ', ' ', ' ', ' ', ' ', ' ', ' ', ' ', ' ', ' ', ' ', ' ', ' ', ' ', ' ', ' ', ' ', ' ', ' ', ' ', ' ', ' ', ' ', ' ', ' ', ' ', ' ', ' ', ' '},
        {' ', ' ', ' ', ' ', ' ', ' ', ' ', ' ', ' ', ' ', ' ', ' ', ' ', ' ', ' ', ' ', ' ', ' ', ' ', ' ', ' ', ' ', ' ', ' ', ' ', ' ', ' ', ' ', ' ', ' ', ' ', ' ', ' ', ' ', ' ', ' ', ' ', ' ', ' ', ' ', ' ', ' ', ' ', ' ', ' ', ' ', ' ', ' ', ' ', ' ', ' ', ' ', ' ', ' ', ' ', ' ', ' ', ' ', ' ', ' '},
        {' ', ' ', ' ', ' ', ' ', ' ', ' ', ' ', ' ', ' ', ' ', ' ', ' ', ' ', ' ', ' ', ' ', ' ', ' ', ' ', ' ', ' ', ' ', ' ', ' ', ' ', ' ', ' ', ' ', ' ', ' ', ' ', ' ', ' ', ' ', ' ', ' ', ' ', ' ', ' ', ' ', ' ', ' ', ' ', ' ', ' ', ' ', ' ', ' ', ' ', ' ', ' ', ' ', ' ', ' ', ' ', ' ', ' ', ' ', ' '}
    }})};

    static constexpr const fcn_gate MIRRORED_TWO_IN_ONE_OUT{cell_list_to_gate<char>({{
        {' ', ' ', ' ', ' ', ' ', ' ', ' ', ' ', ' ', ' ', ' ', ' ', ' ', ' ', ' ', ' ', ' ', ' ', ' ', ' ', ' ', ' ', ' ', ' ', ' ', ' ', ' ', ' ', ' ', ' ', ' ', ' ', ' ', ' ', ' ', ' ', ' ', ' ', ' ', ' ', ' ', ' ', ' ', ' ', ' ', ' ', ' ', ' ', ' ', ' ', ' ', ' ', ' ', ' ', ' ', ' ', ' ', ' ', ' ', ' '},
        {' ', ' ', ' ', ' ', ' ', ' ', ' ', ' ', ' ', ' ', ' ', ' ', ' ', ' ', ' ', ' ', ' ', ' ', ' ', ' ', ' ', ' ', ' ', ' ', ' ', ' ', ' ', ' ', ' ', ' ', ' ', ' ', ' ', ' ', ' ', ' ', ' ', ' ', ' ', ' ', ' ', ' ', ' ', ' ', ' ', ' ', ' ', ' ', ' ', ' ', ' ', ' ', ' ', ' ', ' ', ' ', ' ', ' ', ' ', ' '},
        {' ', ' ', ' ', ' ', ' ', ' ', ' ', ' ', ' ', ' ', 'i', ' ', ' ', ' ', ' ', ' ', ' ', ' ', ' ', ' ', ' ', ' ', ' ', ' ', ' ', ' ', ' ', ' ', ' ', ' ', ' ', ' ', ' ', ' ', ' ', ' ', ' ', ' ', ' ', ' ', ' ', ' ', ' ', ' ', ' ', ' ', ' ', ' ', 'i', ' ', ' ', ' ', ' ', ' ', ' ', ' ', ' ', ' ', ' ', ' '},
        {' ', ' ', ' ', ' ', ' ', ' ', ' ', ' ', ' ', ' ', ' ', ' ', ' ', ' ', ' ', ' ', ' ', ' ', ' ', ' ', ' ', ' ', ' ', ' ', ' ', ' ', ' ', ' ', ' ', ' ', ' ', ' ', ' ', ' ', ' ', ' ', ' ', ' ', ' ', ' ', ' ', ' ', ' ', ' ', ' ', ' ', ' ', ' ', ' ', ' ', ' ', ' ', ' ', ' ', ' ', ' ', ' ', ' ', ' ', ' '},
        {' ', ' ', ' ', ' ', ' ', ' ', ' ', ' ', ' ', ' ', ' ', ' ', 'i', ' ', ' ', ' ', ' ', ' ', ' ', ' ', ' ', ' ', ' ', ' ', ' ', ' ', ' ', ' ', ' ', ' ', ' ', ' ', ' ', ' ', ' ', ' ', ' ', ' ', ' ', ' ', ' ', ' ', ' ', ' ', ' ', ' ', 'i', ' ', ' ', ' ', ' ', ' ', ' ', ' ', ' ', ' ', ' ', ' ', ' ', ' '},
        {' ', ' ', ' ', ' ', ' ', ' ', ' ', ' ', ' ', ' ', ' ', ' ', ' ', ' ', ' ', ' ', ' ', ' ', ' ', ' ', ' ', ' ', ' ', ' ', ' ', ' ', ' ', ' ', ' ', ' ', ' ', ' ', ' ', ' ', ' ', ' ', ' ', ' ', ' ', ' ', ' ', ' ', ' ', ' ', ' ', ' ', ' ', ' ', ' ', ' ', ' ', ' ', ' ', ' ', ' ', ' ', ' ', ' ', ' ', ' '},
        {' ', ' ', ' ', ' ', ' ', ' ', ' ', ' ', ' ', ' ', ' ', ' ', ' ', ' ', ' ', ' ', 'x', ' ', ' ', ' ', ' ', ' ', ' ', ' ', ' ', ' ', ' ', ' ', ' ', ' ', ' ', ' ', ' ', ' ', ' ', ' ', ' ', ' ', ' ', ' ', ' ', ' ', 'x', ' ', ' ', ' ', ' ', ' ', ' ', ' ', ' ', ' ', ' ', ' ', ' ', ' ', ' ', ' ', ' ', ' '},
        {' ', ' ', ' ', ' ', ' ', ' ', ' ', ' ', ' ', ' ', ' ', ' ', ' ', ' ', ' ', ' ', ' ', ' ', ' ', ' ', ' ', ' ', ' ', ' ', ' ', ' ', ' ', ' ', ' ', ' ', ' ', ' ', ' ', ' ', ' ', ' ', ' ', ' ', ' ', ' ', ' ', ' ', ' ', ' ', ' ', ' ', ' ', ' ', ' ', ' ', ' ', ' ', ' ', ' ', ' ', ' ', ' ', ' ', ' ', ' '},
        {' ', ' ', ' ', ' ', ' ', ' ', ' ', ' ', ' ', ' ', ' ', ' ', ' ', ' ', ' ', ' ', ' ', ' ', 'x', ' ', ' ', ' ', ' ', ' ', ' ', ' ', ' ', ' ', ' ', ' ', ' ', ' ', ' ', ' ', ' ', ' ', ' ', ' ', ' ', ' ', 'x', ' ', ' ', ' ', ' ', ' ', ' ', ' ', ' ', ' ', ' ', ' ', ' ', ' ', ' ', ' ', ' ', ' ', ' ', ' '},
        {' ', ' ', ' ', ' ', ' ', ' ', ' ', ' ', ' ', ' ', ' ', ' ', ' ', ' ', ' ', ' ', ' ', ' ', ' ', ' ', ' ', ' ', ' ', ' ', ' ', ' ', ' ', ' ', ' ', ' ', ' ', ' ', ' ', ' ', ' ', ' ', ' ', ' ', ' ', ' ', ' ', ' ', ' ', ' ', ' ', ' ', ' ', ' ', ' ', ' ', ' ', ' ', ' ', ' ', ' ', ' ', ' ', ' ', ' ', ' '},
        {' ', ' ', ' ', ' ', ' ', ' ', ' ', ' ', ' ', ' ', ' ', ' ', ' ', ' ', ' ', ' ', ' ', ' ', ' ', ' ', ' ', ' ', 'x', ' ', ' ', ' ', ' ', ' ', ' ', ' ', ' ', ' ', ' ', ' ', ' ', ' ', 'x', ' ', ' ', ' ', ' ', ' ', ' ', ' ', ' ', ' ', ' ', ' ', ' ', ' ', ' ', ' ', ' ', ' ', ' ', ' ', ' ', ' ', ' ', ' '},
        {' ', ' ', ' ', ' ', ' ', ' ', ' ', ' ', ' ', ' ', ' ', ' ', ' ', ' ', ' ', ' ', ' ', ' ', ' ', ' ', ' ', ' ', ' ', ' ', ' ', ' ', ' ', ' ', ' ', ' ', ' ', ' ', ' ', ' ', ' ', ' ', ' ', ' ', ' ', ' ', ' ', ' ', ' ', ' ', ' ', ' ', ' ', ' ', ' ', ' ', ' ', ' ', ' ', ' ', ' ', ' ', ' ', ' ', ' ', ' '},
        {' ', ' ', ' ', ' ', ' ', ' ', ' ', ' ', ' ', ' ', ' ', ' ', ' ', ' ', ' ', ' ', ' ', ' ', ' ', ' ', ' ', ' ', ' ', ' ', 'x', ' ', ' ', ' ', ' ', ' ', ' ', ' ', ' ', ' ', 'x', ' ', ' ', ' ', ' ', ' ', ' ', ' ', ' ', ' ', ' ', ' ', ' ', ' ', ' ', ' ', ' ', ' ', ' ', ' ', ' ', ' ', ' ', ' ', ' ', ' '},
        {' ', ' ', ' ', ' ', ' ', ' ', ' ', ' ', ' ', ' ', ' ', ' ', ' ', ' ', ' ', ' ', ' ', ' ', ' ', ' ', ' ', ' ', ' ', ' ', ' ', ' ', ' ', ' ', ' ', ' ', ' ', ' ', ' ', ' ', ' ', ' ', ' ', ' ', ' ', ' ', ' ', ' ', ' ', ' ', ' ', ' ', ' ', ' ', ' ', ' ', ' ', ' ', ' ', ' ', ' ', ' ', ' ', ' ', ' ', ' '},
        {' ', ' ', ' ', ' ', ' ', ' ', ' ', ' ', ' ', ' ', ' ', ' ', ' ', ' ', ' ', ' ', ' ', ' ', ' ', ' ', ' ', ' ', ' ', ' ', ' ', ' ', ' ', ' ', ' ', ' ', ' ', ' ', ' ', ' ', ' ', ' ', ' ', ' ', ' ', ' ', ' ', ' ', ' ', ' ', ' ', ' ', ' ', ' ', ' ', ' ', ' ', ' ', ' ', ' ', ' ', ' ', ' ', ' ', ' ', ' '},
        {' ', ' ', ' ', ' ', ' ', ' ', ' ', ' ', ' ', ' ', ' ', ' ', ' ', ' ', ' ', ' ', ' ', ' ', ' ', ' ', ' ', ' ', ' ', ' ', ' ', ' ', ' ', ' ', ' ', ' ', ' ', ' ', ' ', ' ', ' ', ' ', ' ', ' ', ' ', ' ', ' ', ' ', ' ', ' ', ' ', ' ', ' ', ' ', ' ', ' ', ' ', ' ', ' ', ' ', ' ', ' ', ' ', ' ', ' ', ' '},
        {' ', ' ', ' ', ' ', ' ', ' ', ' ', ' ', ' ', ' ', ' ', ' ', ' ', ' ', ' ', ' ', ' ', ' ', ' ', ' ', ' ', ' ', ' ', ' ', ' ', ' ', ' ', ' ', ' ', ' ', ' ', ' ', ' ', ' ', ' ', ' ', ' ', ' ', ' ', ' ', ' ', ' ', ' ', ' ', ' ', ' ', ' ', ' ', ' ', ' ', ' ', ' ', ' ', ' ', ' ', ' ', ' ', ' ', ' ', ' '},
        {' ', ' ', ' ', ' ', ' ', ' ', ' ', ' ', ' ', ' ', ' ', ' ', ' ', ' ', ' ', ' ', ' ', ' ', ' ', ' ', ' ', ' ', ' ', ' ', ' ', ' ', ' ', ' ', ' ', ' ', ' ', ' ', ' ', ' ', ' ', ' ', ' ', ' ', ' ', ' ', ' ', ' ', ' ', ' ', ' ', ' ', ' ', ' ', ' ', ' ', ' ', ' ', ' ', ' ', ' ', ' ', ' ', ' ', ' ', ' '},
        {' ', ' ', ' ', ' ', ' ', ' ', ' ', ' ', ' ', ' ', ' ', ' ', ' ', ' ', ' ', ' ', ' ', ' ', ' ', ' ', ' ', ' ', ' ', ' ', ' ', ' ', ' ', ' ', ' ', ' ', ' ', ' ', ' ', ' ', ' ', ' ', ' ', ' ', ' ', ' ', ' ', ' ', ' ', ' ', ' ', ' ', ' ', ' ', ' ', ' ', ' ', ' ', ' ', ' ', ' ', ' ', ' ', ' ', ' ', ' '},
        {' ', ' ', ' ', ' ', ' ', ' ', ' ', ' ', ' ', ' ', ' ', ' ', ' ', ' ', ' ', ' ', ' ', ' ', ' ', ' ', ' ', ' ', ' ', ' ', ' ', ' ', ' ', ' ', ' ', ' ', ' ', ' ', ' ', ' ', ' ', ' ', ' ', ' ', ' ', ' ', ' ', ' ', ' ', ' ', ' ', ' ', ' ', ' ', ' ', ' ', ' ', ' ', ' ', ' ', ' ', ' ', ' ', ' ', ' ', ' '},
        {' ', ' ', ' ', ' ', ' ', ' ', ' ', ' ', ' ', ' ', ' ', ' ', ' ', ' ', ' ', ' ', ' ', ' ', ' ', ' ', ' ', ' ', ' ', ' ', ' ', ' ', ' ', ' ', ' ', ' ', ' ', ' ', ' ', ' ', ' ', ' ', ' ', ' ', ' ', ' ', ' ', ' ', ' ', ' ', ' ', ' ', ' ', ' ', ' ', ' ', ' ', ' ', ' ', ' ', ' ', ' ', ' ', ' ', ' ', ' '},
        {' ', ' ', ' ', ' ', ' ', ' ', ' ', ' ', ' ', ' ', ' ', ' ', ' ', ' ', ' ', ' ', ' ', ' ', ' ', ' ', ' ', ' ', ' ', ' ', ' ', ' ', ' ', ' ', ' ', ' ', ' ', ' ', ' ', ' ', ' ', ' ', ' ', ' ', ' ', ' ', ' ', ' ', ' ', ' ', ' ', ' ', ' ', ' ', ' ', ' ', ' ', ' ', ' ', ' ', ' ', ' ', ' ', ' ', ' ', ' '},
        {' ', ' ', ' ', ' ', ' ', ' ', ' ', ' ', ' ', ' ', ' ', ' ', ' ', ' ', ' ', ' ', ' ', ' ', ' ', ' ', ' ', ' ', ' ', ' ', ' ', ' ', ' ', ' ', ' ', ' ', ' ', ' ', ' ', ' ', ' ', ' ', ' ', ' ', ' ', ' ', ' ', ' ', ' ', ' ', ' ', ' ', ' ', ' ', ' ', ' ', ' ', ' ', ' ', ' ', ' ', ' ', ' ', ' ', ' ', ' '},
        {' ', ' ', ' ', ' ', ' ', ' ', ' ', ' ', ' ', ' ', ' ', ' ', ' ', ' ', ' ', ' ', ' ', ' ', ' ', ' ', ' ', ' ', ' ', ' ', ' ', ' ', ' ', ' ', ' ', ' ', ' ', ' ', ' ', ' ', ' ', ' ', ' ', ' ', ' ', ' ', ' ', ' ', ' ', ' ', ' ', ' ', ' ', ' ', ' ', ' ', ' ', ' ', ' ', ' ', ' ', ' ', ' ', ' ', ' ', ' '},
        {' ', ' ', ' ', ' ', ' ', ' ', ' ', ' ', ' ', ' ', ' ', ' ', ' ', ' ', ' ', ' ', ' ', ' ', ' ', ' ', ' ', ' ', ' ', ' ', ' ', ' ', ' ', ' ', ' ', ' ', ' ', ' ', ' ', ' ', ' ', ' ', ' ', ' ', ' ', ' ', ' ', ' ', ' ', ' ', ' ', ' ', ' ', ' ', ' ', ' ', ' ', ' ', ' ', ' ', ' ', ' ', ' ', ' ', ' ', ' '},
        {' ', ' ', ' ', ' ', ' ', ' ', ' ', ' ', ' ', ' ', ' ', ' ', ' ', ' ', ' ', ' ', ' ', ' ', ' ', ' ', ' ', ' ', ' ', ' ', ' ', ' ', ' ', ' ', ' ', ' ', ' ', ' ', ' ', ' ', ' ', ' ', ' ', ' ', ' ', ' ', ' ', ' ', ' ', ' ', ' ', ' ', ' ', ' ', ' ', ' ', ' ', ' ', ' ', ' ', ' ', ' ', ' ', ' ', ' ', ' '},
        {' ', ' ', ' ', ' ', ' ', ' ', ' ', ' ', ' ', ' ', ' ', ' ', ' ', ' ', ' ', ' ', ' ', ' ', ' ', ' ', ' ', ' ', ' ', ' ', ' ', ' ', ' ', ' ', ' ', ' ', ' ', ' ', ' ', ' ', ' ', ' ', ' ', ' ', ' ', ' ', ' ', ' ', ' ', ' ', ' ', ' ', ' ', ' ', ' ', ' ', ' ', ' ', ' ', ' ', ' ', ' ', ' ', ' ', ' ', ' '},
        {' ', ' ', ' ', ' ', ' ', ' ', ' ', ' ', ' ', ' ', ' ', ' ', ' ', ' ', ' ', ' ', ' ', ' ', ' ', ' ', ' ', ' ', ' ', ' ', ' ', ' ', ' ', ' ', ' ', ' ', ' ', ' ', ' ', ' ', ' ', ' ', ' ', ' ', ' ', ' ', ' ', ' ', ' ', ' ', ' ', ' ', ' ', ' ', ' ', ' ', ' ', ' ', ' ', ' ', ' ', ' ', ' ', ' ', ' ', ' '},
        {' ', ' ', ' ', ' ', ' ', ' ', ' ', ' ', ' ', ' ', ' ', ' ', ' ', ' ', ' ', ' ', ' ', ' ', ' ', ' ', ' ', ' ', ' ', ' ', ' ', ' ', ' ', ' ', ' ', ' ', ' ', ' ', ' ', ' ', ' ', ' ', ' ', ' ', ' ', ' ', ' ', ' ', ' ', ' ', ' ', ' ', ' ', ' ', ' ', ' ', ' ', ' ', ' ', ' ', ' ', ' ', ' ', ' ', ' ', ' '},
        {' ', ' ', ' ', ' ', ' ', ' ', ' ', ' ', ' ', ' ', ' ', ' ', ' ', ' ', ' ', ' ', ' ', ' ', ' ', ' ', ' ', ' ', ' ', ' ', ' ', ' ', ' ', ' ', ' ', ' ', ' ', ' ', ' ', ' ', ' ', ' ', ' ', ' ', ' ', ' ', ' ', ' ', ' ', ' ', ' ', ' ', ' ', ' ', ' ', ' ', ' ', ' ', ' ', ' ', ' ', ' ', ' ', ' ', ' ', ' '},
        {' ', ' ', ' ', ' ', ' ', ' ', ' ', ' ', ' ', ' ', ' ', ' ', ' ', ' ', ' ', ' ', ' ', ' ', ' ', ' ', ' ', ' ', ' ', ' ', ' ', ' ', ' ', ' ', ' ', ' ', ' ', ' ', ' ', ' ', ' ', ' ', ' ', ' ', ' ', ' ', ' ', ' ', ' ', ' ', ' ', ' ', ' ', ' ', ' ', ' ', ' ', ' ', ' ', ' ', ' ', ' ', ' ', ' ', ' ', ' '},
        {' ', ' ', ' ', ' ', ' ', ' ', ' ', ' ', ' ', ' ', ' ', ' ', ' ', ' ', ' ', ' ', ' ', ' ', ' ', ' ', ' ', ' ', ' ', ' ', ' ', ' ', ' ', ' ', ' ', ' ', ' ', ' ', ' ', ' ', ' ', ' ', ' ', ' ', ' ', ' ', ' ', ' ', ' ', ' ', ' ', ' ', ' ', ' ', ' ', ' ', ' ', ' ', ' ', ' ', ' ', ' ', ' ', ' ', ' ', ' '},
        {' ', ' ', ' ', ' ', ' ', ' ', ' ', ' ', ' ', ' ', ' ', ' ', ' ', ' ', ' ', ' ', ' ', ' ', ' ', ' ', ' ', ' ', ' ', ' ', 'x', ' ', ' ', ' ', ' ', ' ', ' ', ' ', ' ', ' ', ' ', ' ', ' ', ' ', ' ', ' ', ' ', ' ', ' ', ' ', ' ', ' ', ' ', ' ', ' ', ' ', ' ', ' ', ' ', ' ', ' ', ' ', ' ', ' ', ' ', ' '},
        {' ', ' ', ' ', ' ', ' ', ' ', ' ', ' ', ' ', ' ', ' ', ' ', ' ', ' ', ' ', ' ', ' ', ' ', ' ', ' ', ' ', ' ', ' ', ' ', ' ', ' ', ' ', ' ', ' ', ' ', ' ', ' ', ' ', ' ', ' ', ' ', ' ', ' ', ' ', ' ', ' ', ' ', ' ', ' ', ' ', ' ', ' ', ' ', ' ', ' ', ' ', ' ', ' ', ' ', ' ', ' ', ' ', ' ', ' ', ' '},
        {' ', ' ', ' ', ' ', ' ', ' ', ' ', ' ', ' ', ' ', ' ', ' ', ' ', ' ', ' ', ' ', ' ', ' ', ' ', ' ', ' ', ' ', 'x', ' ', ' ', ' ', ' ', ' ', ' ', ' ', ' ', ' ', ' ', ' ', ' ', ' ', ' ', ' ', ' ', ' ', ' ', ' ', ' ', ' ', ' ', ' ', ' ', ' ', ' ', ' ', ' ', ' ', ' ', ' ', ' ', ' ', ' ', ' ', ' ', ' '},
        {' ', ' ', ' ', ' ', ' ', ' ', ' ', ' ', ' ', ' ', ' ', ' ', ' ', ' ', ' ', ' ', ' ', ' ', ' ', ' ', ' ', ' ', ' ', ' ', ' ', ' ', ' ', ' ', ' ', ' ', ' ', ' ', ' ', ' ', ' ', ' ', ' ', ' ', ' ', ' ', ' ', ' ', ' ', ' ', ' ', ' ', ' ', ' ', ' ', ' ', ' ', ' ', ' ', ' ', ' ', ' ', ' ', ' ', ' ', ' '},
        {' ', ' ', ' ', ' ', ' ', ' ', ' ', ' ', ' ', ' ', ' ', ' ', ' ', ' ', ' ', ' ', ' ', ' ', 'o', ' ', ' ', ' ', ' ', ' ', ' ', ' ', ' ', ' ', ' ', ' ', ' ', ' ', ' ', ' ', ' ', ' ', ' ', ' ', ' ', ' ', ' ', ' ', ' ', ' ', ' ', ' ', ' ', ' ', ' ', ' ', ' ', ' ', ' ', ' ', ' ', ' ', ' ', ' ', ' ', ' '},
        {' ', ' ', ' ', ' ', ' ', ' ', ' ', ' ', ' ', ' ', ' ', ' ', ' ', ' ', ' ', ' ', ' ', ' ', ' ', ' ', ' ', ' ', ' ', ' ', ' ', ' ', ' ', ' ', ' ', ' ', ' ', ' ', ' ', ' ', ' ', ' ', ' ', ' ', ' ', ' ', ' ', ' ', ' ', ' ', ' ', ' ', ' ', ' ', ' ', ' ', ' ', ' ', ' ', ' ', ' ', ' ', ' ', ' ', ' ', ' '},
        {' ', ' ', ' ', ' ', ' ', ' ', ' ', ' ', ' ', ' ', ' ', ' ', ' ', ' ', ' ', ' ', 'o', ' ', ' ', ' ', ' ', ' ', ' ', ' ', ' ', ' ', ' ', ' ', ' ', ' ', ' ', ' ', ' ', ' ', ' ', ' ', ' ', ' ', ' ', ' ', ' ', ' ', ' ', ' ', ' ', ' ', ' ', ' ', ' ', ' ', ' ', ' ', ' ', ' ', ' ', ' ', ' ', ' ', ' ', ' '},
        {' ', ' ', ' ', ' ', ' ', ' ', ' ', ' ', ' ', ' ', ' ', ' ', ' ', ' ', ' ', ' ', ' ', ' ', ' ', ' ', ' ', ' ', ' ', ' ', ' ', ' ', ' ', ' ', ' ', ' ', ' ', ' ', ' ', ' ', ' ', ' ', ' ', ' ', ' ', ' ', ' ', ' ', ' ', ' ', ' ', ' ', ' ', ' ', ' ', ' ', ' ', ' ', ' ', ' ', ' ', ' ', ' ', ' ', ' ', ' '},
        {' ', ' ', ' ', ' ', ' ', ' ', ' ', ' ', ' ', ' ', ' ', ' ', 'x', ' ', ' ', ' ', ' ', ' ', ' ', ' ', ' ', ' ', ' ', ' ', ' ', ' ', ' ', ' ', ' ', ' ', ' ', ' ', ' ', ' ', ' ', ' ', ' ', ' ', ' ', ' ', ' ', ' ', ' ', ' ', ' ', ' ', ' ', ' ', ' ', ' ', ' ', ' ', ' ', ' ', ' ', ' ', ' ', ' ', ' ', ' '},
        {' ', ' ', ' ', ' ', ' ', ' ', ' ', ' ', ' ', ' ', ' ', ' ', ' ', ' ', ' ', ' ', ' ', ' ', ' ', ' ', ' ', ' ', ' ', ' ', ' ', ' ', ' ', ' ', ' ', ' ', ' ', ' ', ' ', ' ', ' ', ' ', ' ', ' ', ' ', ' ', ' ', ' ', ' ', ' ', ' ', ' ', ' ', ' ', ' ', ' ', ' ', ' ', ' ', ' ', ' ', ' ', ' ', ' ', ' ', ' '},
        {' ', ' ', ' ', ' ', ' ', ' ', ' ', ' ', ' ', ' ', ' ', ' ', ' ', ' ', ' ', ' ', ' ', ' ', ' ', ' ', ' ', ' ', ' ', ' ', ' ', ' ', ' ', ' ', ' ', ' ', ' ', ' ', ' ', ' ', ' ', ' ', ' ', ' ', ' ', ' ', ' ', ' ', ' ', ' ', ' ', ' ', ' ', ' ', ' ', ' ', ' ', ' ', ' ', ' ', ' ', ' ', ' ', ' ', ' ', ' '},
        {' ', ' ', ' ', ' ', ' ', ' ', ' ', ' ', ' ', ' ', ' ', ' ', ' ', ' ', ' ', ' ', ' ', ' ', ' ', ' ', ' ', ' ', ' ', ' ', ' ', ' ', ' ', ' ', ' ', ' ', ' ', ' ', ' ', ' ', ' ', ' ', ' ', ' ', ' ', ' ', ' ', ' ', ' ', ' ', ' ', ' ', ' ', ' ', ' ', ' ', ' ', ' ', ' ', ' ', ' ', ' ', ' ', ' ', ' ', ' '},
        {' ', ' ', ' ', ' ', ' ', ' ', ' ', ' ', ' ', ' ', ' ', ' ', ' ', ' ', ' ', ' ', ' ', ' ', ' ', ' ', ' ', ' ', ' ', ' ', ' ', ' ', ' ', ' ', ' ', ' ', ' ', ' ', ' ', ' ', ' ', ' ', ' ', ' ', ' ', ' ', ' ', ' ', ' ', ' ', ' ', ' ', ' ', ' ', ' ', ' ', ' ', ' ', ' ', ' ', ' ', ' ', ' ', ' ', ' ', ' '},
        {' ', ' ', ' ', ' ', ' ', ' ', ' ', ' ', ' ', ' ', ' ', ' ', ' ', ' ', ' ', ' ', ' ', ' ', ' ', ' ', ' ', ' ', ' ', ' ', ' ', ' ', ' ', ' ', ' ', ' ', ' ', ' ', ' ', ' ', ' ', ' ', ' ', ' ', ' ', ' ', ' ', ' ', ' ', ' ', ' ', ' ', ' ', ' ', ' ', ' ', ' ', ' ', ' ', ' ', ' ', ' ', ' ', ' ', ' ', ' '}
    }})};

    static constexpr const fcn_gate FANOUT_1_2{cell_list_to_gate<char>({{
        {' ', ' ', ' ', ' ', ' ', ' ', ' ', ' ', ' ', ' ', ' ', ' ', ' ', ' ', ' ', ' ', ' ', ' ', ' ', ' ', ' ', ' ', ' ', ' ', ' ', ' ', ' ', ' ', ' ', ' ', ' ', ' ', ' ', ' ', ' ', ' ', ' ', ' ', ' ', ' ', ' ', ' ', ' ', ' ', ' ', ' ', ' ', ' ', ' ', ' ', ' ', ' ', ' ', ' ', ' ', ' ', ' ', ' ', ' ', ' '},
        {' ', ' ', ' ', ' ', ' ', ' ', ' ', ' ', ' ', ' ', ' ', ' ', ' ', ' ', ' ', ' ', ' ', ' ', ' ', ' ', ' ', ' ', ' ', ' ', ' ', ' ', ' ', ' ', ' ', ' ', ' ', ' ', ' ', ' ', ' ', ' ', ' ', ' ', ' ', ' ', ' ', ' ', ' ', ' ', ' ', ' ', ' ', ' ', ' ', ' ', ' ', ' ', ' ', ' ', ' ', ' ', ' ', ' ', ' ', ' '},
        {' ', ' ', ' ', ' ', ' ', ' ', ' ', ' ', ' ', ' ', 'i', ' ', ' ', ' ', ' ', ' ', ' ', ' ', ' ', ' ', ' ', ' ', ' ', ' ', ' ', ' ', ' ', ' ', ' ', ' ', ' ', ' ', ' ', ' ', ' ', ' ', ' ', ' ', ' ', ' ', ' ', ' ', ' ', ' ', ' ', ' ', ' ', ' ', ' ', ' ', ' ', ' ', ' ', ' ', ' ', ' ', ' ', ' ', ' ', ' '},
        {' ', ' ', ' ', ' ', ' ', ' ', ' ', ' ', ' ', ' ', ' ', ' ', ' ', ' ', ' ', ' ', ' ', ' ', ' ', ' ', ' ', ' ', ' ', ' ', ' ', ' ', ' ', ' ', ' ', ' ', ' ', ' ', ' ', ' ', ' ', ' ', ' ', ' ', ' ', ' ', ' ', ' ', ' ', ' ', ' ', ' ', ' ', ' ', ' ', ' ', ' ', ' ', ' ', ' ', ' ', ' ', ' ', ' ', ' ', ' '},
        {' ', ' ', ' ', ' ', ' ', ' ', ' ', ' ', ' ', ' ', ' ', ' ', 'i', ' ', ' ', ' ', ' ', ' ', ' ', ' ', ' ', ' ', ' ', ' ', ' ', ' ', ' ', ' ', ' ', ' ', ' ', ' ', ' ', ' ', ' ', ' ', ' ', ' ', ' ', ' ', ' ', ' ', ' ', ' ', ' ', ' ', ' ', ' ', ' ', ' ', ' ', ' ', ' ', ' ', ' ', ' ', ' ', ' ', ' ', ' '},
        {' ', ' ', ' ', ' ', ' ', ' ', ' ', ' ', ' ', ' ', ' ', ' ', ' ', ' ', ' ', ' ', ' ', ' ', ' ', ' ', ' ', ' ', ' ', ' ', ' ', ' ', ' ', ' ', ' ', ' ', ' ', ' ', ' ', ' ', ' ', ' ', ' ', ' ', ' ', ' ', ' ', ' ', ' ', ' ', ' ', ' ', ' ', ' ', ' ', ' ', ' ', ' ', ' ', ' ', ' ', ' ', ' ', ' ', ' ', ' '},
        {' ', ' ', ' ', ' ', ' ', ' ', ' ', ' ', ' ', ' ', ' ', ' ', ' ', ' ', ' ', ' ', 'x', ' ', ' ', ' ', ' ', ' ', ' ', ' ', ' ', ' ', ' ', ' ', ' ', ' ', ' ', ' ', ' ', ' ', ' ', ' ', ' ', ' ', ' ', ' ', ' ', ' ', ' ', ' ', ' ', ' ', ' ', ' ', ' ', ' ', ' ', ' ', ' ', ' ', ' ', ' ', ' ', ' ', ' ', ' '},
        {' ', ' ', ' ', ' ', ' ', ' ', ' ', ' ', ' ', ' ', ' ', ' ', ' ', ' ', ' ', ' ', ' ', ' ', ' ', ' ', ' ', ' ', ' ', ' ', ' ', ' ', ' ', ' ', ' ', ' ', ' ', ' ', ' ', ' ', ' ', ' ', ' ', ' ', ' ', ' ', ' ', ' ', ' ', ' ', ' ', ' ', ' ', ' ', ' ', ' ', ' ', ' ', ' ', ' ', ' ', ' ', ' ', ' ', ' ', ' '},
        {' ', ' ', ' ', ' ', ' ', ' ', ' ', ' ', ' ', ' ', ' ', ' ', ' ', ' ', ' ', ' ', ' ', ' ', 'x', ' ', ' ', ' ', ' ', ' ', ' ', ' ', ' ', ' ', ' ', ' ', ' ', ' ', ' ', ' ', ' ', ' ', ' ', ' ', ' ', ' ', ' ', ' ', ' ', ' ', ' ', ' ', ' ', ' ', ' ', ' ', ' ', ' ', ' ', ' ', ' ', ' ', ' ', ' ', ' ', ' '},
        {' ', ' ', ' ', ' ', ' ', ' ', ' ', ' ', ' ', ' ', ' ', ' ', ' ', ' ', ' ', ' ', ' ', ' ', ' ', ' ', ' ', ' ', ' ', ' ', ' ', ' ', ' ', ' ', ' ', ' ', ' ', ' ', ' ', ' ', ' ', ' ', ' ', ' ', ' ', ' ', ' ', ' ', ' ', ' ', ' ', ' ', ' ', ' ', ' ', ' ', ' ', ' ', ' ', ' ', ' ', ' ', ' ', ' ', ' ', ' '},
        {' ', ' ', ' ', ' ', ' ', ' ', ' ', ' ', ' ', ' ', ' ', ' ', ' ', ' ', ' ', ' ', ' ', ' ', ' ', ' ', ' ', ' ', 'x', ' ', ' ', ' ', ' ', ' ', ' ', ' ', ' ', ' ', ' ', ' ', ' ', ' ', ' ', ' ', ' ', ' ', ' ', ' ', ' ', ' ', ' ', ' ', ' ', ' ', ' ', ' ', ' ', ' ', ' ', ' ', ' ', ' ', ' ', ' ', ' ', ' '},
        {' ', ' ', ' ', ' ', ' ', ' ', ' ', ' ', ' ', ' ', ' ', ' ', ' ', ' ', ' ', ' ', ' ', ' ', ' ', ' ', ' ', ' ', ' ', ' ', ' ', ' ', ' ', ' ', ' ', ' ', ' ', ' ', ' ', ' ', ' ', ' ', ' ', ' ', ' ', ' ', ' ', ' ', ' ', ' ', ' ', ' ', ' ', ' ', ' ', ' ', ' ', ' ', ' ', ' ', ' ', ' ', ' ', ' ', ' ', ' '},
        {' ', ' ', ' ', ' ', ' ', ' ', ' ', ' ', ' ', ' ', ' ', ' ', ' ', ' ', ' ', ' ', ' ', ' ', ' ', ' ', ' ', ' ', ' ', ' ', 'x', ' ', ' ', ' ', ' ', ' ', ' ', ' ', ' ', ' ', ' ', ' ', ' ', ' ', ' ', ' ', ' ', ' ', ' ', ' ', ' ', ' ', ' ', ' ', ' ', ' ', ' ', ' ', ' ', ' ', ' ', ' ', ' ', ' ', ' ', ' '},
        {' ', ' ', ' ', ' ', ' ', ' ', ' ', ' ', ' ', ' ', ' ', ' ', ' ', ' ', ' ', ' ', ' ', ' ', ' ', ' ', ' ', ' ', ' ', ' ', ' ', ' ', ' ', ' ', ' ', ' ', ' ', ' ', ' ', ' ', ' ', ' ', ' ', ' ', ' ', ' ', ' ', ' ', ' ', ' ', ' ', ' ', ' ', ' ', ' ', ' ', ' ', ' ', ' ', ' ', ' ', ' ', ' ', ' ', ' ', ' '},
        {' ', ' ', ' ', ' ', ' ', ' ', ' ', ' ', ' ', ' ', ' ', ' ', ' ', ' ', ' ', ' ', ' ', ' ', ' ', ' ', ' ', ' ', ' ', ' ', ' ', ' ', ' ', ' ', ' ', ' ', ' ', ' ', ' ', ' ', ' ', ' ', ' ', ' ', ' ', ' ', ' ', ' ', ' ', ' ', ' ', ' ', ' ', ' ', ' ', ' ', ' ', ' ', ' ', ' ', ' ', ' ', ' ', ' ', ' ', ' '},
        {' ', ' ', ' ', ' ', ' ', ' ', ' ', ' ', ' ', ' ', ' ', ' ', ' ', ' ', ' ', ' ', ' ', ' ', ' ', ' ', ' ', ' ', ' ', ' ', ' ', ' ', ' ', ' ', ' ', ' ', ' ', ' ', ' ', ' ', ' ', ' ', ' ', ' ', ' ', ' ', ' ', ' ', ' ', ' ', ' ', ' ', ' ', ' ', ' ', ' ', ' ', ' ', ' ', ' ', ' ', ' ', ' ', ' ', ' ', ' '},
        {' ', ' ', ' ', ' ', ' ', ' ', ' ', ' ', ' ', ' ', ' ', ' ', ' ', ' ', ' ', ' ', ' ', ' ', ' ', ' ', ' ', ' ', ' ', ' ', ' ', ' ', ' ', ' ', ' ', ' ', ' ', ' ', ' ', ' ', ' ', ' ', ' ', ' ', ' ', ' ', ' ', ' ', ' ', ' ', ' ', ' ', ' ', ' ', ' ', ' ', ' ', ' ', ' ', ' ', ' ', ' ', ' ', ' ', ' ', ' '},
        {' ', ' ', ' ', ' ', ' ', ' ', ' ', ' ', ' ', ' ', ' ', ' ', ' ', ' ', ' ', ' ', ' ', ' ', ' ', ' ', ' ', ' ', ' ', ' ', ' ', ' ', ' ', ' ', ' ', ' ', ' ', ' ', ' ', ' ', ' ', ' ', ' ', ' ', ' ', ' ', ' ', ' ', ' ', ' ', ' ', ' ', ' ', ' ', ' ', ' ', ' ', ' ', ' ', ' ', ' ', ' ', ' ', ' ', ' ', ' '},
        {' ', ' ', ' ', ' ', ' ', ' ', ' ', ' ', ' ', ' ', ' ', ' ', ' ', ' ', ' ', ' ', ' ', ' ', ' ', ' ', ' ', ' ', ' ', ' ', ' ', ' ', ' ', ' ', ' ', ' ', ' ', ' ', ' ', ' ', ' ', ' ', ' ', ' ', ' ', ' ', ' ', ' ', ' ', ' ', ' ', ' ', ' ', ' ', ' ', ' ', ' ', ' ', ' ', ' ', ' ', ' ', ' ', ' ', ' ', ' '},
        {' ', ' ', ' ', ' ', ' ', ' ', ' ', ' ', ' ', ' ', ' ', ' ', ' ', ' ', ' ', ' ', ' ', ' ', ' ', ' ', ' ', ' ', ' ', ' ', ' ', ' ', ' ', ' ', ' ', ' ', ' ', ' ', ' ', ' ', ' ', ' ', ' ', ' ', ' ', ' ', ' ', ' ', ' ', ' ', ' ', ' ', ' ', ' ', ' ', ' ', ' ', ' ', ' ', ' ', ' ', ' ', ' ', ' ', ' ', ' '},
        {' ', ' ', ' ', ' ', ' ', ' ', ' ', ' ', ' ', ' ', ' ', ' ', ' ', ' ', ' ', ' ', ' ', ' ', ' ', ' ', ' ', ' ', ' ', ' ', ' ', ' ', ' ', ' ', ' ', ' ', ' ', ' ', ' ', ' ', ' ', ' ', ' ', ' ', ' ', ' ', ' ', ' ', ' ', ' ', ' ', ' ', ' ', ' ', ' ', ' ', ' ', ' ', ' ', ' ', ' ', ' ', ' ', ' ', ' ', ' '},
        {' ', ' ', ' ', ' ', ' ', ' ', ' ', ' ', ' ', ' ', ' ', ' ', ' ', ' ', ' ', ' ', ' ', ' ', ' ', ' ', ' ', ' ', ' ', ' ', ' ', ' ', ' ', ' ', ' ', ' ', ' ', ' ', ' ', ' ', ' ', ' ', ' ', ' ', ' ', ' ', ' ', ' ', ' ', ' ', ' ', ' ', ' ', ' ', ' ', ' ', ' ', ' ', ' ', ' ', ' ', ' ', ' ', ' ', ' ', ' '},
        {' ', ' ', ' ', ' ', ' ', ' ', ' ', ' ', ' ', ' ', ' ', ' ', ' ', ' ', ' ', ' ', ' ', ' ', ' ', ' ', ' ', ' ', ' ', ' ', ' ', ' ', ' ', ' ', ' ', ' ', ' ', ' ', ' ', ' ', ' ', ' ', ' ', ' ', ' ', ' ', ' ', ' ', ' ', ' ', ' ', ' ', ' ', ' ', ' ', ' ', ' ', ' ', ' ', ' ', ' ', ' ', ' ', ' ', ' ', ' '},
        {' ', ' ', ' ', ' ', ' ', ' ', ' ', ' ', ' ', ' ', ' ', ' ', ' ', ' ', ' ', ' ', ' ', ' ', ' ', ' ', ' ', ' ', ' ', ' ', ' ', ' ', ' ', ' ', ' ', ' ', ' ', ' ', ' ', ' ', ' ', ' ', ' ', ' ', ' ', ' ', ' ', ' ', ' ', ' ', ' ', ' ', ' ', ' ', ' ', ' ', ' ', ' ', ' ', ' ', ' ', ' ', ' ', ' ', ' ', ' '},
        {' ', ' ', ' ', ' ', ' ', ' ', ' ', ' ', ' ', ' ', ' ', ' ', ' ', ' ', ' ', ' ', ' ', ' ', ' ', ' ', ' ', ' ', ' ', ' ', ' ', ' ', ' ', ' ', ' ', ' ', ' ', ' ', ' ', ' ', ' ', ' ', ' ', ' ', ' ', ' ', ' ', ' ', ' ', ' ', ' ', ' ', ' ', ' ', ' ', ' ', ' ', ' ', ' ', ' ', ' ', ' ', ' ', ' ', ' ', ' '},
        {' ', ' ', ' ', ' ', ' ', ' ', ' ', ' ', ' ', ' ', ' ', ' ', ' ', ' ', ' ', ' ', ' ', ' ', ' ', ' ', ' ', ' ', ' ', ' ', ' ', ' ', ' ', ' ', ' ', ' ', ' ', ' ', ' ', ' ', ' ', ' ', ' ', ' ', ' ', ' ', ' ', ' ', ' ', ' ', ' ', ' ', ' ', ' ', ' ', ' ', ' ', ' ', ' ', ' ', ' ', ' ', ' ', ' ', ' ', ' '},
        {' ', ' ', ' ', ' ', ' ', ' ', ' ', ' ', ' ', ' ', ' ', ' ', ' ', ' ', ' ', ' ', ' ', ' ', ' ', ' ', ' ', ' ', ' ', ' ', ' ', ' ', ' ', ' ', ' ', ' ', ' ', ' ', ' ', ' ', ' ', ' ', ' ', ' ', ' ', ' ', ' ', ' ', ' ', ' ', ' ', ' ', ' ', ' ', ' ', ' ', ' ', ' ', ' ', ' ', ' ', ' ', ' ', ' ', ' ', ' '},
        {' ', ' ', ' ', ' ', ' ', ' ', ' ', ' ', ' ', ' ', ' ', ' ', ' ', ' ', ' ', ' ', ' ', ' ', ' ', ' ', ' ', ' ', ' ', ' ', ' ', ' ', ' ', ' ', ' ', ' ', ' ', ' ', ' ', ' ', ' ', ' ', ' ', ' ', ' ', ' ', ' ', ' ', ' ', ' ', ' ', ' ', ' ', ' ', ' ', ' ', ' ', ' ', ' ', ' ', ' ', ' ', ' ', ' ', ' ', ' '},
        {' ', ' ', ' ', ' ', ' ', ' ', ' ', ' ', ' ', ' ', ' ', ' ', ' ', ' ', ' ', ' ', ' ', ' ', ' ', ' ', ' ', ' ', ' ', ' ', ' ', ' ', ' ', ' ', ' ', ' ', ' ', ' ', ' ', ' ', ' ', ' ', ' ', ' ', ' ', ' ', ' ', ' ', ' ', ' ', ' ', ' ', ' ', ' ', ' ', ' ', ' ', ' ', ' ', ' ', ' ', ' ', ' ', ' ', ' ', ' '},
        {' ', ' ', ' ', ' ', ' ', ' ', ' ', ' ', ' ', ' ', ' ', ' ', ' ', ' ', ' ', ' ', ' ', ' ', ' ', ' ', ' ', ' ', ' ', ' ', ' ', ' ', ' ', ' ', ' ', ' ', ' ', ' ', ' ', ' ', ' ', ' ', ' ', ' ', ' ', ' ', ' ', ' ', ' ', ' ', ' ', ' ', ' ', ' ', ' ', ' ', ' ', ' ', ' ', ' ', ' ', ' ', ' ', ' ', ' ', ' '},
        {' ', ' ', ' ', ' ', ' ', ' ', ' ', ' ', ' ', ' ', ' ', ' ', ' ', ' ', ' ', ' ', ' ', ' ', ' ', ' ', ' ', ' ', ' ', ' ', ' ', ' ', ' ', ' ', ' ', ' ', ' ', ' ', ' ', ' ', ' ', ' ', ' ', ' ', ' ', ' ', ' ', ' ', ' ', ' ', ' ', ' ', ' ', ' ', ' ', ' ', ' ', ' ', ' ', ' ', ' ', ' ', ' ', ' ', ' ', ' '},
        {' ', ' ', ' ', ' ', ' ', ' ', ' ', ' ', ' ', ' ', ' ', ' ', ' ', ' ', ' ', ' ', ' ', ' ', ' ', ' ', ' ', ' ', ' ', ' ', ' ', ' ', ' ', ' ', ' ', ' ', ' ', ' ', ' ', ' ', ' ', ' ', ' ', ' ', ' ', ' ', ' ', ' ', ' ', ' ', ' ', ' ', ' ', ' ', ' ', ' ', ' ', ' ', ' ', ' ', ' ', ' ', ' ', ' ', ' ', ' '},
        {' ', ' ', ' ', ' ', ' ', ' ', ' ', ' ', ' ', ' ', ' ', ' ', ' ', ' ', ' ', ' ', ' ', ' ', ' ', ' ', ' ', ' ', ' ', ' ', 'x', ' ', ' ', ' ', ' ', ' ', ' ', ' ', ' ', ' ', 'x', ' ', ' ', ' ', ' ', ' ', ' ', ' ', ' ', ' ', ' ', ' ', ' ', ' ', ' ', ' ', ' ', ' ', ' ', ' ', ' ', ' ', ' ', ' ', ' ', ' '},
        {' ', ' ', ' ', ' ', ' ', ' ', ' ', ' ', ' ', ' ', ' ', ' ', ' ', ' ', ' ', ' ', ' ', ' ', ' ', ' ', ' ', ' ', ' ', ' ', ' ', ' ', ' ', ' ', ' ', ' ', ' ', ' ', ' ', ' ', ' ', ' ', ' ', ' ', ' ', ' ', ' ', ' ', ' ', ' ', ' ', ' ', ' ', ' ', ' ', ' ', ' ', ' ', ' ', ' ', ' ', ' ', ' ', ' ', ' ', ' '},
        {' ', ' ', ' ', ' ', ' ', ' ', ' ', ' ', ' ', ' ', ' ', ' ', ' ', ' ', ' ', ' ', ' ', ' ', ' ', ' ', ' ', ' ', 'x', ' ', ' ', ' ', ' ', ' ', ' ', ' ', ' ', ' ', ' ', ' ', ' ', ' ', 'x', ' ', ' ', ' ', ' ', ' ', ' ', ' ', ' ', ' ', ' ', ' ', ' ', ' ', ' ', ' ', ' ', ' ', ' ', ' ', ' ', ' ', ' ', ' '},
        {' ', ' ', ' ', ' ', ' ', ' ', ' ', ' ', ' ', ' ', ' ', ' ', ' ', ' ', ' ', ' ', ' ', ' ', ' ', ' ', ' ', ' ', ' ', ' ', ' ', ' ', ' ', ' ', ' ', ' ', ' ', ' ', ' ', ' ', ' ', ' ', ' ', ' ', ' ', ' ', ' ', ' ', ' ', ' ', ' ', ' ', ' ', ' ', ' ', ' ', ' ', ' ', ' ', ' ', ' ', ' ', ' ', ' ', ' ', ' '},
        {' ', ' ', ' ', ' ', ' ', ' ', ' ', ' ', ' ', ' ', ' ', ' ', ' ', ' ', ' ', ' ', ' ', ' ', 'o', ' ', ' ', ' ', ' ', ' ', ' ', ' ', ' ', ' ', ' ', ' ', ' ', ' ', ' ', ' ', ' ', ' ', ' ', ' ', ' ', ' ', 'o', ' ', ' ', ' ', ' ', ' ', ' ', ' ', ' ', ' ', ' ', ' ', ' ', ' ', ' ', ' ', ' ', ' ', ' ', ' '},
        {' ', ' ', ' ', ' ', ' ', ' ', ' ', ' ', ' ', ' ', ' ', ' ', ' ', ' ', ' ', ' ', ' ', ' ', ' ', ' ', ' ', ' ', ' ', ' ', ' ', ' ', ' ', ' ', ' ', ' ', ' ', ' ', ' ', ' ', ' ', ' ', ' ', ' ', ' ', ' ', ' ', ' ', ' ', ' ', ' ', ' ', ' ', ' ', ' ', ' ', ' ', ' ', ' ', ' ', ' ', ' ', ' ', ' ', ' ', ' '},
        {' ', ' ', ' ', ' ', ' ', ' ', ' ', ' ', ' ', ' ', ' ', ' ', ' ', ' ', ' ', ' ', 'o', ' ', ' ', ' ', ' ', ' ', ' ', ' ', ' ', ' ', ' ', ' ', ' ', ' ', ' ', ' ', ' ', ' ', ' ', ' ', ' ', ' ', ' ', ' ', ' ', ' ', 'o', ' ', ' ', ' ', ' ', ' ', ' ', ' ', ' ', ' ', ' ', ' ', ' ', ' ', ' ', ' ', ' ', ' '},
        {' ', ' ', ' ', ' ', ' ', ' ', ' ', ' ', ' ', ' ', ' ', ' ', ' ', ' ', ' ', ' ', ' ', ' ', ' ', ' ', ' ', ' ', ' ', ' ', ' ', ' ', ' ', ' ', ' ', ' ', ' ', ' ', ' ', ' ', ' ', ' ', ' ', ' ', ' ', ' ', ' ', ' ', ' ', ' ', ' ', ' ', ' ', ' ', ' ', ' ', ' ', ' ', ' ', ' ', ' ', ' ', ' ', ' ', ' ', ' '},
        {' ', ' ', ' ', ' ', ' ', ' ', ' ', ' ', ' ', ' ', ' ', ' ', 'x', ' ', ' ', ' ', ' ', ' ', ' ', ' ', ' ', ' ', ' ', ' ', ' ', ' ', ' ', ' ', ' ', ' ', ' ', ' ', ' ', ' ', ' ', ' ', ' ', ' ', ' ', ' ', ' ', ' ', ' ', ' ', ' ', ' ', 'x', ' ', ' ', ' ', ' ', ' ', ' ', ' ', ' ', ' ', ' ', ' ', ' ', ' '},
        {' ', ' ', ' ', ' ', ' ', ' ', ' ', ' ', ' ', ' ', ' ', ' ', ' ', ' ', ' ', ' ', ' ', ' ', ' ', ' ', ' ', ' ', ' ', ' ', ' ', ' ', ' ', ' ', ' ', ' ', ' ', ' ', ' ', ' ', ' ', ' ', ' ', ' ', ' ', ' ', ' ', ' ', ' ', ' ', ' ', ' ', ' ', ' ', ' ', ' ', ' ', ' ', ' ', ' ', ' ', ' ', ' ', ' ', ' ', ' '},
        {' ', ' ', ' ', ' ', ' ', ' ', ' ', ' ', ' ', ' ', ' ', ' ', ' ', ' ', ' ', ' ', ' ', ' ', ' ', ' ', ' ', ' ', ' ', ' ', ' ', ' ', ' ', ' ', ' ', ' ', ' ', ' ', ' ', ' ', ' ', ' ', ' ', ' ', ' ', ' ', ' ', ' ', ' ', ' ', ' ', ' ', ' ', ' ', ' ', ' ', ' ', ' ', ' ', ' ', ' ', ' ', ' ', ' ', ' ', ' '},
        {' ', ' ', ' ', ' ', ' ', ' ', ' ', ' ', ' ', ' ', ' ', ' ', ' ', ' ', ' ', ' ', ' ', ' ', ' ', ' ', ' ', ' ', ' ', ' ', ' ', ' ', ' ', ' ', ' ', ' ', ' ', ' ', ' ', ' ', ' ', ' ', ' ', ' ', ' ', ' ', ' ', ' ', ' ', ' ', ' ', ' ', ' ', ' ', ' ', ' ', ' ', ' ', ' ', ' ', ' ', ' ', ' ', ' ', ' ', ' '},
        {' ', ' ', ' ', ' ', ' ', ' ', ' ', ' ', ' ', ' ', ' ', ' ', ' ', ' ', ' ', ' ', ' ', ' ', ' ', ' ', ' ', ' ', ' ', ' ', ' ', ' ', ' ', ' ', ' ', ' ', ' ', ' ', ' ', ' ', ' ', ' ', ' ', ' ', ' ', ' ', ' ', ' ', ' ', ' ', ' ', ' ', ' ', ' ', ' ', ' ', ' ', ' ', ' ', ' ', ' ', ' ', ' ', ' ', ' ', ' '},
        {' ', ' ', ' ', ' ', ' ', ' ', ' ', ' ', ' ', ' ', ' ', ' ', ' ', ' ', ' ', ' ', ' ', ' ', ' ', ' ', ' ', ' ', ' ', ' ', ' ', ' ', ' ', ' ', ' ', ' ', ' ', ' ', ' ', ' ', ' ', ' ', ' ', ' ', ' ', ' ', ' ', ' ', ' ', ' ', ' ', ' ', ' ', ' ', ' ', ' ', ' ', ' ', ' ', ' ', ' ', ' ', ' ', ' ', ' ', ' '}
    }})};

    static constexpr const fcn_gate MIRRORED_FANOUT_1_2{cell_list_to_gate<char>({{
        {' ', ' ', ' ', ' ', ' ', ' ', ' ', ' ', ' ', ' ', ' ', ' ', ' ', ' ', ' ', ' ', ' ', ' ', ' ', ' ', ' ', ' ', ' ', ' ', ' ', ' ', ' ', ' ', ' ', ' ', ' ', ' ', ' ', ' ', ' ', ' ', ' ', ' ', ' ', ' ', ' ', ' ', ' ', ' ', ' ', ' ', ' ', ' ', ' ', ' ', ' ', ' ', ' ', ' ', ' ', ' ', ' ', ' ', ' ', ' '},
        {' ', ' ', ' ', ' ', ' ', ' ', ' ', ' ', ' ', ' ', ' ', ' ', ' ', ' ', ' ', ' ', ' ', ' ', ' ', ' ', ' ', ' ', ' ', ' ', ' ', ' ', ' ', ' ', ' ', ' ', ' ', ' ', ' ', ' ', ' ', ' ', ' ', ' ', ' ', ' ', ' ', ' ', ' ', ' ', ' ', ' ', ' ', ' ', ' ', ' ', ' ', ' ', ' ', ' ', ' ', ' ', ' ', ' ', ' ', ' '},
        {' ', ' ', ' ', ' ', ' ', ' ', ' ', ' ', ' ', ' ', ' ', ' ', ' ', ' ', ' ', ' ', ' ', ' ', ' ', ' ', ' ', ' ', ' ', ' ', ' ', ' ', ' ', ' ', ' ', ' ', ' ', ' ', ' ', ' ', ' ', ' ', ' ', ' ', ' ', ' ', ' ', ' ', ' ', ' ', ' ', ' ', ' ', ' ', 'i', ' ', ' ', ' ', ' ', ' ', ' ', ' ', ' ', ' ', ' ', ' '},
        {' ', ' ', ' ', ' ', ' ', ' ', ' ', ' ', ' ', ' ', ' ', ' ', ' ', ' ', ' ', ' ', ' ', ' ', ' ', ' ', ' ', ' ', ' ', ' ', ' ', ' ', ' ', ' ', ' ', ' ', ' ', ' ', ' ', ' ', ' ', ' ', ' ', ' ', ' ', ' ', ' ', ' ', ' ', ' ', ' ', ' ', ' ', ' ', ' ', ' ', ' ', ' ', ' ', ' ', ' ', ' ', ' ', ' ', ' ', ' '},
        {' ', ' ', ' ', ' ', ' ', ' ', ' ', ' ', ' ', ' ', ' ', ' ', ' ', ' ', ' ', ' ', ' ', ' ', ' ', ' ', ' ', ' ', ' ', ' ', ' ', ' ', ' ', ' ', ' ', ' ', ' ', ' ', ' ', ' ', ' ', ' ', ' ', ' ', ' ', ' ', ' ', ' ', ' ', ' ', ' ', ' ', 'i', ' ', ' ', ' ', ' ', ' ', ' ', ' ', ' ', ' ', ' ', ' ', ' ', ' '},
        {' ', ' ', ' ', ' ', ' ', ' ', ' ', ' ', ' ', ' ', ' ', ' ', ' ', ' ', ' ', ' ', ' ', ' ', ' ', ' ', ' ', ' ', ' ', ' ', ' ', ' ', ' ', ' ', ' ', ' ', ' ', ' ', ' ', ' ', ' ', ' ', ' ', ' ', ' ', ' ', ' ', ' ', ' ', ' ', ' ', ' ', ' ', ' ', ' ', ' ', ' ', ' ', ' ', ' ', ' ', ' ', ' ', ' ', ' ', ' '},
        {' ', ' ', ' ', ' ', ' ', ' ', ' ', ' ', ' ', ' ', ' ', ' ', ' ', ' ', ' ', ' ', ' ', ' ', ' ', ' ', ' ', ' ', ' ', ' ', ' ', ' ', ' ', ' ', ' ', ' ', ' ', ' ', ' ', ' ', ' ', ' ', ' ', ' ', ' ', ' ', ' ', ' ', 'x', ' ', ' ', ' ', ' ', ' ', ' ', ' ', ' ', ' ', ' ', ' ', ' ', ' ', ' ', ' ', ' ', ' '},
        {' ', ' ', ' ', ' ', ' ', ' ', ' ', ' ', ' ', ' ', ' ', ' ', ' ', ' ', ' ', ' ', ' ', ' ', ' ', ' ', ' ', ' ', ' ', ' ', ' ', ' ', ' ', ' ', ' ', ' ', ' ', ' ', ' ', ' ', ' ', ' ', ' ', ' ', ' ', ' ', ' ', ' ', ' ', ' ', ' ', ' ', ' ', ' ', ' ', ' ', ' ', ' ', ' ', ' ', ' ', ' ', ' ', ' ', ' ', ' '},
        {' ', ' ', ' ', ' ', ' ', ' ', ' ', ' ', ' ', ' ', ' ', ' ', ' ', ' ', ' ', ' ', ' ', ' ', ' ', ' ', ' ', ' ', ' ', ' ', ' ', ' ', ' ', ' ', ' ', ' ', ' ', ' ', ' ', ' ', ' ', ' ', ' ', ' ', ' ', ' ', 'x', ' ', ' ', ' ', ' ', ' ', ' ', ' ', ' ', ' ', ' ', ' ', ' ', ' ', ' ', ' ', ' ', ' ', ' ', ' '},
        {' ', ' ', ' ', ' ', ' ', ' ', ' ', ' ', ' ', ' ', ' ', ' ', ' ', ' ', ' ', ' ', ' ', ' ', ' ', ' ', ' ', ' ', ' ', ' ', ' ', ' ', ' ', ' ', ' ', ' ', ' ', ' ', ' ', ' ', ' ', ' ', ' ', ' ', ' ', ' ', ' ', ' ', ' ', ' ', ' ', ' ', ' ', ' ', ' ', ' ', ' ', ' ', ' ', ' ', ' ', ' ', ' ', ' ', ' ', ' '},
        {' ', ' ', ' ', ' ', ' ', ' ', ' ', ' ', ' ', ' ', ' ', ' ', ' ', ' ', ' ', ' ', ' ', ' ', ' ', ' ', ' ', ' ', ' ', ' ', ' ', ' ', ' ', ' ', ' ', ' ', ' ', ' ', ' ', ' ', ' ', ' ', 'x', ' ', ' ', ' ', ' ', ' ', ' ', ' ', ' ', ' ', ' ', ' ', ' ', ' ', ' ', ' ', ' ', ' ', ' ', ' ', ' ', ' ', ' ', ' '},
        {' ', ' ', ' ', ' ', ' ', ' ', ' ', ' ', ' ', ' ', ' ', ' ', ' ', ' ', ' ', ' ', ' ', ' ', ' ', ' ', ' ', ' ', ' ', ' ', ' ', ' ', ' ', ' ', ' ', ' ', ' ', ' ', ' ', ' ', ' ', ' ', ' ', ' ', ' ', ' ', ' ', ' ', ' ', ' ', ' ', ' ', ' ', ' ', ' ', ' ', ' ', ' ', ' ', ' ', ' ', ' ', ' ', ' ', ' ', ' '},
        {' ', ' ', ' ', ' ', ' ', ' ', ' ', ' ', ' ', ' ', ' ', ' ', ' ', ' ', ' ', ' ', ' ', ' ', ' ', ' ', ' ', ' ', ' ', ' ', ' ', ' ', ' ', ' ', ' ', ' ', ' ', ' ', ' ', ' ', 'x', ' ', ' ', ' ', ' ', ' ', ' ', ' ', ' ', ' ', ' ', ' ', ' ', ' ', ' ', ' ', ' ', ' ', ' ', ' ', ' ', ' ', ' ', ' ', ' ', ' '},
        {' ', ' ', ' ', ' ', ' ', ' ', ' ', ' ', ' ', ' ', ' ', ' ', ' ', ' ', ' ', ' ', ' ', ' ', ' ', ' ', ' ', ' ', ' ', ' ', ' ', ' ', ' ', ' ', ' ', ' ', ' ', ' ', ' ', ' ', ' ', ' ', ' ', ' ', ' ', ' ', ' ', ' ', ' ', ' ', ' ', ' ', ' ', ' ', ' ', ' ', ' ', ' ', ' ', ' ', ' ', ' ', ' ', ' ', ' ', ' '},
        {' ', ' ', ' ', ' ', ' ', ' ', ' ', ' ', ' ', ' ', ' ', ' ', ' ', ' ', ' ', ' ', ' ', ' ', ' ', ' ', ' ', ' ', ' ', ' ', ' ', ' ', ' ', ' ', ' ', ' ', ' ', ' ', ' ', ' ', ' ', ' ', ' ', ' ', ' ', ' ', ' ', ' ', ' ', ' ', ' ', ' ', ' ', ' ', ' ', ' ', ' ', ' ', ' ', ' ', ' ', ' ', ' ', ' ', ' ', ' '},
        {' ', ' ', ' ', ' ', ' ', ' ', ' ', ' ', ' ', ' ', ' ', ' ', ' ', ' ', ' ', ' ', ' ', ' ', ' ', ' ', ' ', ' ', ' ', ' ', ' ', ' ', ' ', ' ', ' ', ' ', ' ', ' ', ' ', ' ', ' ', ' ', ' ', ' ', ' ', ' ', ' ', ' ', ' ', ' ', ' ', ' ', ' ', ' ', ' ', ' ', ' ', ' ', ' ', ' ', ' ', ' ', ' ', ' ', ' ', ' '},
        {' ', ' ', ' ', ' ', ' ', ' ', ' ', ' ', ' ', ' ', ' ', ' ', ' ', ' ', ' ', ' ', ' ', ' ', ' ', ' ', ' ', ' ', ' ', ' ', ' ', ' ', ' ', ' ', ' ', ' ', ' ', ' ', ' ', ' ', ' ', ' ', ' ', ' ', ' ', ' ', ' ', ' ', ' ', ' ', ' ', ' ', ' ', ' ', ' ', ' ', ' ', ' ', ' ', ' ', ' ', ' ', ' ', ' ', ' ', ' '},
        {' ', ' ', ' ', ' ', ' ', ' ', ' ', ' ', ' ', ' ', ' ', ' ', ' ', ' ', ' ', ' ', ' ', ' ', ' ', ' ', ' ', ' ', ' ', ' ', ' ', ' ', ' ', ' ', ' ', ' ', ' ', ' ', ' ', ' ', ' ', ' ', ' ', ' ', ' ', ' ', ' ', ' ', ' ', ' ', ' ', ' ', ' ', ' ', ' ', ' ', ' ', ' ', ' ', ' ', ' ', ' ', ' ', ' ', ' ', ' '},
        {' ', ' ', ' ', ' ', ' ', ' ', ' ', ' ', ' ', ' ', ' ', ' ', ' ', ' ', ' ', ' ', ' ', ' ', ' ', ' ', ' ', ' ', ' ', ' ', ' ', ' ', ' ', ' ', ' ', ' ', ' ', ' ', ' ', ' ', ' ', ' ', ' ', ' ', ' ', ' ', ' ', ' ', ' ', ' ', ' ', ' ', ' ', ' ', ' ', ' ', ' ', ' ', ' ', ' ', ' ', ' ', ' ', ' ', ' ', ' '},
        {' ', ' ', ' ', ' ', ' ', ' ', ' ', ' ', ' ', ' ', ' ', ' ', ' ', ' ', ' ', ' ', ' ', ' ', ' ', ' ', ' ', ' ', ' ', ' ', ' ', ' ', ' ', ' ', ' ', ' ', ' ', ' ', ' ', ' ', ' ', ' ', ' ', ' ', ' ', ' ', ' ', ' ', ' ', ' ', ' ', ' ', ' ', ' ', ' ', ' ', ' ', ' ', ' ', ' ', ' ', ' ', ' ', ' ', ' ', ' '},
        {' ', ' ', ' ', ' ', ' ', ' ', ' ', ' ', ' ', ' ', ' ', ' ', ' ', ' ', ' ', ' ', ' ', ' ', ' ', ' ', ' ', ' ', ' ', ' ', ' ', ' ', ' ', ' ', ' ', ' ', ' ', ' ', ' ', ' ', ' ', ' ', ' ', ' ', ' ', ' ', ' ', ' ', ' ', ' ', ' ', ' ', ' ', ' ', ' ', ' ', ' ', ' ', ' ', ' ', ' ', ' ', ' ', ' ', ' ', ' '},
        {' ', ' ', ' ', ' ', ' ', ' ', ' ', ' ', ' ', ' ', ' ', ' ', ' ', ' ', ' ', ' ', ' ', ' ', ' ', ' ', ' ', ' ', ' ', ' ', ' ', ' ', ' ', ' ', ' ', ' ', ' ', ' ', ' ', ' ', ' ', ' ', ' ', ' ', ' ', ' ', ' ', ' ', ' ', ' ', ' ', ' ', ' ', ' ', ' ', ' ', ' ', ' ', ' ', ' ', ' ', ' ', ' ', ' ', ' ', ' '},
        {' ', ' ', ' ', ' ', ' ', ' ', ' ', ' ', ' ', ' ', ' ', ' ', ' ', ' ', ' ', ' ', ' ', ' ', ' ', ' ', ' ', ' ', ' ', ' ', ' ', ' ', ' ', ' ', ' ', ' ', ' ', ' ', ' ', ' ', ' ', ' ', ' ', ' ', ' ', ' ', ' ', ' ', ' ', ' ', ' ', ' ', ' ', ' ', ' ', ' ', ' ', ' ', ' ', ' ', ' ', ' ', ' ', ' ', ' ', ' '},
        {' ', ' ', ' ', ' ', ' ', ' ', ' ', ' ', ' ', ' ', ' ', ' ', ' ', ' ', ' ', ' ', ' ', ' ', ' ', ' ', ' ', ' ', ' ', ' ', ' ', ' ', ' ', ' ', ' ', ' ', ' ', ' ', ' ', ' ', ' ', ' ', ' ', ' ', ' ', ' ', ' ', ' ', ' ', ' ', ' ', ' ', ' ', ' ', ' ', ' ', ' ', ' ', ' ', ' ', ' ', ' ', ' ', ' ', ' ', ' '},
        {' ', ' ', ' ', ' ', ' ', ' ', ' ', ' ', ' ', ' ', ' ', ' ', ' ', ' ', ' ', ' ', ' ', ' ', ' ', ' ', ' ', ' ', ' ', ' ', ' ', ' ', ' ', ' ', ' ', ' ', ' ', ' ', ' ', ' ', ' ', ' ', ' ', ' ', ' ', ' ', ' ', ' ', ' ', ' ', ' ', ' ', ' ', ' ', ' ', ' ', ' ', ' ', ' ', ' ', ' ', ' ', ' ', ' ', ' ', ' '},
        {' ', ' ', ' ', ' ', ' ', ' ', ' ', ' ', ' ', ' ', ' ', ' ', ' ', ' ', ' ', ' ', ' ', ' ', ' ', ' ', ' ', ' ', ' ', ' ', ' ', ' ', ' ', ' ', ' ', ' ', ' ', ' ', ' ', ' ', ' ', ' ', ' ', ' ', ' ', ' ', ' ', ' ', ' ', ' ', ' ', ' ', ' ', ' ', ' ', ' ', ' ', ' ', ' ', ' ', ' ', ' ', ' ', ' ', ' ', ' '},
        {' ', ' ', ' ', ' ', ' ', ' ', ' ', ' ', ' ', ' ', ' ', ' ', ' ', ' ', ' ', ' ', ' ', ' ', ' ', ' ', ' ', ' ', ' ', ' ', ' ', ' ', ' ', ' ', ' ', ' ', ' ', ' ', ' ', ' ', ' ', ' ', ' ', ' ', ' ', ' ', ' ', ' ', ' ', ' ', ' ', ' ', ' ', ' ', ' ', ' ', ' ', ' ', ' ', ' ', ' ', ' ', ' ', ' ', ' ', ' '},
        {' ', ' ', ' ', ' ', ' ', ' ', ' ', ' ', ' ', ' ', ' ', ' ', ' ', ' ', ' ', ' ', ' ', ' ', ' ', ' ', ' ', ' ', ' ', ' ', ' ', ' ', ' ', ' ', ' ', ' ', ' ', ' ', ' ', ' ', ' ', ' ', ' ', ' ', ' ', ' ', ' ', ' ', ' ', ' ', ' ', ' ', ' ', ' ', ' ', ' ', ' ', ' ', ' ', ' ', ' ', ' ', ' ', ' ', ' ', ' '},
        {' ', ' ', ' ', ' ', ' ', ' ', ' ', ' ', ' ', ' ', ' ', ' ', ' ', ' ', ' ', ' ', ' ', ' ', ' ', ' ', ' ', ' ', ' ', ' ', ' ', ' ', ' ', ' ', ' ', ' ', ' ', ' ', ' ', ' ', ' ', ' ', ' ', ' ', ' ', ' ', ' ', ' ', ' ', ' ', ' ', ' ', ' ', ' ', ' ', ' ', ' ', ' ', ' ', ' ', ' ', ' ', ' ', ' ', ' ', ' '},
        {' ', ' ', ' ', ' ', ' ', ' ', ' ', ' ', ' ', ' ', ' ', ' ', ' ', ' ', ' ', ' ', ' ', ' ', ' ', ' ', ' ', ' ', ' ', ' ', ' ', ' ', ' ', ' ', ' ', ' ', ' ', ' ', ' ', ' ', ' ', ' ', ' ', ' ', ' ', ' ', ' ', ' ', ' ', ' ', ' ', ' ', ' ', ' ', ' ', ' ', ' ', ' ', ' ', ' ', ' ', ' ', ' ', ' ', ' ', ' '},
        {' ', ' ', ' ', ' ', ' ', ' ', ' ', ' ', ' ', ' ', ' ', ' ', ' ', ' ', ' ', ' ', ' ', ' ', ' ', ' ', ' ', ' ', ' ', ' ', ' ', ' ', ' ', ' ', ' ', ' ', ' ', ' ', ' ', ' ', ' ', ' ', ' ', ' ', ' ', ' ', ' ', ' ', ' ', ' ', ' ', ' ', ' ', ' ', ' ', ' ', ' ', ' ', ' ', ' ', ' ', ' ', ' ', ' ', ' ', ' '},
        {' ', ' ', ' ', ' ', ' ', ' ', ' ', ' ', ' ', ' ', ' ', ' ', ' ', ' ', ' ', ' ', ' ', ' ', ' ', ' ', ' ', ' ', ' ', ' ', ' ', ' ', ' ', ' ', ' ', ' ', ' ', ' ', ' ', ' ', ' ', ' ', ' ', ' ', ' ', ' ', ' ', ' ', ' ', ' ', ' ', ' ', ' ', ' ', ' ', ' ', ' ', ' ', ' ', ' ', ' ', ' ', ' ', ' ', ' ', ' '},
        {' ', ' ', ' ', ' ', ' ', ' ', ' ', ' ', ' ', ' ', ' ', ' ', ' ', ' ', ' ', ' ', ' ', ' ', ' ', ' ', ' ', ' ', ' ', ' ', 'x', ' ', ' ', ' ', ' ', ' ', ' ', ' ', ' ', ' ', 'x', ' ', ' ', ' ', ' ', ' ', ' ', ' ', ' ', ' ', ' ', ' ', ' ', ' ', ' ', ' ', ' ', ' ', ' ', ' ', ' ', ' ', ' ', ' ', ' ', ' '},
        {' ', ' ', ' ', ' ', ' ', ' ', ' ', ' ', ' ', ' ', ' ', ' ', ' ', ' ', ' ', ' ', ' ', ' ', ' ', ' ', ' ', ' ', ' ', ' ', ' ', ' ', ' ', ' ', ' ', ' ', ' ', ' ', ' ', ' ', ' ', ' ', ' ', ' ', ' ', ' ', ' ', ' ', ' ', ' ', ' ', ' ', ' ', ' ', ' ', ' ', ' ', ' ', ' ', ' ', ' ', ' ', ' ', ' ', ' ', ' '},
        {' ', ' ', ' ', ' ', ' ', ' ', ' ', ' ', ' ', ' ', ' ', ' ', ' ', ' ', ' ', ' ', ' ', ' ', ' ', ' ', ' ', ' ', 'x', ' ', ' ', ' ', ' ', ' ', ' ', ' ', ' ', ' ', ' ', ' ', ' ', ' ', 'x', ' ', ' ', ' ', ' ', ' ', ' ', ' ', ' ', ' ', ' ', ' ', ' ', ' ', ' ', ' ', ' ', ' ', ' ', ' ', ' ', ' ', ' ', ' '},
        {' ', ' ', ' ', ' ', ' ', ' ', ' ', ' ', ' ', ' ', ' ', ' ', ' ', ' ', ' ', ' ', ' ', ' ', ' ', ' ', ' ', ' ', ' ', ' ', ' ', ' ', ' ', ' ', ' ', ' ', ' ', ' ', ' ', ' ', ' ', ' ', ' ', ' ', ' ', ' ', ' ', ' ', ' ', ' ', ' ', ' ', ' ', ' ', ' ', ' ', ' ', ' ', ' ', ' ', ' ', ' ', ' ', ' ', ' ', ' '},
        {' ', ' ', ' ', ' ', ' ', ' ', ' ', ' ', ' ', ' ', ' ', ' ', ' ', ' ', ' ', ' ', ' ', ' ', 'o', ' ', ' ', ' ', ' ', ' ', ' ', ' ', ' ', ' ', ' ', ' ', ' ', ' ', ' ', ' ', ' ', ' ', ' ', ' ', ' ', ' ', 'o', ' ', ' ', ' ', ' ', ' ', ' ', ' ', ' ', ' ', ' ', ' ', ' ', ' ', ' ', ' ', ' ', ' ', ' ', ' '},
        {' ', ' ', ' ', ' ', ' ', ' ', ' ', ' ', ' ', ' ', ' ', ' ', ' ', ' ', ' ', ' ', ' ', ' ', ' ', ' ', ' ', ' ', ' ', ' ', ' ', ' ', ' ', ' ', ' ', ' ', ' ', ' ', ' ', ' ', ' ', ' ', ' ', ' ', ' ', ' ', ' ', ' ', ' ', ' ', ' ', ' ', ' ', ' ', ' ', ' ', ' ', ' ', ' ', ' ', ' ', ' ', ' ', ' ', ' ', ' '},
        {' ', ' ', ' ', ' ', ' ', ' ', ' ', ' ', ' ', ' ', ' ', ' ', ' ', ' ', ' ', ' ', 'o', ' ', ' ', ' ', ' ', ' ', ' ', ' ', ' ', ' ', ' ', ' ', ' ', ' ', ' ', ' ', ' ', ' ', ' ', ' ', ' ', ' ', ' ', ' ', ' ', ' ', 'o', ' ', ' ', ' ', ' ', ' ', ' ', ' ', ' ', ' ', ' ', ' ', ' ', ' ', ' ', ' ', ' ', ' '},
        {' ', ' ', ' ', ' ', ' ', ' ', ' ', ' ', ' ', ' ', ' ', ' ', ' ', ' ', ' ', ' ', ' ', ' ', ' ', ' ', ' ', ' ', ' ', ' ', ' ', ' ', ' ', ' ', ' ', ' ', ' ', ' ', ' ', ' ', ' ', ' ', ' ', ' ', ' ', ' ', ' ', ' ', ' ', ' ', ' ', ' ', ' ', ' ', ' ', ' ', ' ', ' ', ' ', ' ', ' ', ' ', ' ', ' ', ' ', ' '},
        {' ', ' ', ' ', ' ', ' ', ' ', ' ', ' ', ' ', ' ', ' ', ' ', 'x', ' ', ' ', ' ', ' ', ' ', ' ', ' ', ' ', ' ', ' ', ' ', ' ', ' ', ' ', ' ', ' ', ' ', ' ', ' ', ' ', ' ', ' ', ' ', ' ', ' ', ' ', ' ', ' ', ' ', ' ', ' ', ' ', ' ', 'x', ' ', ' ', ' ', ' ', ' ', ' ', ' ', ' ', ' ', ' ', ' ', ' ', ' '},
        {' ', ' ', ' ', ' ', ' ', ' ', ' ', ' ', ' ', ' ', ' ', ' ', ' ', ' ', ' ', ' ', ' ', ' ', ' ', ' ', ' ', ' ', ' ', ' ', ' ', ' ', ' ', ' ', ' ', ' ', ' ', ' ', ' ', ' ', ' ', ' ', ' ', ' ', ' ', ' ', ' ', ' ', ' ', ' ', ' ', ' ', ' ', ' ', ' ', ' ', ' ', ' ', ' ', ' ', ' ', ' ', ' ', ' ', ' ', ' '},
        {' ', ' ', ' ', ' ', ' ', ' ', ' ', ' ', ' ', ' ', ' ', ' ', ' ', ' ', ' ', ' ', ' ', ' ', ' ', ' ', ' ', ' ', ' ', ' ', ' ', ' ', ' ', ' ', ' ', ' ', ' ', ' ', ' ', ' ', ' ', ' ', ' ', ' ', ' ', ' ', ' ', ' ', ' ', ' ', ' ', ' ', ' ', ' ', ' ', ' ', ' ', ' ', ' ', ' ', ' ', ' ', ' ', ' ', ' ', ' '},
        {' ', ' ', ' ', ' ', ' ', ' ', ' ', ' ', ' ', ' ', ' ', ' ', ' ', ' ', ' ', ' ', ' ', ' ', ' ', ' ', ' ', ' ', ' ', ' ', ' ', ' ', ' ', ' ', ' ', ' ', ' ', ' ', ' ', ' ', ' ', ' ', ' ', ' ', ' ', ' ', ' ', ' ', ' ', ' ', ' ', ' ', ' ', ' ', ' ', ' ', ' ', ' ', ' ', ' ', ' ', ' ', ' ', ' ', ' ', ' '},
        {' ', ' ', ' ', ' ', ' ', ' ', ' ', ' ', ' ', ' ', ' ', ' ', ' ', ' ', ' ', ' ', ' ', ' ', ' ', ' ', ' ', ' ', ' ', ' ', ' ', ' ', ' ', ' ', ' ', ' ', ' ', ' ', ' ', ' ', ' ', ' ', ' ', ' ', ' ', ' ', ' ', ' ', ' ', ' ', ' ', ' ', ' ', ' ', ' ', ' ', ' ', ' ', ' ', ' ', ' ', ' ', ' ', ' ', ' ', ' '},
        {' ', ' ', ' ', ' ', ' ', ' ', ' ', ' ', ' ', ' ', ' ', ' ', ' ', ' ', ' ', ' ', ' ', ' ', ' ', ' ', ' ', ' ', ' ', ' ', ' ', ' ', ' ', ' ', ' ', ' ', ' ', ' ', ' ', ' ', ' ', ' ', ' ', ' ', ' ', ' ', ' ', ' ', ' ', ' ', ' ', ' ', ' ', ' ', ' ', ' ', ' ', ' ', ' ', ' ', ' ', ' ', ' ', ' ', ' ', ' '}
    }})};

    static constexpr const fcn_gate TWO_IN_TWO_OUT{cell_list_to_gate<char>({{
        {' ', ' ', ' ', ' ', ' ', ' ', ' ', ' ', ' ', ' ', ' ', ' ', ' ', ' ', ' ', ' ', ' ', ' ', ' ', ' ', ' ', ' ', ' ', ' ', ' ', ' ', ' ', ' ', ' ', ' ', ' ', ' ', ' ', ' ', ' ', ' ', ' ', ' ', ' ', ' ', ' ', ' ', ' ', ' ', ' ', ' ', ' ', ' ', ' ', ' ', ' ', ' ', ' ', ' ', ' ', ' ', ' ', ' ', ' ', ' '},
        {' ', ' ', ' ', ' ', ' ', ' ', ' ', ' ', ' ', ' ', ' ', ' ', ' ', ' ', ' ', ' ', ' ', ' ', ' ', ' ', ' ', ' ', ' ', ' ', ' ', ' ', ' ', ' ', ' ', ' ', ' ', ' ', ' ', ' ', ' ', ' ', ' ', ' ', ' ', ' ', ' ', ' ', ' ', ' ', ' ', ' ', ' ', ' ', ' ', ' ', ' ', ' ', ' ', ' ', ' ', ' ', ' ', ' ', ' ', ' '},
        {' ', ' ', ' ', ' ', ' ', ' ', ' ', ' ', ' ', ' ', 'i', ' ', ' ', ' ', ' ', ' ', ' ', ' ', ' ', ' ', ' ', ' ', ' ', ' ', ' ', ' ', ' ', ' ', ' ', ' ', ' ', ' ', ' ', ' ', ' ', ' ', ' ', ' ', ' ', ' ', ' ', ' ', ' ', ' ', ' ', ' ', ' ', ' ', 'i', ' ', ' ', ' ', ' ', ' ', ' ', ' ', ' ', ' ', ' ', ' '},
        {' ', ' ', ' ', ' ', ' ', ' ', ' ', ' ', ' ', ' ', ' ', ' ', ' ', ' ', ' ', ' ', ' ', ' ', ' ', ' ', ' ', ' ', ' ', ' ', ' ', ' ', ' ', ' ', ' ', ' ', ' ', ' ', ' ', ' ', ' ', ' ', ' ', ' ', ' ', ' ', ' ', ' ', ' ', ' ', ' ', ' ', ' ', ' ', ' ', ' ', ' ', ' ', ' ', ' ', ' ', ' ', ' ', ' ', ' ', ' '},
        {' ', ' ', ' ', ' ', ' ', ' ', ' ', ' ', ' ', ' ', ' ', ' ', 'i', ' ', ' ', ' ', ' ', ' ', ' ', ' ', ' ', ' ', ' ', ' ', ' ', ' ', ' ', ' ', ' ', ' ', ' ', ' ', ' ', ' ', ' ', ' ', ' ', ' ', ' ', ' ', ' ', ' ', ' ', ' ', ' ', ' ', 'i', ' ', ' ', ' ', ' ', ' ', ' ', ' ', ' ', ' ', ' ', ' ', ' ', ' '},
        {' ', ' ', ' ', ' ', ' ', ' ', ' ', ' ', ' ', ' ', ' ', ' ', ' ', ' ', ' ', ' ', ' ', ' ', ' ', ' ', ' ', ' ', ' ', ' ', ' ', ' ', ' ', ' ', ' ', ' ', ' ', ' ', ' ', ' ', ' ', ' ', ' ', ' ', ' ', ' ', ' ', ' ', ' ', ' ', ' ', ' ', ' ', ' ', ' ', ' ', ' ', ' ', ' ', ' ', ' ', ' ', ' ', ' ', ' ', ' '},
        {' ', ' ', ' ', ' ', ' ', ' ', ' ', ' ', ' ', ' ', ' ', ' ', ' ', ' ', ' ', ' ', 'x', ' ', ' ', ' ', ' ', ' ', ' ', ' ', ' ', ' ', ' ', ' ', ' ', ' ', ' ', ' ', ' ', ' ', ' ', ' ', ' ', ' ', ' ', ' ', ' ', ' ', 'x', ' ', ' ', ' ', ' ', ' ', ' ', ' ', ' ', ' ', ' ', ' ', ' ', ' ', ' ', ' ', ' ', ' '},
        {' ', ' ', ' ', ' ', ' ', ' ', ' ', ' ', ' ', ' ', ' ', ' ', ' ', ' ', ' ', ' ', ' ', ' ', ' ', ' ', ' ', ' ', ' ', ' ', ' ', ' ', ' ', ' ', ' ', ' ', ' ', ' ', ' ', ' ', ' ', ' ', ' ', ' ', ' ', ' ', ' ', ' ', ' ', ' ', ' ', ' ', ' ', ' ', ' ', ' ', ' ', ' ', ' ', ' ', ' ', ' ', ' ', ' ', ' ', ' '},
        {' ', ' ', ' ', ' ', ' ', ' ', ' ', ' ', ' ', ' ', ' ', ' ', ' ', ' ', ' ', ' ', ' ', ' ', 'x', ' ', ' ', ' ', ' ', ' ', ' ', ' ', ' ', ' ', ' ', ' ', ' ', ' ', ' ', ' ', ' ', ' ', ' ', ' ', ' ', ' ', 'x', ' ', ' ', ' ', ' ', ' ', ' ', ' ', ' ', ' ', ' ', ' ', ' ', ' ', ' ', ' ', ' ', ' ', ' ', ' '},
        {' ', ' ', ' ', ' ', ' ', ' ', ' ', ' ', ' ', ' ', ' ', ' ', ' ', ' ', ' ', ' ', ' ', ' ', ' ', ' ', ' ', ' ', ' ', ' ', ' ', ' ', ' ', ' ', ' ', ' ', ' ', ' ', ' ', ' ', ' ', ' ', ' ', ' ', ' ', ' ', ' ', ' ', ' ', ' ', ' ', ' ', ' ', ' ', ' ', ' ', ' ', ' ', ' ', ' ', ' ', ' ', ' ', ' ', ' ', ' '},
        {' ', ' ', ' ', ' ', ' ', ' ', ' ', ' ', ' ', ' ', ' ', ' ', ' ', ' ', ' ', ' ', ' ', ' ', ' ', ' ', ' ', ' ', 'x', ' ', ' ', ' ', ' ', ' ', ' ', ' ', ' ', ' ', ' ', ' ', ' ', ' ', 'x', ' ', ' ', ' ', ' ', ' ', ' ', ' ', ' ', ' ', ' ', ' ', ' ', ' ', ' ', ' ', ' ', ' ', ' ', ' ', ' ', ' ', ' ', ' '},
        {' ', ' ', ' ', ' ', ' ', ' ', ' ', ' ', ' ', ' ', ' ', ' ', ' ', ' ', ' ', ' ', ' ', ' ', ' ', ' ', ' ', ' ', ' ', ' ', ' ', ' ', ' ', ' ', ' ', ' ', ' ', ' ', ' ', ' ', ' ', ' ', ' ', ' ', ' ', ' ', ' ', ' ', ' ', ' ', ' ', ' ', ' ', ' ', ' ', ' ', ' ', ' ', ' ', ' ', ' ', ' ', ' ', ' ', ' ', ' '},
        {' ', ' ', ' ', ' ', ' ', ' ', ' ', ' ', ' ', ' ', ' ', ' ', ' ', ' ', ' ', ' ', ' ', ' ', ' ', ' ', ' ', ' ', ' ', ' ', 'x', ' ', ' ', ' ', ' ', ' ', ' ', ' ', ' ', ' ', 'x', ' ', ' ', ' ', ' ', ' ', ' ', ' ', ' ', ' ', ' ', ' ', ' ', ' ', ' ', ' ', ' ', ' ', ' ', ' ', ' ', ' ', ' ', ' ', ' ', ' '},
        {' ', ' ', ' ', ' ', ' ', ' ', ' ', ' ', ' ', ' ', ' ', ' ', ' ', ' ', ' ', ' ', ' ', ' ', ' ', ' ', ' ', ' ', ' ', ' ', ' ', ' ', ' ', ' ', ' ', ' ', ' ', ' ', ' ', ' ', ' ', ' ', ' ', ' ', ' ', ' ', ' ', ' ', ' ', ' ', ' ', ' ', ' ', ' ', ' ', ' ', ' ', ' ', ' ', ' ', ' ', ' ', ' ', ' ', ' ', ' '},
        {' ', ' ', ' ', ' ', ' ', ' ', ' ', ' ', ' ', ' ', ' ', ' ', ' ', ' ', ' ', ' ', ' ', ' ', ' ', ' ', ' ', ' ', ' ', ' ', ' ', ' ', ' ', ' ', ' ', ' ', ' ', ' ', ' ', ' ', ' ', ' ', ' ', ' ', ' ', ' ', ' ', ' ', ' ', ' ', ' ', ' ', ' ', ' ', ' ', ' ', ' ', ' ', ' ', ' ', ' ', ' ', ' ', ' ', ' ', ' '},
        {' ', ' ', ' ', ' ', ' ', ' ', ' ', ' ', ' ', ' ', ' ', ' ', ' ', ' ', ' ', ' ', ' ', ' ', ' ', ' ', ' ', ' ', ' ', ' ', ' ', ' ', ' ', ' ', ' ', ' ', ' ', ' ', ' ', ' ', ' ', ' ', ' ', ' ', ' ', ' ', ' ', ' ', ' ', ' ', ' ', ' ', ' ', ' ', ' ', ' ', ' ', ' ', ' ', ' ', ' ', ' ', ' ', ' ', ' ', ' '},
        {' ', ' ', ' ', ' ', ' ', ' ', ' ', ' ', ' ', ' ', ' ', ' ', ' ', ' ', ' ', ' ', ' ', ' ', ' ', ' ', ' ', ' ', ' ', ' ', ' ', ' ', ' ', ' ', ' ', ' ', ' ', ' ', ' ', ' ', ' ', ' ', ' ', ' ', ' ', ' ', ' ', ' ', ' ', ' ', ' ', ' ', ' ', ' ', ' ', ' ', ' ', ' ', ' ', ' ', ' ', ' ', ' ', ' ', ' ', ' '},
        {' ', ' ', ' ', ' ', ' ', ' ', ' ', ' ', ' ', ' ', ' ', ' ', ' ', ' ', ' ', ' ', ' ', ' ', ' ', ' ', ' ', ' ', ' ', ' ', ' ', ' ', ' ', ' ', ' ', ' ', ' ', ' ', ' ', ' ', ' ', ' ', ' ', ' ', ' ', ' ', ' ', ' ', ' ', ' ', ' ', ' ', ' ', ' ', ' ', ' ', ' ', ' ', ' ', ' ', ' ', ' ', ' ', ' ', ' ', ' '},
        {' ', ' ', ' ', ' ', ' ', ' ', ' ', ' ', ' ', ' ', ' ', ' ', ' ', ' ', ' ', ' ', ' ', ' ', ' ', ' ', ' ', ' ', ' ', ' ', ' ', ' ', ' ', ' ', ' ', ' ', ' ', ' ', ' ', ' ', ' ', ' ', ' ', ' ', ' ', ' ', ' ', ' ', ' ', ' ', ' ', ' ', ' ', ' ', ' ', ' ', ' ', ' ', ' ', ' ', ' ', ' ', ' ', ' ', ' ', ' '},
        {' ', ' ', ' ', ' ', ' ', ' ', ' ', ' ', ' ', ' ', ' ', ' ', ' ', ' ', ' ', ' ', ' ', ' ', ' ', ' ', ' ', ' ', ' ', ' ', ' ', ' ', ' ', ' ', ' ', ' ', ' ', ' ', ' ', ' ', ' ', ' ', ' ', ' ', ' ', ' ', ' ', ' ', ' ', ' ', ' ', ' ', ' ', ' ', ' ', ' ', ' ', ' ', ' ', ' ', ' ', ' ', ' ', ' ', ' ', ' '},
        {' ', ' ', ' ', ' ', ' ', ' ', ' ', ' ', ' ', ' ', ' ', ' ', ' ', ' ', ' ', ' ', ' ', ' ', ' ', ' ', ' ', ' ', ' ', ' ', ' ', ' ', ' ', ' ', ' ', ' ', ' ', ' ', ' ', ' ', ' ', ' ', ' ', ' ', ' ', ' ', ' ', ' ', ' ', ' ', ' ', ' ', ' ', ' ', ' ', ' ', ' ', ' ', ' ', ' ', ' ', ' ', ' ', ' ', ' ', ' '},
        {' ', ' ', ' ', ' ', ' ', ' ', ' ', ' ', ' ', ' ', ' ', ' ', ' ', ' ', ' ', ' ', ' ', ' ', ' ', ' ', ' ', ' ', ' ', ' ', ' ', ' ', ' ', ' ', ' ', ' ', ' ', ' ', ' ', ' ', ' ', ' ', ' ', ' ', ' ', ' ', ' ', ' ', ' ', ' ', ' ', ' ', ' ', ' ', ' ', ' ', ' ', ' ', ' ', ' ', ' ', ' ', ' ', ' ', ' ', ' '},
        {' ', ' ', ' ', ' ', ' ', ' ', ' ', ' ', ' ', ' ', ' ', ' ', ' ', ' ', ' ', ' ', ' ', ' ', ' ', ' ', ' ', ' ', ' ', ' ', ' ', ' ', ' ', ' ', ' ', ' ', ' ', ' ', ' ', ' ', ' ', ' ', ' ', ' ', ' ', ' ', ' ', ' ', ' ', ' ', ' ', ' ', ' ', ' ', ' ', ' ', ' ', ' ', ' ', ' ', ' ', ' ', ' ', ' ', ' ', ' '},
        {' ', ' ', ' ', ' ', ' ', ' ', ' ', ' ', ' ', ' ', ' ', ' ', ' ', ' ', ' ', ' ', ' ', ' ', ' ', ' ', ' ', ' ', ' ', ' ', ' ', ' ', ' ', ' ', ' ', ' ', ' ', ' ', ' ', ' ', ' ', ' ', ' ', ' ', ' ', ' ', ' ', ' ', ' ', ' ', ' ', ' ', ' ', ' ', ' ', ' ', ' ', ' ', ' ', ' ', ' ', ' ', ' ', ' ', ' ', ' '},
        {' ', ' ', ' ', ' ', ' ', ' ', ' ', ' ', ' ', ' ', ' ', ' ', ' ', ' ', ' ', ' ', ' ', ' ', ' ', ' ', ' ', ' ', ' ', ' ', ' ', ' ', ' ', ' ', ' ', ' ', ' ', ' ', ' ', ' ', ' ', ' ', ' ', ' ', ' ', ' ', ' ', ' ', ' ', ' ', ' ', ' ', ' ', ' ', ' ', ' ', ' ', ' ', ' ', ' ', ' ', ' ', ' ', ' ', ' ', ' '},
        {' ', ' ', ' ', ' ', ' ', ' ', ' ', ' ', ' ', ' ', ' ', ' ', ' ', ' ', ' ', ' ', ' ', ' ', ' ', ' ', ' ', ' ', ' ', ' ', ' ', ' ', ' ', ' ', ' ', ' ', ' ', ' ', ' ', ' ', ' ', ' ', ' ', ' ', ' ', ' ', ' ', ' ', ' ', ' ', ' ', ' ', ' ', ' ', ' ', ' ', ' ', ' ', ' ', ' ', ' ', ' ', ' ', ' ', ' ', ' '},
        {' ', ' ', ' ', ' ', ' ', ' ', ' ', ' ', ' ', ' ', ' ', ' ', ' ', ' ', ' ', ' ', ' ', ' ', ' ', ' ', ' ', ' ', ' ', ' ', ' ', ' ', ' ', ' ', ' ', ' ', ' ', ' ', ' ', ' ', ' ', ' ', ' ', ' ', ' ', ' ', ' ', ' ', ' ', ' ', ' ', ' ', ' ', ' ', ' ', ' ', ' ', ' ', ' ', ' ', ' ', ' ', ' ', ' ', ' ', ' '},
        {' ', ' ', ' ', ' ', ' ', ' ', ' ', ' ', ' ', ' ', ' ', ' ', ' ', ' ', ' ', ' ', ' ', ' ', ' ', ' ', ' ', ' ', ' ', ' ', ' ', ' ', ' ', ' ', ' ', ' ', ' ', ' ', ' ', ' ', ' ', ' ', ' ', ' ', ' ', ' ', ' ', ' ', ' ', ' ', ' ', ' ', ' ', ' ', ' ', ' ', ' ', ' ', ' ', ' ', ' ', ' ', ' ', ' ', ' ', ' '},
        {' ', ' ', ' ', ' ', ' ', ' ', ' ', ' ', ' ', ' ', ' ', ' ', ' ', ' ', ' ', ' ', ' ', ' ', ' ', ' ', ' ', ' ', ' ', ' ', ' ', ' ', ' ', ' ', ' ', ' ', ' ', ' ', ' ', ' ', ' ', ' ', ' ', ' ', ' ', ' ', ' ', ' ', ' ', ' ', ' ', ' ', ' ', ' ', ' ', ' ', ' ', ' ', ' ', ' ', ' ', ' ', ' ', ' ', ' ', ' '},
        {' ', ' ', ' ', ' ', ' ', ' ', ' ', ' ', ' ', ' ', ' ', ' ', ' ', ' ', ' ', ' ', ' ', ' ', ' ', ' ', ' ', ' ', ' ', ' ', ' ', ' ', ' ', ' ', ' ', ' ', ' ', ' ', ' ', ' ', ' ', ' ', ' ', ' ', ' ', ' ', ' ', ' ', ' ', ' ', ' ', ' ', ' ', ' ', ' ', ' ', ' ', ' ', ' ', ' ', ' ', ' ', ' ', ' ', ' ', ' '},
        {' ', ' ', ' ', ' ', ' ', ' ', ' ', ' ', ' ', ' ', ' ', ' ', ' ', ' ', ' ', ' ', ' ', ' ', ' ', ' ', ' ', ' ', ' ', ' ', ' ', ' ', ' ', ' ', ' ', ' ', ' ', ' ', ' ', ' ', ' ', ' ', ' ', ' ', ' ', ' ', ' ', ' ', ' ', ' ', ' ', ' ', ' ', ' ', ' ', ' ', ' ', ' ', ' ', ' ', ' ', ' ', ' ', ' ', ' ', ' '},
        {' ', ' ', ' ', ' ', ' ', ' ', ' ', ' ', ' ', ' ', ' ', ' ', ' ', ' ', ' ', ' ', ' ', ' ', ' ', ' ', ' ', ' ', ' ', ' ', ' ', ' ', ' ', ' ', ' ', ' ', ' ', ' ', ' ', ' ', ' ', ' ', ' ', ' ', ' ', ' ', ' ', ' ', ' ', ' ', ' ', ' ', ' ', ' ', ' ', ' ', ' ', ' ', ' ', ' ', ' ', ' ', ' ', ' ', ' ', ' '},
        {' ', ' ', ' ', ' ', ' ', ' ', ' ', ' ', ' ', ' ', ' ', ' ', ' ', ' ', ' ', ' ', ' ', ' ', ' ', ' ', ' ', ' ', ' ', ' ', 'x', ' ', ' ', ' ', ' ', ' ', ' ', ' ', ' ', ' ', 'x', ' ', ' ', ' ', ' ', ' ', ' ', ' ', ' ', ' ', ' ', ' ', ' ', ' ', ' ', ' ', ' ', ' ', ' ', ' ', ' ', ' ', ' ', ' ', ' ', ' '},
        {' ', ' ', ' ', ' ', ' ', ' ', ' ', ' ', ' ', ' ', ' ', ' ', ' ', ' ', ' ', ' ', ' ', ' ', ' ', ' ', ' ', ' ', ' ', ' ', ' ', ' ', ' ', ' ', ' ', ' ', ' ', ' ', ' ', ' ', ' ', ' ', ' ', ' ', ' ', ' ', ' ', ' ', ' ', ' ', ' ', ' ', ' ', ' ', ' ', ' ', ' ', ' ', ' ', ' ', ' ', ' ', ' ', ' ', ' ', ' '},
        {' ', ' ', ' ', ' ', ' ', ' ', ' ', ' ', ' ', ' ', ' ', ' ', ' ', ' ', ' ', ' ', ' ', ' ', ' ', ' ', ' ', ' ', 'x', ' ', ' ', ' ', ' ', ' ', ' ', ' ', ' ', ' ', ' ', ' ', ' ', ' ', 'x', ' ', ' ', ' ', ' ', ' ', ' ', ' ', ' ', ' ', ' ', ' ', ' ', ' ', ' ', ' ', ' ', ' ', ' ', ' ', ' ', ' ', ' ', ' '},
        {' ', ' ', ' ', ' ', ' ', ' ', ' ', ' ', ' ', ' ', ' ', ' ', ' ', ' ', ' ', ' ', ' ', ' ', ' ', ' ', ' ', ' ', ' ', ' ', ' ', ' ', ' ', ' ', ' ', ' ', ' ', ' ', ' ', ' ', ' ', ' ', ' ', ' ', ' ', ' ', ' ', ' ', ' ', ' ', ' ', ' ', ' ', ' ', ' ', ' ', ' ', ' ', ' ', ' ', ' ', ' ', ' ', ' ', ' ', ' '},
        {' ', ' ', ' ', ' ', ' ', ' ', ' ', ' ', ' ', ' ', ' ', ' ', ' ', ' ', ' ', ' ', ' ', ' ', 'o', ' ', ' ', ' ', ' ', ' ', ' ', ' ', ' ', ' ', ' ', ' ', ' ', ' ', ' ', ' ', ' ', ' ', ' ', ' ', ' ', ' ', 'o', ' ', ' ', ' ', ' ', ' ', ' ', ' ', ' ', ' ', ' ', ' ', ' ', ' ', ' ', ' ', ' ', ' ', ' ', ' '},
        {' ', ' ', ' ', ' ', ' ', ' ', ' ', ' ', ' ', ' ', ' ', ' ', ' ', ' ', ' ', ' ', ' ', ' ', ' ', ' ', ' ', ' ', ' ', ' ', ' ', ' ', ' ', ' ', ' ', ' ', ' ', ' ', ' ', ' ', ' ', ' ', ' ', ' ', ' ', ' ', ' ', ' ', ' ', ' ', ' ', ' ', ' ', ' ', ' ', ' ', ' ', ' ', ' ', ' ', ' ', ' ', ' ', ' ', ' ', ' '},
        {' ', ' ', ' ', ' ', ' ', ' ', ' ', ' ', ' ', ' ', ' ', ' ', ' ', ' ', ' ', ' ', 'o', ' ', ' ', ' ', ' ', ' ', ' ', ' ', ' ', ' ', ' ', ' ', ' ', ' ', ' ', ' ', ' ', ' ', ' ', ' ', ' ', ' ', ' ', ' ', ' ', ' ', 'o', ' ', ' ', ' ', ' ', ' ', ' ', ' ', ' ', ' ', ' ', ' ', ' ', ' ', ' ', ' ', ' ', ' '},
        {' ', ' ', ' ', ' ', ' ', ' ', ' ', ' ', ' ', ' ', ' ', ' ', ' ', ' ', ' ', ' ', ' ', ' ', ' ', ' ', ' ', ' ', ' ', ' ', ' ', ' ', ' ', ' ', ' ', ' ', ' ', ' ', ' ', ' ', ' ', ' ', ' ', ' ', ' ', ' ', ' ', ' ', ' ', ' ', ' ', ' ', ' ', ' ', ' ', ' ', ' ', ' ', ' ', ' ', ' ', ' ', ' ', ' ', ' ', ' '},
        {' ', ' ', ' ', ' ', ' ', ' ', ' ', ' ', ' ', ' ', ' ', ' ', 'x', ' ', ' ', ' ', ' ', ' ', ' ', ' ', ' ', ' ', ' ', ' ', ' ', ' ', ' ', ' ', ' ', ' ', ' ', ' ', ' ', ' ', ' ', ' ', ' ', ' ', ' ', ' ', ' ', ' ', ' ', ' ', ' ', ' ', 'x', ' ', ' ', ' ', ' ', ' ', ' ', ' ', ' ', ' ', ' ', ' ', ' ', ' '},
        {' ', ' ', ' ', ' ', ' ', ' ', ' ', ' ', ' ', ' ', ' ', ' ', ' ', ' ', ' ', ' ', ' ', ' ', ' ', ' ', ' ', ' ', ' ', ' ', ' ', ' ', ' ', ' ', ' ', ' ', ' ', ' ', ' ', ' ', ' ', ' ', ' ', ' ', ' ', ' ', ' ', ' ', ' ', ' ', ' ', ' ', ' ', ' ', ' ', ' ', ' ', ' ', ' ', ' ', ' ', ' ', ' ', ' ', ' ', ' '},
        {' ', ' ', ' ', ' ', ' ', ' ', ' ', ' ', ' ', ' ', ' ', ' ', ' ', ' ', ' ', ' ', ' ', ' ', ' ', ' ', ' ', ' ', ' ', ' ', ' ', ' ', ' ', ' ', ' ', ' ', ' ', ' ', ' ', ' ', ' ', ' ', ' ', ' ', ' ', ' ', ' ', ' ', ' ', ' ', ' ', ' ', ' ', ' ', ' ', ' ', ' ', ' ', ' ', ' ', ' ', ' ', ' ', ' ', ' ', ' '},
        {' ', ' ', ' ', ' ', ' ', ' ', ' ', ' ', ' ', ' ', ' ', ' ', ' ', ' ', ' ', ' ', ' ', ' ', ' ', ' ', ' ', ' ', ' ', ' ', ' ', ' ', ' ', ' ', ' ', ' ', ' ', ' ', ' ', ' ', ' ', ' ', ' ', ' ', ' ', ' ', ' ', ' ', ' ', ' ', ' ', ' ', ' ', ' ', ' ', ' ', ' ', ' ', ' ', ' ', ' ', ' ', ' ', ' ', ' ', ' '},
        {' ', ' ', ' ', ' ', ' ', ' ', ' ', ' ', ' ', ' ', ' ', ' ', ' ', ' ', ' ', ' ', ' ', ' ', ' ', ' ', ' ', ' ', ' ', ' ', ' ', ' ', ' ', ' ', ' ', ' ', ' ', ' ', ' ', ' ', ' ', ' ', ' ', ' ', ' ', ' ', ' ', ' ', ' ', ' ', ' ', ' ', ' ', ' ', ' ', ' ', ' ', ' ', ' ', ' ', ' ', ' ', ' ', ' ', ' ', ' '},
        {' ', ' ', ' ', ' ', ' ', ' ', ' ', ' ', ' ', ' ', ' ', ' ', ' ', ' ', ' ', ' ', ' ', ' ', ' ', ' ', ' ', ' ', ' ', ' ', ' ', ' ', ' ', ' ', ' ', ' ', ' ', ' ', ' ', ' ', ' ', ' ', ' ', ' ', ' ', ' ', ' ', ' ', ' ', ' ', ' ', ' ', ' ', ' ', ' ', ' ', ' ', ' ', ' ', ' ', ' ', ' ', ' ', ' ', ' ', ' '}
    }})};

    // clang-format on

    using port_gate_map = phmap::flat_hash_map<port_list<port_direction>, fcn_gate>;
    using double_port_gate_map =
        phmap::flat_hash_map<std::pair<port_list<port_direction>, port_list<port_direction>>, fcn_gate>;
    /**
     * Lookup table for 1-input/1-output Boolean functions.
     */
    static inline const port_gate_map ONE_IN_ONE_OUT_MAP = {
        // primary inputs
        {{{}, {port_direction(port_direction::cardinal::SOUTH_WEST)}}, STRAIGHT_WIRE},
        {{{}, {port_direction(port_direction::cardinal::SOUTH_EAST)}}, DIAGONAL_WIRE},
        // primary outputs
        {{{port_direction(port_direction::cardinal::NORTH_WEST)}, {}}, DIAGONAL_WIRE},
        {{{port_direction(port_direction::cardinal::NORTH_EAST)}, {}}, MIRRORED_STRAIGHT_WIRE},
        // straight wire
        {{{port_direction(port_direction::cardinal::NORTH_WEST)},
          {port_direction(port_direction::cardinal::SOUTH_WEST)}},
         STRAIGHT_WIRE},
        {{{port_direction(port_direction::cardinal::NORTH_EAST)},
          {port_direction(port_direction::cardinal::SOUTH_EAST)}},
         MIRRORED_STRAIGHT_WIRE},
        // diagonal wire
        {{{port_direction(port_direction::cardinal::NORTH_WEST)},
          {port_direction(port_direction::cardinal::SOUTH_EAST)}},
         DIAGONAL_WIRE},
        {{{port_direction(port_direction::cardinal::NORTH_EAST)},
          {port_direction(port_direction::cardinal::SOUTH_WEST)}},
         MIRRORED_DIAGONAL_WIRE},
        // empty gate (for crossing layer)
        {{{}, {}}, EMPTY_GATE},
    };
    /**
     * Lookup table for wire crossings and hourglass wires.
     */
    static inline const double_port_gate_map TWO_IN_TWO_OUT_MAP = {
        {{{{port_direction(port_direction::cardinal::NORTH_WEST)},
           {port_direction(port_direction::cardinal::SOUTH_WEST)}},
          {{port_direction(port_direction::cardinal::NORTH_EAST)},
           {port_direction(port_direction::cardinal::SOUTH_EAST)}}},
         DOUBLE_WIRE},
        {{{{port_direction(port_direction::cardinal::NORTH_EAST)},
           {port_direction(port_direction::cardinal::SOUTH_EAST)}},
          {{port_direction(port_direction::cardinal::NORTH_WEST)},
           {port_direction(port_direction::cardinal::SOUTH_WEST)}}},
         DOUBLE_WIRE},
        {{{{port_direction(port_direction::cardinal::NORTH_WEST)},
           {port_direction(port_direction::cardinal::SOUTH_EAST)}},
          {{port_direction(port_direction::cardinal::NORTH_EAST)},
           {port_direction(port_direction::cardinal::SOUTH_WEST)}}},
         CROSSING},
        {{{{port_direction(port_direction::cardinal::NORTH_EAST)},
           {port_direction(port_direction::cardinal::SOUTH_WEST)}},
          {{port_direction(port_direction::cardinal::NORTH_WEST)},
           {port_direction(port_direction::cardinal::SOUTH_EAST)}}},
         CROSSING},
    };
    /**
     * Lookup table for 2-input/1-output Boolean function (e.g., AND, OR, ...).
     */
    static inline const port_gate_map TWO_IN_ONE_OUT_MAP = {
        {{{port_direction(port_direction::cardinal::NORTH_WEST), port_direction(port_direction::cardinal::NORTH_EAST)},
          {port_direction(port_direction::cardinal::SOUTH_EAST)}},
         TWO_IN_ONE_OUT},
        {{{port_direction(port_direction::cardinal::NORTH_WEST), port_direction(port_direction::cardinal::NORTH_EAST)},
          {port_direction(port_direction::cardinal::SOUTH_WEST)}},
         MIRRORED_TWO_IN_ONE_OUT}};
    /**
     * Lookup table for fan-out.
     */
    static inline const port_gate_map ONE_IN_TWO_OUT_MAP = {
        {{{port_direction(port_direction::cardinal::NORTH_WEST)},
          {port_direction(port_direction::cardinal::SOUTH_EAST), port_direction(port_direction::cardinal::SOUTH_WEST)}},
         FANOUT_1_2},
        {{{port_direction(port_direction::cardinal::NORTH_EAST)},
          {port_direction(port_direction::cardinal::SOUTH_EAST), port_direction(port_direction::cardinal::SOUTH_WEST)}},
         MIRRORED_FANOUT_1_2}};
};

}  // namespace fiction

#endif  // FICTION_SIDB_ON_THE_FLY_GATE_LIBRARY_HPP<|MERGE_RESOLUTION|>--- conflicted
+++ resolved
@@ -98,9 +98,9 @@
 /**
  * This struct encapsulates parameters for the parameterized SiDB gate library.
  *
- * @tparam CellType SiDB cell type.
+ * @tparam Lyt Cell-level layout type.
  */
-template <typename CellType>
+template <typename Lyt>
 struct sidb_on_the_fly_gate_library_params
 {
     /**
@@ -120,11 +120,7 @@
     /**
      * This struct holds parameters to design SiDB gates.
      */
-<<<<<<< HEAD
     design_sidb_gates_params<sidb_defect_surface<Lyt>> design_gate_params{};
-=======
-    design_sidb_gates_params<CellType> design_gate_params{};
->>>>>>> 633e5745
     /**
      * This variable defines the number of canvas SiDBs dedicated to complex gates, such as crossing, double wire,
      * and half-adder.
@@ -592,27 +588,6 @@
     {
         static_assert(is_sidb_defect_surface_v<CellLyt>, "Lyt is not an SiDB defect surface");
 
-<<<<<<< HEAD
-        bool is_bestagon_gate_applicable = true;
-        defect_copy.foreach_sidb_defect(
-            [&bestagon_lyt, &is_bestagon_gate_applicable, &sidbs_affected_by_defects](const auto& cd)
-            {
-                if (is_charged_defect_type(cd.second))
-                {
-                    is_bestagon_gate_applicable = false;
-                    return;
-                }
-                bestagon_lyt.foreach_cell(
-                    [&is_bestagon_gate_applicable, &sidbs_affected_by_defects](const auto& c)
-                    {
-                        if (sidbs_affected_by_defects.count(c))
-                        {
-                            is_bestagon_gate_applicable = false;
-                        }
-                    });
-            });
-        if (is_bestagon_gate_applicable)
-=======
         const auto sidbs_affected_by_defects = skeleton_with_defects.all_affected_sidbs(std::pair(0, 0));
 
         auto skeleton_with_defects_copy = skeleton_with_defects.clone();
@@ -623,7 +598,6 @@
 
         if (std::any_of(logic_cells.cbegin(), logic_cells.cend(),
                         [&](const auto& l_cell) { return sidbs_affected_by_defects.count(l_cell); }))
->>>>>>> 633e5745
         {
             return false;
         }
@@ -637,12 +611,7 @@
             is_operational(skeleton_with_defects_copy, truth_table,
                            is_operational_params{parameters.design_gate_params.operational_params.simulation_parameters,
                                                  parameters.design_gate_params.operational_params.sim_engine})
-<<<<<<< HEAD
                 .status;
-=======
-                .first;
-
->>>>>>> 633e5745
         return static_cast<bool>(status == operational_status::OPERATIONAL);
     }
     /**
