//
// Created by Jan Drewniok 20.09.23.
//

#ifndef FICTION_SIDB_ON_THE_FLY_GATE_LIBRARY_HPP
#define FICTION_SIDB_ON_THE_FLY_GATE_LIBRARY_HPP

#include "fiction/algorithms/physical_design/design_sidb_gates.hpp"
#include "fiction/algorithms/simulation/sidb/is_operational.hpp"
#include "fiction/layouts/bounding_box.hpp"
#include "fiction/technology/cell_ports.hpp"
#include "fiction/technology/cell_technologies.hpp"
#include "fiction/technology/fcn_gate_library.hpp"
#include "fiction/technology/is_sidb_gate_design_impossible.hpp"
#include "fiction/technology/sidb_defect_surface.hpp"
#include "fiction/technology/sidb_nm_distance.hpp"
#include "fiction/traits.hpp"
#include "fiction/types.hpp"
#include "fiction/utils/layout_utils.hpp"
#include "fiction/utils/truth_table_utils.hpp"

#include <phmap.h>

#include <array>
#include <cstdint>
#include <cstdlib>
#include <exception>
#include <stdexcept>
#include <utility>
#include <vector>

namespace fiction
{

/**
 * This exception is thrown when an error occurs during the design of an SiDB gate.
 * It provides information about the tile, truth table, and port list associated with the error.
 *
 * @tparam TT The type representing the truth table.
 * @tparam GateLyt The type representing the gate-level layout.
 */
template <typename TT, typename GateLyt>
class gate_design_exception : public std::exception
{
  public:
    /**
     * Constructor for the gate_design_exception class.
     *
     * @param ti The tile associated with the error.
     * @param spec The truth table associated with the error.
     * @param portlist The port list associated with the error.
     */
    explicit gate_design_exception(const tile<GateLyt>& ti, const TT& spec,
                                   const port_list<port_direction>& portlist) noexcept :
            std::exception(),
            error_tile{ti},
            truth_table{spec},
            p{portlist}
    {}
    /**
     * Get the tile associated with the exception.
     */
    [[nodiscard]] tile<GateLyt> which_tile() const noexcept
    {
        return error_tile;
    }
    /**
     * Get the truth table associated with the exception.
     */
    [[nodiscard]] TT which_truth_table() const noexcept
    {
        return truth_table;
    }
    /**
     * Get the port list associated with the exception.
     */
    [[nodiscard]] port_list<port_direction> which_port_list() const noexcept
    {
        return p;
    }

  private:
    /**
     * The tile associated with the error.
     */
    const tile<GateLyt> error_tile{};
    /**
     * The truth table associated with the error.
     */
    const TT truth_table{};
    /**
     * The port list associated with the error.
     */
    const port_list<port_direction> p;
};

/**
 * This struct encapsulates parameters for the parameterized SiDB gate library.
 *
 * @tparam Lyt Cell-level layout type.
 */
template <typename Lyt>
struct sidb_on_the_fly_gate_library_params
{
    /**
     * This layout stores all atomic defects.
     */
    sidb_defect_surface<Lyt> defect_surface{};
    /**
     * This struct holds parameters to design SiDB gates.
     */
    design_sidb_gates_params<cell<Lyt>> design_gate_params{};
    /**
     * This variable defines the number of canvas SiDBs dedicated to complex gates, such as crossing, double wire,
     * and half-adder.
     */
    uint64_t canvas_sidb_complex_gates = 3;
    /**
     * This variable specifies the radius in nanometers around the center of the hexagon where atomic defects are
     * incorporated into the gate design.
     */
    double influence_radius_charged_defects = 15;  // (unit: nm)
};

/**
 * A parameterized gate library for SiDB technology. It allows the design of SiDB gates tailored to given atomic
 * defects, thus enabling the design of SiDB circuits in the presence of atomic defects. The skeleton (i.e., the
 * pre-defined input and output wires) are hexagonal in shape.
 */
class sidb_on_the_fly_gate_library : public fcn_gate_library<sidb_technology, 60, 46>  // width and height of a hexagon
{
  public:
    explicit sidb_on_the_fly_gate_library() = delete;

    /**
     * Overrides the corresponding function in fcn_gate_library. Given a tile `t`, this function takes all necessary
     * information from the stored grid into account to design the correct fcn_gate representation for that tile. In
     * case there is no possible SiDB design, the blacklist is updated and an error fcn gate is returned.
     *
     * @tparam GateLyt Pointy-top hexagonal gate-level layout type.
     * @tparam CellLyt The type of the cell-level layout.
     * @tparam Params Type of the parameter used for the gate library.
     * @param lyt Layout that hosts tile `t`.
     * @param t Tile to be realized as a Bestagon gate.
     * @param parameters Parameter to design SiDB gates.
     * @return Bestagon gate representation of `t` including mirroring.
     */
    template <typename GateLyt, typename CellLyt, typename Params>
    static fcn_gate set_up_gate(const GateLyt& lyt, const tile<GateLyt>& t, const Params& parameters = Params{})
    {
        static_assert(is_gate_level_layout_v<GateLyt>, "GateLyt must be a gate-level layout");
        static_assert(has_cube_coord_v<CellLyt>, "CellLyt must be based on cube coordinates");

        const auto n = lyt.get_node(t);
        const auto f = lyt.node_function(n);
        const auto p = determine_port_routing(lyt, t);

        // center cell of the Bestagon tile
        auto center_cell = relative_to_absolute_cell_position<gate_x_size(), gate_y_size(), GateLyt, CellLyt>(
            lyt, t, cell<CellLyt>{gate_x_size() / 2, gate_y_size() / 2});
        // center cell of the current tile
        auto absolute_cell = relative_to_absolute_cell_position<gate_x_size(), gate_y_size(), GateLyt, CellLyt>(
            lyt, t, cell<CellLyt>{0, 0});

        try
        {
            if constexpr (fiction::has_is_fanout_v<GateLyt>)
            {
                if (lyt.is_fanout(n))
                {
                    if (lyt.fanout_size(n) == 2)
                    {
                        const auto layout =
                            add_defect_to_skeleton(cell_list_to_cell_level_layout<CellLyt>(ONE_IN_TWO_OUT_MAP.at(p)),
                                                   center_cell, absolute_cell, parameters);

                        return design_gate<decltype(layout), tt, CellLyt, GateLyt>(layout, create_fan_out_tt(),
                                                                                   parameters, p, t);
                    }
                }
            }
            if constexpr (fiction::has_is_buf_v<GateLyt>)
            {
                if (lyt.is_buf(n))
                {
                    if (lyt.is_ground_layer(t))
                    {
                        // crossing case
                        if (const auto at = lyt.above(t); (t != at) && lyt.is_wire_tile(at))
                        {
                            // two possible options: actual crossover and (parallel) hourglass wire
                            const auto pa = determine_port_routing(lyt, at);

                            if (auto cell_list = TWO_IN_TWO_OUT_MAP.at({p, pa}); cell_list == DOUBLE_WIRE)
                            {
                                const auto layout =
                                    add_defect_to_skeleton(cell_list_to_cell_level_layout<CellLyt>(TWO_IN_TWO_OUT),
                                                           center_cell, absolute_cell, parameters);

                                if (is_bestagon_gate_applicable(cell_list_to_cell_level_layout<CellLyt>(DOUBLE_WIRE),
                                                                create_double_wire_tt(), parameters))
                                {
                                    return DOUBLE_WIRE;
                                }

                                auto complex_gate_param = parameters;
                                complex_gate_param.design_gate_params.number_of_sidbs =
                                    parameters.canvas_sidb_complex_gates;

                                return design_gate<decltype(layout), tt, CellLyt, GateLyt>(
                                    layout, create_double_wire_tt(), complex_gate_param, p, t);
                            }

                            const auto layout =
                                add_defect_to_skeleton(cell_list_to_cell_level_layout<CellLyt>(TWO_IN_TWO_OUT),
                                                       center_cell, absolute_cell, parameters);

                            if (is_bestagon_gate_applicable(cell_list_to_cell_level_layout<CellLyt>(CROSSING),
                                                            create_crossing_wire_tt(), parameters))
                            {
                                return CROSSING;
                            }

                            auto complex_gate_param = parameters;
                            complex_gate_param.design_gate_params.number_of_sidbs =
                                parameters.canvas_sidb_complex_gates;

                            return design_gate<decltype(layout), tt, CellLyt, GateLyt>(
                                layout, create_crossing_wire_tt(), complex_gate_param, p, t);
                        }

                        const auto cell_list = ONE_IN_ONE_OUT_MAP.at(p);
                        if (cell_list == EMPTY_GATE)
                        {
                            return EMPTY_GATE;
                        }
                        const auto layout = add_defect_to_skeleton(cell_list_to_cell_level_layout<CellLyt>(cell_list),
                                                                   center_cell, absolute_cell, parameters);

                        return design_gate<decltype(layout), tt, CellLyt, GateLyt>(layout, std::vector<tt>{f},
                                                                                   parameters, p, t);
                    }
                    return EMPTY_GATE;
                }
            }
            if constexpr (fiction::has_is_inv_v<GateLyt>)
            {
                if (lyt.is_inv(n))
                {
                    const auto layout =
                        add_defect_to_skeleton(cell_list_to_cell_level_layout<CellLyt>(ONE_IN_ONE_OUT_MAP.at(p)),
                                               center_cell, absolute_cell, parameters);

                    return design_gate<decltype(layout), tt, CellLyt, GateLyt>(layout, std::vector<tt>{f}, parameters,
                                                                               p, t);
                }
            }
            if constexpr (mockturtle::has_is_and_v<GateLyt>)
            {
                if (lyt.is_and(n))
                {
                    const auto layout =
                        add_defect_to_skeleton(cell_list_to_cell_level_layout<CellLyt>(TWO_IN_ONE_OUT_MAP.at(p)),
                                               center_cell, absolute_cell, parameters);

                    return design_gate<decltype(layout), tt, CellLyt, GateLyt>(layout, std::vector<tt>{f}, parameters,
                                                                               p, t);
                }
            }
            if constexpr (mockturtle::has_is_or_v<GateLyt>)
            {
                if (lyt.is_or(n))
                {
                    const auto layout =
                        add_defect_to_skeleton(cell_list_to_cell_level_layout<CellLyt>(TWO_IN_ONE_OUT_MAP.at(p)),
                                               center_cell, absolute_cell, parameters);

                    return design_gate<decltype(layout), tt, CellLyt, GateLyt>(layout, std::vector<tt>{f}, parameters,
                                                                               p, t);
                }
            }
            if constexpr (fiction::has_is_nand_v<GateLyt>)
            {
                if (lyt.is_nand(n))
                {
                    const auto layout =
                        add_defect_to_skeleton(cell_list_to_cell_level_layout<CellLyt>(TWO_IN_ONE_OUT_MAP.at(p)),
                                               center_cell, absolute_cell, parameters);

                    return design_gate<decltype(layout), tt, CellLyt, GateLyt>(layout, std::vector<tt>{f}, parameters,
                                                                               p, t);
                }
            }
            if constexpr (fiction::has_is_nor_v<GateLyt>)
            {
                if (lyt.is_nor(n))
                {
                    const auto layout =
                        add_defect_to_skeleton(cell_list_to_cell_level_layout<CellLyt>(TWO_IN_ONE_OUT_MAP.at(p)),
                                               center_cell, absolute_cell, parameters);

                    return design_gate<decltype(layout), tt, CellLyt, GateLyt>(layout, std::vector<tt>{f}, parameters,
                                                                               p, t);
                }
            }
            if constexpr (mockturtle::has_is_xor_v<GateLyt>)
            {
                if (lyt.is_xor(n))
                {
                    const auto layout =
                        add_defect_to_skeleton(cell_list_to_cell_level_layout<CellLyt>(TWO_IN_ONE_OUT_MAP.at(p)),
                                               center_cell, absolute_cell, parameters);

                    return design_gate<decltype(layout), tt, CellLyt, GateLyt>(layout, std::vector<tt>{f}, parameters,
                                                                               p, t);
                }
            }
            if constexpr (fiction::has_is_xnor_v<GateLyt>)
            {
                if (lyt.is_xnor(n))
                {
                    const auto layout =
                        add_defect_to_skeleton(cell_list_to_cell_level_layout<CellLyt>(TWO_IN_ONE_OUT_MAP.at(p)),
                                               center_cell, absolute_cell, parameters);

                    return design_gate<decltype(layout), tt, CellLyt, GateLyt>(layout, std::vector<tt>{f}, parameters,
                                                                               p, t);
                }
            }
            if constexpr (fiction::has_is_ge_v<GateLyt>)
            {
                if (lyt.is_ge(n))
                {
                    const auto layout =
                        add_defect_to_skeleton(cell_list_to_cell_level_layout<CellLyt>(TWO_IN_ONE_OUT_MAP.at(p)),
                                               center_cell, absolute_cell, parameters);

                    return design_gate<decltype(layout), tt, CellLyt, GateLyt>(layout, std::vector<tt>{f}, parameters,
                                                                               p, t);
                }
            }
            if constexpr (fiction::has_is_le_v<GateLyt>)
            {
                if (lyt.is_le(n))
                {
                    const auto layout =
                        add_defect_to_skeleton(cell_list_to_cell_level_layout<CellLyt>(TWO_IN_ONE_OUT_MAP.at(p)),
                                               center_cell, absolute_cell, parameters);

                    return design_gate<decltype(layout), tt, CellLyt, GateLyt>(layout, std::vector<tt>{f}, parameters,
                                                                               p, t);
                }
            }
            if constexpr (fiction::has_is_gt_v<GateLyt>)
            {
                if (lyt.is_gt(n))
                {
                    const auto layout =
                        add_defect_to_skeleton(cell_list_to_cell_level_layout<CellLyt>(TWO_IN_ONE_OUT_MAP.at(p)),
                                               center_cell, absolute_cell, parameters);

                    return design_gate<decltype(layout), tt, CellLyt, GateLyt>(layout, std::vector<tt>{f}, parameters,
                                                                               p, t);
                }
            }
            if constexpr (fiction::has_is_lt_v<GateLyt>)
            {
                if (lyt.is_lt(n))
                {
                    const auto layout =
                        add_defect_to_skeleton(cell_list_to_cell_level_layout<CellLyt>(TWO_IN_ONE_OUT_MAP.at(p)),
                                               center_cell, absolute_cell, parameters);

                    return design_gate<decltype(layout), tt, CellLyt, GateLyt>(layout, std::vector<tt>{f}, parameters,
                                                                               p, t);
                }
            }
        }

        catch (const std::out_of_range&)
        {
            throw unsupported_gate_orientation_exception(t, p);
        }

        throw unsupported_gate_type_exception(t);
    }

  private:
    /**
     * This function evaluates whether a Bestagon gate can be applied to the given node by considering
     * various conditions, including the presence of defects and spacing requirements.
     *
     * @tparam Lyt The type of the cell-level layout.
     * @tparam TT Truth table type.
     * @tparam Params Type of the parameters used for the parametrized gate library.
     * @param bestagon_lyt The Bestagon gate which is to be applied.
     * @param truth_table The truth table representing the gate's logic function.
     * @param parameters Parameters for the gate design and simulation.
     * @return `true` if the Bestagon gate is applicable to the layout, considering the provided conditions;
     *         otherwise, returns `false`.
     */
    template <typename Lyt, typename TT, typename Params>
    [[nodiscard]] static bool is_bestagon_gate_applicable(const Lyt& bestagon_lyt, const std::vector<TT>& truth_table,
                                                          const Params& parameters)
    {
        auto       defect_copy               = parameters.defect_surface.clone();
        const auto sidbs_affected_by_defects = defect_copy.all_affected_sidbs(std::pair(0, 0));

        bool is_bestagon_gate_applicable = true;
        defect_copy.foreach_sidb_defect(
            [&bestagon_lyt, &is_bestagon_gate_applicable, &sidbs_affected_by_defects](const auto& cd)
            {
                if (is_charged_defect_type(cd.second))
                {
                    is_bestagon_gate_applicable = false;
                    return;
                }
                bestagon_lyt.foreach_cell(
                    [&cd, &is_bestagon_gate_applicable, &sidbs_affected_by_defects](const auto& c)
                    {
                        if (sidbs_affected_by_defects.count(c))
                        {
                            is_bestagon_gate_applicable = false;
                            return;
                        }
                    });
            });
        if (is_bestagon_gate_applicable)
        {
            return is_bestagon_gate_applicable;
        }
        bestagon_lyt.foreach_cell([&defect_copy, &bestagon_lyt](const auto& c)
                                  { defect_copy.assign_cell_type(c, bestagon_lyt.get_cell_type(c)); });
        const auto status =
<<<<<<< HEAD
            is_operational(defect_copy, truth_table, parameters.design_gate_params.operational_params).first;

=======
            is_operational(defect_copy, truth_table,
                           is_operational_params{parameters.design_gate_params.operational_params.simulation_parameters,
                                                 parameters.design_gate_params.operational_params.sim_engine})
                .first;
>>>>>>> 18bafd25
        return static_cast<bool>(status == operational_status::OPERATIONAL);
    }
    /**
     * Generates a cell-level layout as a 2D array of characters based on the provided cell layout information.
     *
     * @tparam Lyt Cell-level layout type.
     * @param lyt Cell-level layout
     * @return A 2D array of characters representing the cell-level layout.
     */
    template <typename Lyt>
    [[nodiscard]] static std::array<std::array<char, gate_x_size()>, gate_y_size()>
    cell_level_layout_to_list(const Lyt& lyt) noexcept
    {
        std::array<std::array<char, gate_x_size()>, gate_y_size()> result{};
        const auto                                                 all_coordinates_in_the_spanned_area =
            all_coordinates_in_spanned_area({0, 0, 0}, cell<Lyt>{gate_x_size() - 1, gate_y_size() - 1});
        uint64_t counter = 0;

        for (auto& row : result)
        {
            for (auto& cell : row)
            {
                const auto cell_type = lyt.get_cell_type(all_coordinates_in_the_spanned_area[counter]);
                cell                 = (cell_type == Lyt::technology::cell_type::NORMAL ||
                        cell_type == Lyt::technology::cell_type::OUTPUT) ?
                                           'x' :
                                           ' ';
                counter++;
            }
        }

        return result;
    }
    /**
     * This function designs an SiDB gate for a given Boolean function at a given tile and a given rotation. If atomic
     * defects exist, they are incorporated into the design process.
     *
     * An exception is thrown in case there is no possible gate design.
     *
     * @tparam LytSkeleton The cell-level layout of the skeleton.
     * @tparam TT Truth table type.
     * @tparam CellLyt The cell-level layout.
     * @tparam GateLyt The gate-level layout.
     * @param skeleton Skeleton with atomic defects if available.
     * @param spec Expected Boolean function of the layout given as a multi-output truth table.
     * @param parameters Parameters for the SiDB gate design process.
     * @param p The list of ports and their directions.
     * @param tile The specific tile on which the gate should be designed.
     * @return An `fcn_gate` object.
     */
    template <typename LytSkeleton, typename TT, typename CellLyt, typename GateLyt>
    [[nodiscard]] static fcn_gate design_gate(const LytSkeleton& skeleton, const std::vector<TT>& spec,
                                              const sidb_on_the_fly_gate_library_params<CellLyt>& parameters,
                                              const port_list<port_direction>& p, const tile<GateLyt>& tile)
    {
        static_assert(is_cell_level_layout_v<CellLyt>, "CellLyt is not a cell-level layout");
        static_assert(has_sidb_technology_v<CellLyt>, "CellLyt is not an SiDB layout");
        static_assert(has_cube_coord_v<CellLyt>, "CellLyt is not based on cube coordinates");

        const auto params = is_sidb_gate_design_impossible_params{
            parameters.design_gate_params.operational_params.simulation_parameters};

        if (spec == create_crossing_wire_tt() || spec == create_double_wire_tt())
        {
            if (is_sidb_gate_design_impossible(skeleton, spec, params))
            {
                throw gate_design_exception<tt, GateLyt>(tile, create_id_tt(), p);
            }

            const auto found_gate_layouts = design_sidb_gates(skeleton, spec, parameters.design_gate_params);
            if (found_gate_layouts.empty())
            {
                throw gate_design_exception<tt, GateLyt>(tile, create_id_tt(), p);
            }

            return cell_list_to_gate<char>(cell_level_layout_to_list(found_gate_layouts.front()));
        }

        if (is_sidb_gate_design_impossible(skeleton, spec, params))
        {
            throw gate_design_exception<tt, GateLyt>(tile, spec.front(), p);
        }

        const auto found_gate_layouts = design_sidb_gates(skeleton, spec, parameters.design_gate_params);
        if (found_gate_layouts.empty())
        {
            throw gate_design_exception<tt, GateLyt>(tile, spec.front(), p);
        }

        return cell_list_to_gate<char>(cell_level_layout_to_list(found_gate_layouts.front()));
    }
    /**
     * The function generates a layout where each cell is assigned a specific
     * cell type according to the characters in the cell list/input grid.
     *
     * @tparam Lyt The type of the cell-level layout to be generated.
     * @param cell_list A 2D grid representing the cells and their types.
     * @return The cell-level layout with assigned cell types.
     */
    template <typename Lyt>
    [[nodiscard]] static Lyt cell_list_to_cell_level_layout(const fcn_gate& cell_list) noexcept
    {
        Lyt lyt{};

        const auto all_cell =
            all_coordinates_in_spanned_area({0, 0, 0}, cell<Lyt>{gate_x_size() - 1, gate_y_size() - 1});
        uint64_t counter = 0;

        for (std::size_t i = 0; i < gate_y_size(); ++i)
        {
            for (std::size_t j = 0; j < gate_x_size(); ++j)
            {
                const auto cell = cell_list[i][j];

                switch (cell)
                {
                    case 'x':  // normal cell
                    {
                        lyt.assign_cell_type(all_cell[counter], Lyt::technology::cell_type::NORMAL);
                        break;
                    }
                    case 'i':  // input cell
                    {
                        lyt.assign_cell_type(all_cell[counter], Lyt::technology::cell_type::INPUT);
                        break;
                    }
                    case 'o':  // output cell
                    {
                        lyt.assign_cell_type(all_cell[counter], Lyt::technology::cell_type::OUTPUT);
                        break;
                    }
                    case 'l':  // output cell
                    {
                        lyt.assign_cell_type(all_cell[counter], Lyt::technology::cell_type::LOGIC);
                        break;
                    }
                    case ' ':
                    {
                        break;
                    }
                }
                counter += 1;
            }
        }

        return lyt;
    }
    /**
     * This function takes a defect surface and a skeleton skeleton and adds defects from the surrounding area
     * to the skeleton. The defects within a specified distance from the center cell are taken into account.
     * The resulting skeleton with added defects is returned.
     *
     * @tparam CellLyt The type of the defect surface, which should not have SiQAD coordinates.
     * @tparam Params Type of Parameters.
     * @param skeleton The skeleton to which defects will be added.
     * @param center_cell The coordinates of the center cell.
     * @param absolute_cell The coordinates of the skeleton's absolute cell.
     * @param parameters Parameters for defect handling.
     * @return The updated skeleton with added defects from the surrounding area.
     */
    template <typename CellLyt, typename Params>
    [[nodiscard]] static sidb_defect_surface<CellLyt>
    add_defect_to_skeleton(const CellLyt& skeleton, const cell<CellLyt>& center_cell,
                           const cell<CellLyt>& absolute_cell, const Params& parameters)
    {
        static_assert(is_cell_level_layout_v<CellLyt>, "CellLyt is not a cell-level layout");
        static_assert(has_sidb_technology_v<CellLyt>, "CellLyt is not an SiDB layout");
        static_assert(has_cube_coord_v<CellLyt>, "CellLyt is not based on cube coordinates");

        auto skeleton_with_defect = sidb_defect_surface{skeleton};

        parameters.defect_surface.foreach_sidb_defect(
            [&skeleton_with_defect, &center_cell, &absolute_cell, &parameters](const auto& cd)
            {
                // all defects (charged) in a distance of influence_radius_charged_defects from the center are taken
                // into account.
                if (sidb_nm_distance(CellLyt{}, center_cell, cd.first) < parameters.influence_radius_charged_defects)
                {
                    const auto relative_cell = cd.first - absolute_cell;
                    skeleton_with_defect.assign_sidb_defect(relative_cell, cd.second);
                }
            });

        const auto bb = bounding_box_2d(skeleton_with_defect);
        skeleton_with_defect.resize(bb.get_max());

        return skeleton_with_defect;
    }
    /**
     * This function determines the port routing for a specific tile within a layout represented by the object `lyt` of
     * type `Lyt`. It examines the tile's characteristics and connectivity to determine the appropriate incoming and
     * outgoing connector ports and populates them in a `port_list` object.
     *
     * @tparam Lyt Cell-level layout type.
     * @param lyt A reference to an object of type `Lyt` representing the layout.
     * @param t The tile for which port routing is being determined.
     * @return A `port_list` object containing the determined port directions for incoming and outgoing signals.
     */
    template <typename Lyt>
    [[nodiscard]] static port_list<port_direction> determine_port_routing(const Lyt& lyt, const tile<Lyt>& t) noexcept
    {
        port_list<port_direction> p{};

        // determine incoming connector ports
        if (lyt.has_north_eastern_incoming_signal(t))
        {
            p.inp.emplace(port_direction::cardinal::NORTH_EAST);
        }
        if (lyt.has_north_western_incoming_signal(t))
        {
            p.inp.emplace(port_direction::cardinal::NORTH_WEST);
        }

        // determine outgoing connector ports
        if (lyt.has_south_eastern_outgoing_signal(t))
        {
            p.out.emplace(port_direction::cardinal::SOUTH_EAST);
        }
        if (lyt.has_south_western_outgoing_signal(t))
        {
            p.out.emplace(port_direction::cardinal::SOUTH_WEST);
        }

        // gates without connector ports

        // 1-input functions
        if (const auto n = lyt.get_node(t); lyt.is_pi(n) || lyt.is_po(n) || lyt.is_buf(n) || lyt.is_inv(n))
        {
            if (lyt.has_no_incoming_signal(t))
            {
                p.inp.emplace(port_direction::cardinal::NORTH_WEST);
            }
            if (lyt.has_no_outgoing_signal(t))
            {
                p.out.emplace(port_direction::cardinal::SOUTH_EAST);
            }
        }
        else  // 2-input functions
        {
            if (lyt.has_no_incoming_signal(t))
            {
                p.inp.emplace(port_direction::cardinal::NORTH_WEST);
                p.inp.emplace(port_direction::cardinal::NORTH_EAST);
            }
            if (lyt.has_no_outgoing_signal(t))
            {
                p.out.emplace(port_direction::cardinal::SOUTH_EAST);
            }
        }

        return p;
    };

    // clang-format off

    static constexpr const fcn_gate CROSSING{cell_list_to_gate<char>({{
        {' ', ' ', ' ', ' ', ' ', ' ', ' ', ' ', ' ', ' ', ' ', ' ', ' ', ' ', ' ', ' ', ' ', ' ', ' ', ' ', ' ', ' ', ' ', ' ', ' ', ' ', ' ', ' ', ' ', ' ', ' ', ' ', ' ', ' ', ' ', ' ', ' ', ' ', ' ', ' ', ' ', ' ', ' ', ' ', ' ', ' ', ' ', ' ', ' ', ' ', ' ', ' ', ' ', ' ', ' ', ' ', ' ', ' ', ' ', ' '},
        {' ', ' ', ' ', ' ', ' ', ' ', ' ', ' ', ' ', ' ', ' ', ' ', ' ', ' ', ' ', ' ', ' ', ' ', ' ', ' ', ' ', ' ', ' ', ' ', ' ', ' ', ' ', ' ', ' ', ' ', ' ', ' ', ' ', ' ', ' ', ' ', ' ', ' ', ' ', ' ', ' ', ' ', ' ', ' ', ' ', ' ', ' ', ' ', ' ', ' ', ' ', ' ', ' ', ' ', ' ', ' ', ' ', ' ', ' ', ' '},
        {' ', ' ', ' ', ' ', ' ', ' ', ' ', ' ', ' ', ' ', ' ', ' ', ' ', ' ', ' ', ' ', ' ', ' ', ' ', ' ', ' ', ' ', ' ', ' ', ' ', ' ', ' ', ' ', ' ', ' ', ' ', ' ', ' ', ' ', ' ', ' ', ' ', ' ', ' ', ' ', ' ', ' ', ' ', ' ', ' ', ' ', ' ', ' ', ' ', ' ', ' ', ' ', ' ', ' ', ' ', ' ', ' ', ' ', ' ', ' '},
        {' ', ' ', ' ', ' ', ' ', ' ', ' ', ' ', ' ', ' ', ' ', ' ', ' ', ' ', ' ', ' ', ' ', ' ', ' ', ' ', ' ', ' ', ' ', ' ', ' ', ' ', ' ', ' ', ' ', ' ', ' ', ' ', ' ', ' ', ' ', ' ', ' ', ' ', ' ', ' ', ' ', ' ', ' ', ' ', ' ', ' ', ' ', ' ', ' ', ' ', ' ', ' ', ' ', ' ', ' ', ' ', ' ', ' ', ' ', ' '},
        {' ', ' ', ' ', ' ', ' ', ' ', ' ', ' ', ' ', ' ', ' ', ' ', ' ', ' ', ' ', ' ', ' ', ' ', ' ', ' ', ' ', ' ', ' ', ' ', ' ', ' ', ' ', ' ', ' ', ' ', ' ', ' ', ' ', ' ', ' ', ' ', ' ', ' ', ' ', ' ', ' ', ' ', ' ', ' ', ' ', ' ', ' ', ' ', ' ', ' ', ' ', ' ', ' ', ' ', ' ', ' ', ' ', ' ', ' ', ' '},
        {' ', ' ', ' ', ' ', ' ', ' ', ' ', ' ', ' ', ' ', ' ', ' ', ' ', ' ', ' ', ' ', ' ', ' ', ' ', ' ', ' ', ' ', ' ', ' ', ' ', ' ', ' ', ' ', ' ', ' ', ' ', ' ', ' ', ' ', ' ', ' ', ' ', ' ', ' ', ' ', ' ', ' ', ' ', ' ', ' ', ' ', ' ', ' ', ' ', ' ', ' ', ' ', ' ', ' ', ' ', ' ', ' ', ' ', ' ', ' '},
        {' ', ' ', ' ', ' ', ' ', ' ', ' ', ' ', ' ', ' ', ' ', ' ', ' ', ' ', ' ', ' ', 'x', ' ', ' ', ' ', ' ', ' ', ' ', ' ', ' ', ' ', ' ', ' ', ' ', ' ', ' ', ' ', ' ', ' ', ' ', ' ', ' ', ' ', ' ', ' ', ' ', ' ', 'x', ' ', ' ', ' ', ' ', ' ', ' ', ' ', ' ', ' ', ' ', ' ', ' ', ' ', ' ', ' ', ' ', ' '},
        {' ', ' ', ' ', ' ', ' ', ' ', ' ', ' ', ' ', ' ', ' ', ' ', ' ', ' ', ' ', ' ', ' ', ' ', ' ', ' ', ' ', ' ', ' ', ' ', ' ', ' ', ' ', ' ', ' ', ' ', ' ', ' ', ' ', ' ', ' ', ' ', ' ', ' ', ' ', ' ', ' ', ' ', ' ', ' ', ' ', ' ', ' ', ' ', ' ', ' ', ' ', ' ', ' ', ' ', ' ', ' ', ' ', ' ', ' ', ' '},
        {' ', ' ', ' ', ' ', ' ', ' ', ' ', ' ', ' ', ' ', ' ', ' ', ' ', ' ', ' ', ' ', ' ', ' ', 'x', ' ', ' ', ' ', ' ', ' ', ' ', ' ', ' ', ' ', ' ', ' ', ' ', ' ', ' ', ' ', ' ', ' ', ' ', ' ', ' ', ' ', 'x', ' ', ' ', ' ', ' ', ' ', ' ', ' ', ' ', ' ', ' ', ' ', ' ', ' ', ' ', ' ', ' ', ' ', ' ', ' '},
        {' ', ' ', ' ', ' ', ' ', ' ', ' ', ' ', ' ', ' ', ' ', ' ', ' ', ' ', ' ', ' ', ' ', ' ', ' ', ' ', ' ', ' ', ' ', ' ', ' ', ' ', ' ', ' ', ' ', ' ', ' ', ' ', ' ', ' ', ' ', ' ', ' ', ' ', ' ', ' ', ' ', ' ', ' ', ' ', ' ', ' ', ' ', ' ', ' ', ' ', ' ', ' ', ' ', ' ', ' ', ' ', ' ', ' ', ' ', ' '},
        {' ', ' ', ' ', ' ', ' ', ' ', ' ', ' ', ' ', ' ', ' ', ' ', ' ', ' ', ' ', ' ', ' ', ' ', ' ', ' ', ' ', ' ', 'x', ' ', ' ', ' ', ' ', ' ', ' ', ' ', ' ', ' ', ' ', ' ', ' ', ' ', 'x', ' ', ' ', ' ', ' ', ' ', ' ', ' ', ' ', ' ', ' ', ' ', ' ', ' ', ' ', ' ', ' ', ' ', ' ', ' ', ' ', ' ', ' ', ' '},
        {' ', ' ', ' ', ' ', ' ', ' ', ' ', ' ', ' ', ' ', ' ', ' ', ' ', ' ', ' ', ' ', ' ', ' ', ' ', ' ', ' ', ' ', ' ', ' ', ' ', ' ', ' ', ' ', ' ', ' ', ' ', ' ', ' ', ' ', ' ', ' ', ' ', ' ', ' ', ' ', ' ', ' ', ' ', ' ', ' ', ' ', ' ', ' ', ' ', ' ', ' ', ' ', ' ', ' ', ' ', ' ', ' ', ' ', ' ', ' '},
        {' ', ' ', ' ', ' ', ' ', ' ', ' ', ' ', ' ', ' ', ' ', ' ', ' ', ' ', ' ', ' ', ' ', ' ', ' ', ' ', ' ', ' ', ' ', ' ', 'x', ' ', ' ', ' ', ' ', ' ', ' ', ' ', ' ', ' ', 'x', ' ', ' ', ' ', ' ', ' ', ' ', ' ', ' ', ' ', ' ', ' ', ' ', ' ', ' ', ' ', ' ', ' ', ' ', ' ', ' ', ' ', ' ', ' ', ' ', ' '},
        {' ', ' ', ' ', ' ', ' ', ' ', ' ', ' ', ' ', ' ', ' ', ' ', ' ', ' ', ' ', ' ', ' ', ' ', ' ', ' ', ' ', ' ', ' ', ' ', ' ', ' ', ' ', ' ', ' ', ' ', ' ', ' ', ' ', ' ', ' ', ' ', ' ', ' ', ' ', ' ', ' ', ' ', ' ', ' ', ' ', ' ', ' ', ' ', ' ', ' ', ' ', ' ', ' ', ' ', ' ', ' ', ' ', ' ', ' ', ' '},
        {' ', ' ', ' ', ' ', ' ', ' ', ' ', ' ', ' ', ' ', ' ', ' ', ' ', ' ', ' ', ' ', ' ', ' ', ' ', ' ', ' ', ' ', ' ', ' ', ' ', ' ', ' ', ' ', ' ', ' ', ' ', ' ', ' ', ' ', ' ', ' ', ' ', ' ', ' ', ' ', ' ', ' ', ' ', ' ', ' ', ' ', ' ', ' ', ' ', ' ', ' ', ' ', ' ', ' ', ' ', ' ', ' ', ' ', ' ', ' '},
        {' ', ' ', ' ', ' ', ' ', ' ', ' ', ' ', ' ', ' ', ' ', ' ', ' ', ' ', ' ', ' ', ' ', ' ', ' ', ' ', ' ', ' ', ' ', ' ', ' ', ' ', ' ', ' ', ' ', ' ', ' ', ' ', ' ', ' ', ' ', ' ', ' ', ' ', ' ', ' ', ' ', ' ', ' ', ' ', ' ', ' ', ' ', ' ', ' ', ' ', ' ', ' ', ' ', ' ', ' ', ' ', ' ', ' ', ' ', ' '},
        {' ', ' ', ' ', ' ', ' ', ' ', ' ', ' ', ' ', ' ', ' ', ' ', ' ', ' ', ' ', ' ', ' ', ' ', ' ', ' ', ' ', ' ', ' ', ' ', ' ', ' ', ' ', ' ', ' ', ' ', ' ', ' ', ' ', ' ', ' ', ' ', ' ', ' ', ' ', ' ', ' ', ' ', ' ', ' ', ' ', ' ', ' ', ' ', ' ', ' ', ' ', ' ', ' ', ' ', ' ', ' ', ' ', ' ', ' ', ' '},
        {' ', ' ', ' ', ' ', ' ', ' ', ' ', ' ', ' ', ' ', ' ', ' ', ' ', ' ', ' ', ' ', ' ', ' ', ' ', ' ', ' ', ' ', ' ', ' ', ' ', ' ', ' ', ' ', ' ', ' ', ' ', ' ', ' ', ' ', ' ', ' ', ' ', ' ', ' ', ' ', ' ', ' ', ' ', ' ', ' ', ' ', ' ', ' ', ' ', ' ', ' ', ' ', ' ', ' ', ' ', ' ', ' ', ' ', ' ', ' '},
        {' ', ' ', ' ', ' ', ' ', ' ', ' ', ' ', ' ', ' ', ' ', ' ', ' ', ' ', ' ', ' ', ' ', ' ', ' ', ' ', ' ', ' ', ' ', ' ', ' ', ' ', ' ', ' ', ' ', ' ', ' ', ' ', ' ', ' ', ' ', ' ', ' ', ' ', ' ', ' ', ' ', ' ', ' ', ' ', ' ', ' ', ' ', ' ', ' ', ' ', ' ', ' ', ' ', ' ', ' ', ' ', ' ', ' ', ' ', ' '},
        {' ', ' ', ' ', ' ', ' ', ' ', ' ', ' ', ' ', ' ', ' ', ' ', ' ', ' ', ' ', ' ', ' ', ' ', ' ', ' ', ' ', ' ', ' ', ' ', ' ', ' ', ' ', ' ', ' ', ' ', ' ', ' ', ' ', ' ', ' ', ' ', ' ', ' ', ' ', ' ', ' ', ' ', ' ', ' ', ' ', ' ', ' ', ' ', ' ', ' ', ' ', ' ', ' ', ' ', ' ', ' ', ' ', ' ', ' ', ' '},
        {' ', ' ', ' ', ' ', ' ', ' ', ' ', ' ', ' ', ' ', ' ', ' ', ' ', ' ', ' ', ' ', ' ', ' ', ' ', ' ', ' ', ' ', ' ', ' ', ' ', ' ', ' ', ' ', ' ', ' ', ' ', ' ', ' ', ' ', ' ', ' ', ' ', ' ', ' ', ' ', ' ', ' ', ' ', ' ', ' ', ' ', ' ', ' ', ' ', ' ', ' ', ' ', ' ', ' ', ' ', ' ', ' ', ' ', ' ', ' '},
        {' ', ' ', ' ', ' ', ' ', ' ', ' ', ' ', ' ', ' ', ' ', ' ', ' ', ' ', ' ', ' ', ' ', ' ', ' ', ' ', ' ', ' ', ' ', ' ', ' ', ' ', ' ', ' ', ' ', ' ', ' ', ' ', ' ', ' ', ' ', ' ', ' ', ' ', ' ', ' ', ' ', ' ', ' ', ' ', ' ', ' ', ' ', ' ', ' ', ' ', ' ', ' ', ' ', ' ', ' ', ' ', ' ', ' ', ' ', ' '},
        {' ', ' ', ' ', ' ', ' ', ' ', ' ', ' ', ' ', ' ', ' ', ' ', ' ', ' ', ' ', ' ', ' ', ' ', ' ', ' ', ' ', ' ', ' ', ' ', ' ', ' ', 'x', ' ', ' ', ' ', ' ', 'x', ' ', ' ', ' ', ' ', ' ', ' ', ' ', ' ', ' ', ' ', ' ', ' ', ' ', ' ', ' ', ' ', ' ', ' ', ' ', ' ', ' ', ' ', ' ', ' ', ' ', ' ', ' ', ' '},
        {' ', ' ', ' ', ' ', ' ', ' ', ' ', ' ', ' ', ' ', ' ', ' ', ' ', ' ', ' ', ' ', ' ', ' ', ' ', ' ', ' ', ' ', ' ', ' ', ' ', ' ', ' ', ' ', ' ', ' ', ' ', ' ', ' ', ' ', ' ', ' ', ' ', ' ', ' ', ' ', ' ', ' ', ' ', ' ', ' ', ' ', ' ', ' ', ' ', ' ', ' ', ' ', ' ', ' ', ' ', ' ', ' ', ' ', ' ', ' '},
        {' ', ' ', ' ', ' ', ' ', ' ', ' ', ' ', ' ', ' ', ' ', ' ', ' ', ' ', ' ', ' ', ' ', ' ', ' ', ' ', ' ', ' ', ' ', ' ', ' ', ' ', ' ', ' ', ' ', ' ', ' ', ' ', ' ', ' ', ' ', ' ', ' ', ' ', ' ', ' ', ' ', ' ', ' ', ' ', ' ', ' ', ' ', ' ', ' ', ' ', ' ', ' ', ' ', ' ', ' ', ' ', ' ', ' ', ' ', ' '},
        {' ', ' ', ' ', ' ', ' ', ' ', ' ', ' ', ' ', ' ', ' ', ' ', ' ', ' ', ' ', ' ', ' ', ' ', ' ', ' ', ' ', ' ', ' ', ' ', ' ', ' ', ' ', ' ', ' ', ' ', ' ', ' ', ' ', ' ', ' ', ' ', ' ', ' ', ' ', ' ', ' ', ' ', ' ', ' ', ' ', ' ', ' ', ' ', ' ', ' ', ' ', ' ', ' ', ' ', ' ', ' ', ' ', ' ', ' ', ' '},
        {' ', ' ', ' ', ' ', ' ', ' ', ' ', ' ', ' ', ' ', ' ', ' ', ' ', ' ', ' ', ' ', ' ', ' ', ' ', ' ', ' ', ' ', ' ', ' ', ' ', ' ', ' ', ' ', ' ', ' ', ' ', ' ', ' ', ' ', ' ', ' ', ' ', ' ', ' ', ' ', ' ', ' ', ' ', ' ', ' ', ' ', ' ', ' ', ' ', ' ', ' ', ' ', ' ', ' ', ' ', ' ', ' ', ' ', ' ', ' '},
        {' ', ' ', ' ', ' ', ' ', ' ', ' ', ' ', ' ', ' ', ' ', ' ', ' ', ' ', ' ', ' ', ' ', ' ', ' ', ' ', ' ', ' ', ' ', ' ', ' ', ' ', ' ', ' ', ' ', ' ', ' ', ' ', ' ', ' ', ' ', ' ', ' ', ' ', ' ', ' ', ' ', ' ', ' ', ' ', ' ', ' ', ' ', ' ', ' ', ' ', ' ', ' ', ' ', ' ', ' ', ' ', ' ', ' ', ' ', ' '},
        {' ', ' ', ' ', ' ', ' ', ' ', ' ', ' ', ' ', ' ', ' ', ' ', ' ', ' ', ' ', ' ', ' ', ' ', ' ', ' ', ' ', ' ', ' ', ' ', ' ', ' ', ' ', ' ', ' ', 'x', ' ', ' ', ' ', ' ', ' ', ' ', ' ', ' ', ' ', ' ', ' ', ' ', ' ', ' ', ' ', ' ', ' ', ' ', ' ', ' ', ' ', ' ', ' ', ' ', ' ', ' ', ' ', ' ', ' ', ' '},
        {' ', ' ', ' ', ' ', ' ', ' ', ' ', ' ', ' ', ' ', ' ', ' ', ' ', ' ', ' ', ' ', ' ', ' ', ' ', ' ', ' ', ' ', ' ', ' ', ' ', ' ', ' ', ' ', ' ', ' ', ' ', ' ', ' ', ' ', ' ', ' ', ' ', ' ', ' ', ' ', ' ', ' ', ' ', ' ', ' ', ' ', ' ', ' ', ' ', ' ', ' ', ' ', ' ', ' ', ' ', ' ', ' ', ' ', ' ', ' '},
        {' ', ' ', ' ', ' ', ' ', ' ', ' ', ' ', ' ', ' ', ' ', ' ', ' ', ' ', ' ', ' ', ' ', ' ', ' ', ' ', ' ', ' ', ' ', ' ', ' ', ' ', ' ', ' ', ' ', ' ', ' ', ' ', ' ', ' ', ' ', ' ', ' ', ' ', ' ', ' ', ' ', ' ', ' ', ' ', ' ', ' ', ' ', ' ', ' ', ' ', ' ', ' ', ' ', ' ', ' ', ' ', ' ', ' ', ' ', ' '},
        {' ', ' ', ' ', ' ', ' ', ' ', ' ', ' ', ' ', ' ', ' ', ' ', ' ', ' ', ' ', ' ', ' ', ' ', ' ', ' ', ' ', ' ', ' ', ' ', ' ', ' ', ' ', ' ', ' ', ' ', ' ', ' ', ' ', ' ', ' ', ' ', ' ', ' ', ' ', ' ', ' ', ' ', ' ', ' ', ' ', ' ', ' ', ' ', ' ', ' ', ' ', ' ', ' ', ' ', ' ', ' ', ' ', ' ', ' ', ' '},
        {' ', ' ', ' ', ' ', ' ', ' ', ' ', ' ', ' ', ' ', ' ', ' ', ' ', ' ', ' ', ' ', ' ', ' ', ' ', ' ', ' ', ' ', ' ', ' ', 'x', ' ', ' ', ' ', ' ', ' ', ' ', ' ', ' ', ' ', 'x', ' ', ' ', ' ', ' ', ' ', ' ', ' ', ' ', ' ', ' ', ' ', ' ', ' ', ' ', ' ', ' ', ' ', ' ', ' ', ' ', ' ', ' ', ' ', ' ', ' '},
        {' ', ' ', ' ', ' ', ' ', ' ', ' ', ' ', ' ', ' ', ' ', ' ', ' ', ' ', ' ', ' ', ' ', ' ', ' ', ' ', ' ', ' ', ' ', ' ', ' ', ' ', ' ', ' ', ' ', ' ', ' ', ' ', ' ', ' ', ' ', ' ', ' ', ' ', ' ', ' ', ' ', ' ', ' ', ' ', ' ', ' ', ' ', ' ', ' ', ' ', ' ', ' ', ' ', ' ', ' ', ' ', ' ', ' ', ' ', ' '},
        {' ', ' ', ' ', ' ', ' ', ' ', ' ', ' ', ' ', ' ', ' ', ' ', ' ', ' ', ' ', ' ', ' ', ' ', ' ', ' ', ' ', ' ', 'x', ' ', ' ', ' ', ' ', ' ', ' ', ' ', ' ', ' ', ' ', ' ', ' ', ' ', 'x', ' ', ' ', ' ', ' ', ' ', ' ', ' ', ' ', ' ', ' ', ' ', ' ', ' ', ' ', ' ', ' ', ' ', ' ', ' ', ' ', ' ', ' ', ' '},
        {' ', ' ', ' ', ' ', ' ', ' ', ' ', ' ', ' ', ' ', ' ', ' ', ' ', ' ', ' ', ' ', ' ', ' ', ' ', ' ', ' ', ' ', ' ', ' ', ' ', ' ', ' ', ' ', ' ', ' ', ' ', ' ', ' ', ' ', ' ', ' ', ' ', ' ', ' ', ' ', ' ', ' ', ' ', ' ', ' ', ' ', ' ', ' ', ' ', ' ', ' ', ' ', ' ', ' ', ' ', ' ', ' ', ' ', ' ', ' '},
        {' ', ' ', ' ', ' ', ' ', ' ', ' ', ' ', ' ', ' ', ' ', ' ', ' ', ' ', ' ', ' ', ' ', ' ', 'x', ' ', ' ', ' ', ' ', ' ', ' ', ' ', ' ', ' ', ' ', ' ', ' ', ' ', ' ', ' ', ' ', ' ', ' ', ' ', ' ', ' ', 'x', ' ', ' ', ' ', ' ', ' ', ' ', ' ', ' ', ' ', ' ', ' ', ' ', ' ', ' ', ' ', ' ', ' ', ' ', ' '},
        {' ', ' ', ' ', ' ', ' ', ' ', ' ', ' ', ' ', ' ', ' ', ' ', ' ', ' ', ' ', ' ', ' ', ' ', ' ', ' ', ' ', ' ', ' ', ' ', ' ', ' ', ' ', ' ', ' ', ' ', ' ', ' ', ' ', ' ', ' ', ' ', ' ', ' ', ' ', ' ', ' ', ' ', ' ', ' ', ' ', ' ', ' ', ' ', ' ', ' ', ' ', ' ', ' ', ' ', ' ', ' ', ' ', ' ', ' ', ' '},
        {' ', ' ', ' ', ' ', ' ', ' ', ' ', ' ', ' ', ' ', ' ', ' ', ' ', ' ', ' ', ' ', 'x', ' ', ' ', ' ', ' ', ' ', ' ', ' ', ' ', ' ', ' ', ' ', ' ', ' ', ' ', ' ', ' ', ' ', ' ', ' ', ' ', ' ', ' ', ' ', ' ', ' ', 'x', ' ', ' ', ' ', ' ', ' ', ' ', ' ', ' ', ' ', ' ', ' ', ' ', ' ', ' ', ' ', ' ', ' '},
        {' ', ' ', ' ', ' ', ' ', ' ', ' ', ' ', ' ', ' ', ' ', ' ', ' ', ' ', ' ', ' ', ' ', ' ', ' ', ' ', ' ', ' ', ' ', ' ', ' ', ' ', ' ', ' ', ' ', ' ', ' ', ' ', ' ', ' ', ' ', ' ', ' ', ' ', ' ', ' ', ' ', ' ', ' ', ' ', ' ', ' ', ' ', ' ', ' ', ' ', ' ', ' ', ' ', ' ', ' ', ' ', ' ', ' ', ' ', ' '},
        {' ', ' ', ' ', ' ', ' ', ' ', ' ', ' ', ' ', ' ', ' ', ' ', ' ', ' ', ' ', ' ', ' ', ' ', ' ', ' ', ' ', ' ', ' ', ' ', ' ', ' ', ' ', ' ', ' ', ' ', ' ', ' ', ' ', ' ', ' ', ' ', ' ', ' ', ' ', ' ', ' ', ' ', ' ', ' ', ' ', ' ', ' ', ' ', ' ', ' ', ' ', ' ', ' ', ' ', ' ', ' ', ' ', ' ', ' ', ' '},
        {' ', ' ', ' ', ' ', ' ', ' ', ' ', ' ', ' ', ' ', ' ', ' ', ' ', ' ', ' ', ' ', ' ', ' ', ' ', ' ', ' ', ' ', ' ', ' ', ' ', ' ', ' ', ' ', ' ', ' ', ' ', ' ', ' ', ' ', ' ', ' ', ' ', ' ', ' ', ' ', ' ', ' ', ' ', ' ', ' ', ' ', ' ', ' ', ' ', ' ', ' ', ' ', ' ', ' ', ' ', ' ', ' ', ' ', ' ', ' '},
        {' ', ' ', ' ', ' ', ' ', ' ', ' ', ' ', ' ', ' ', ' ', ' ', ' ', ' ', ' ', ' ', ' ', ' ', ' ', ' ', ' ', ' ', ' ', ' ', ' ', ' ', ' ', ' ', ' ', ' ', ' ', ' ', ' ', ' ', ' ', ' ', ' ', ' ', ' ', ' ', ' ', ' ', ' ', ' ', ' ', ' ', ' ', ' ', ' ', ' ', ' ', ' ', ' ', ' ', ' ', ' ', ' ', ' ', ' ', ' '},
        {' ', ' ', ' ', ' ', ' ', ' ', ' ', ' ', ' ', ' ', ' ', ' ', ' ', ' ', ' ', ' ', ' ', ' ', ' ', ' ', ' ', ' ', ' ', ' ', ' ', ' ', ' ', ' ', ' ', ' ', ' ', ' ', ' ', ' ', ' ', ' ', ' ', ' ', ' ', ' ', ' ', ' ', ' ', ' ', ' ', ' ', ' ', ' ', ' ', ' ', ' ', ' ', ' ', ' ', ' ', ' ', ' ', ' ', ' ', ' '},
        {' ', ' ', ' ', ' ', ' ', ' ', ' ', ' ', ' ', ' ', ' ', ' ', ' ', ' ', ' ', ' ', ' ', ' ', ' ', ' ', ' ', ' ', ' ', ' ', ' ', ' ', ' ', ' ', ' ', ' ', ' ', ' ', ' ', ' ', ' ', ' ', ' ', ' ', ' ', ' ', ' ', ' ', ' ', ' ', ' ', ' ', ' ', ' ', ' ', ' ', ' ', ' ', ' ', ' ', ' ', ' ', ' ', ' ', ' ', ' '},
        {' ', ' ', ' ', ' ', ' ', ' ', ' ', ' ', ' ', ' ', ' ', ' ', ' ', ' ', ' ', ' ', ' ', ' ', ' ', ' ', ' ', ' ', ' ', ' ', ' ', ' ', ' ', ' ', ' ', ' ', ' ', ' ', ' ', ' ', ' ', ' ', ' ', ' ', ' ', ' ', ' ', ' ', ' ', ' ', ' ', ' ', ' ', ' ', ' ', ' ', ' ', ' ', ' ', ' ', ' ', ' ', ' ', ' ', ' ', ' '}
    }})};

    static constexpr const fcn_gate DOUBLE_WIRE{cell_list_to_gate<char>({{
        {' ', ' ', ' ', ' ', ' ', ' ', ' ', ' ', ' ', ' ', ' ', ' ', ' ', ' ', ' ', ' ', ' ', ' ', ' ', ' ', ' ', ' ', ' ', ' ', ' ', ' ', ' ', ' ', ' ', ' ', ' ', ' ', ' ', ' ', ' ', ' ', ' ', ' ', ' ', ' ', ' ', ' ', ' ', ' ', ' ', ' ', ' ', ' ', ' ', ' ', ' ', ' ', ' ', ' ', ' ', ' ', ' ', ' ', ' ', ' '},
        {' ', ' ', ' ', ' ', ' ', ' ', ' ', ' ', ' ', ' ', ' ', ' ', ' ', ' ', ' ', ' ', ' ', ' ', ' ', ' ', ' ', ' ', ' ', ' ', ' ', ' ', ' ', ' ', ' ', ' ', ' ', ' ', ' ', ' ', ' ', ' ', ' ', ' ', ' ', ' ', ' ', ' ', ' ', ' ', ' ', ' ', ' ', ' ', ' ', ' ', ' ', ' ', ' ', ' ', ' ', ' ', ' ', ' ', ' ', ' '},
        {' ', ' ', ' ', ' ', ' ', ' ', ' ', ' ', ' ', ' ', ' ', ' ', ' ', ' ', ' ', ' ', ' ', ' ', ' ', ' ', ' ', ' ', ' ', ' ', ' ', ' ', ' ', ' ', ' ', ' ', ' ', ' ', ' ', ' ', ' ', ' ', ' ', ' ', ' ', ' ', ' ', ' ', ' ', ' ', ' ', ' ', ' ', ' ', ' ', ' ', ' ', ' ', ' ', ' ', ' ', ' ', ' ', ' ', ' ', ' '},
        {' ', ' ', ' ', ' ', ' ', ' ', ' ', ' ', ' ', ' ', ' ', ' ', ' ', ' ', ' ', ' ', ' ', ' ', ' ', ' ', ' ', ' ', ' ', ' ', ' ', ' ', ' ', ' ', ' ', ' ', ' ', ' ', ' ', ' ', ' ', ' ', ' ', ' ', ' ', ' ', ' ', ' ', ' ', ' ', ' ', ' ', ' ', ' ', ' ', ' ', ' ', ' ', ' ', ' ', ' ', ' ', ' ', ' ', ' ', ' '},
        {' ', ' ', ' ', ' ', ' ', ' ', ' ', ' ', ' ', ' ', ' ', ' ', ' ', ' ', ' ', ' ', ' ', ' ', ' ', ' ', ' ', ' ', ' ', ' ', ' ', ' ', ' ', ' ', ' ', ' ', ' ', ' ', ' ', ' ', ' ', ' ', ' ', ' ', ' ', ' ', ' ', ' ', ' ', ' ', ' ', ' ', ' ', ' ', ' ', ' ', ' ', ' ', ' ', ' ', ' ', ' ', ' ', ' ', ' ', ' '},
        {' ', ' ', ' ', ' ', ' ', ' ', ' ', ' ', ' ', ' ', ' ', ' ', ' ', ' ', ' ', ' ', ' ', ' ', ' ', ' ', ' ', ' ', ' ', ' ', ' ', ' ', ' ', ' ', ' ', ' ', ' ', ' ', ' ', ' ', ' ', ' ', ' ', ' ', ' ', ' ', ' ', ' ', ' ', ' ', ' ', ' ', ' ', ' ', ' ', ' ', ' ', ' ', ' ', ' ', ' ', ' ', ' ', ' ', ' ', ' '},
        {' ', ' ', ' ', ' ', ' ', ' ', ' ', ' ', ' ', ' ', ' ', ' ', ' ', ' ', ' ', ' ', 'x', ' ', ' ', ' ', ' ', ' ', ' ', ' ', ' ', ' ', ' ', ' ', ' ', ' ', ' ', ' ', ' ', ' ', ' ', ' ', ' ', ' ', ' ', ' ', ' ', ' ', 'x', ' ', ' ', ' ', ' ', ' ', ' ', ' ', ' ', ' ', ' ', ' ', ' ', ' ', ' ', ' ', ' ', ' '},
        {' ', ' ', ' ', ' ', ' ', ' ', ' ', ' ', ' ', ' ', ' ', ' ', ' ', ' ', ' ', ' ', ' ', ' ', ' ', ' ', ' ', ' ', ' ', ' ', ' ', ' ', ' ', ' ', ' ', ' ', ' ', ' ', ' ', ' ', ' ', ' ', ' ', ' ', ' ', ' ', ' ', ' ', ' ', ' ', ' ', ' ', ' ', ' ', ' ', ' ', ' ', ' ', ' ', ' ', ' ', ' ', ' ', ' ', ' ', ' '},
        {' ', ' ', ' ', ' ', ' ', ' ', ' ', ' ', ' ', ' ', ' ', ' ', ' ', ' ', ' ', ' ', ' ', ' ', 'x', ' ', ' ', ' ', ' ', ' ', ' ', ' ', ' ', ' ', ' ', ' ', ' ', ' ', ' ', ' ', ' ', ' ', ' ', ' ', ' ', ' ', 'x', ' ', ' ', ' ', ' ', ' ', ' ', ' ', ' ', ' ', ' ', ' ', ' ', ' ', ' ', ' ', ' ', ' ', ' ', ' '},
        {' ', ' ', ' ', ' ', ' ', ' ', ' ', ' ', ' ', ' ', ' ', ' ', ' ', ' ', ' ', ' ', ' ', ' ', ' ', ' ', ' ', ' ', ' ', ' ', ' ', ' ', ' ', ' ', ' ', ' ', ' ', ' ', ' ', ' ', ' ', ' ', ' ', ' ', ' ', ' ', ' ', ' ', ' ', ' ', ' ', ' ', ' ', ' ', ' ', ' ', ' ', ' ', ' ', ' ', ' ', ' ', ' ', ' ', ' ', ' '},
        {' ', ' ', ' ', ' ', ' ', ' ', ' ', ' ', ' ', ' ', ' ', ' ', ' ', ' ', ' ', ' ', ' ', ' ', ' ', ' ', ' ', ' ', 'x', ' ', ' ', ' ', ' ', ' ', ' ', ' ', ' ', ' ', ' ', ' ', ' ', ' ', 'x', ' ', ' ', ' ', ' ', ' ', ' ', ' ', ' ', ' ', ' ', ' ', ' ', ' ', ' ', ' ', ' ', ' ', ' ', ' ', ' ', ' ', ' ', ' '},
        {' ', ' ', ' ', ' ', ' ', ' ', ' ', ' ', ' ', ' ', ' ', ' ', ' ', ' ', ' ', ' ', ' ', ' ', ' ', ' ', ' ', ' ', ' ', ' ', ' ', ' ', ' ', ' ', ' ', ' ', ' ', ' ', ' ', ' ', ' ', ' ', ' ', ' ', ' ', ' ', ' ', ' ', ' ', ' ', ' ', ' ', ' ', ' ', ' ', ' ', ' ', ' ', ' ', ' ', ' ', ' ', ' ', ' ', ' ', ' '},
        {' ', ' ', ' ', ' ', ' ', ' ', ' ', ' ', ' ', ' ', ' ', ' ', ' ', ' ', ' ', ' ', ' ', ' ', ' ', ' ', ' ', ' ', ' ', ' ', 'x', ' ', ' ', ' ', ' ', ' ', ' ', ' ', ' ', ' ', 'x', ' ', ' ', ' ', ' ', ' ', ' ', ' ', ' ', ' ', ' ', ' ', ' ', ' ', ' ', ' ', ' ', ' ', ' ', ' ', ' ', ' ', ' ', ' ', ' ', ' '},
        {' ', ' ', ' ', ' ', ' ', ' ', ' ', ' ', ' ', ' ', ' ', ' ', ' ', ' ', ' ', ' ', ' ', ' ', ' ', ' ', ' ', ' ', ' ', ' ', ' ', ' ', ' ', ' ', ' ', ' ', ' ', ' ', ' ', ' ', ' ', ' ', ' ', ' ', ' ', ' ', ' ', ' ', ' ', ' ', ' ', ' ', ' ', ' ', ' ', ' ', ' ', ' ', ' ', ' ', ' ', ' ', ' ', ' ', ' ', ' '},
        {' ', ' ', ' ', ' ', ' ', ' ', ' ', ' ', ' ', ' ', ' ', ' ', ' ', ' ', ' ', ' ', ' ', ' ', ' ', ' ', ' ', ' ', ' ', ' ', ' ', ' ', ' ', ' ', ' ', ' ', ' ', ' ', ' ', ' ', ' ', ' ', ' ', ' ', ' ', ' ', ' ', ' ', ' ', ' ', ' ', ' ', ' ', ' ', ' ', ' ', ' ', ' ', ' ', ' ', ' ', ' ', ' ', ' ', ' ', ' '},
        {' ', ' ', ' ', ' ', ' ', ' ', ' ', ' ', ' ', ' ', ' ', ' ', ' ', ' ', ' ', ' ', ' ', ' ', ' ', ' ', ' ', ' ', ' ', ' ', ' ', ' ', ' ', ' ', ' ', ' ', ' ', ' ', ' ', ' ', ' ', ' ', ' ', ' ', ' ', ' ', ' ', ' ', ' ', ' ', ' ', ' ', ' ', ' ', ' ', ' ', ' ', ' ', ' ', ' ', ' ', ' ', ' ', ' ', ' ', ' '},
        {' ', ' ', ' ', ' ', ' ', ' ', ' ', ' ', ' ', ' ', ' ', ' ', ' ', ' ', ' ', ' ', ' ', ' ', ' ', ' ', ' ', ' ', ' ', ' ', ' ', ' ', ' ', ' ', ' ', ' ', ' ', ' ', ' ', ' ', ' ', ' ', ' ', ' ', ' ', ' ', ' ', ' ', ' ', ' ', ' ', ' ', ' ', ' ', ' ', ' ', ' ', ' ', ' ', ' ', ' ', ' ', ' ', ' ', ' ', ' '},
        {' ', ' ', ' ', ' ', ' ', ' ', ' ', ' ', ' ', ' ', ' ', ' ', ' ', ' ', ' ', ' ', ' ', ' ', ' ', ' ', ' ', ' ', ' ', ' ', ' ', ' ', ' ', ' ', ' ', ' ', ' ', ' ', ' ', ' ', ' ', ' ', ' ', ' ', ' ', ' ', ' ', ' ', ' ', ' ', ' ', ' ', ' ', ' ', ' ', ' ', ' ', ' ', ' ', ' ', ' ', ' ', ' ', ' ', ' ', ' '},
        {' ', ' ', ' ', ' ', ' ', ' ', ' ', ' ', ' ', ' ', ' ', ' ', ' ', ' ', ' ', ' ', ' ', ' ', ' ', ' ', ' ', ' ', ' ', ' ', ' ', ' ', ' ', ' ', ' ', ' ', ' ', ' ', ' ', ' ', ' ', ' ', ' ', ' ', ' ', ' ', ' ', ' ', ' ', ' ', ' ', ' ', ' ', ' ', ' ', ' ', ' ', ' ', ' ', ' ', ' ', ' ', ' ', ' ', ' ', ' '},
        {' ', ' ', ' ', ' ', ' ', ' ', ' ', ' ', ' ', ' ', ' ', ' ', ' ', ' ', ' ', ' ', ' ', ' ', ' ', ' ', ' ', ' ', ' ', ' ', ' ', ' ', ' ', ' ', ' ', ' ', ' ', ' ', ' ', ' ', ' ', ' ', ' ', ' ', ' ', ' ', ' ', ' ', ' ', ' ', ' ', ' ', ' ', ' ', ' ', ' ', ' ', ' ', ' ', ' ', ' ', ' ', ' ', ' ', ' ', ' '},
        {' ', ' ', ' ', ' ', ' ', ' ', ' ', ' ', ' ', ' ', ' ', ' ', ' ', ' ', ' ', ' ', ' ', ' ', ' ', ' ', ' ', ' ', ' ', ' ', ' ', ' ', ' ', ' ', ' ', ' ', ' ', ' ', ' ', ' ', ' ', ' ', ' ', ' ', ' ', ' ', ' ', ' ', ' ', ' ', ' ', ' ', ' ', ' ', ' ', ' ', ' ', ' ', ' ', ' ', ' ', ' ', ' ', ' ', ' ', ' '},
        {' ', ' ', ' ', ' ', ' ', ' ', ' ', ' ', ' ', ' ', ' ', ' ', ' ', ' ', ' ', ' ', ' ', ' ', ' ', ' ', ' ', ' ', ' ', ' ', ' ', ' ', ' ', ' ', ' ', 'x', ' ', ' ', ' ', ' ', ' ', ' ', ' ', ' ', ' ', ' ', ' ', ' ', ' ', ' ', ' ', ' ', ' ', ' ', ' ', ' ', ' ', ' ', ' ', ' ', ' ', ' ', ' ', ' ', ' ', ' '},
        {' ', ' ', ' ', ' ', ' ', ' ', ' ', ' ', ' ', ' ', ' ', ' ', ' ', ' ', ' ', ' ', ' ', ' ', ' ', ' ', ' ', ' ', ' ', ' ', ' ', ' ', ' ', ' ', ' ', ' ', ' ', ' ', ' ', ' ', ' ', ' ', ' ', ' ', ' ', ' ', ' ', ' ', ' ', ' ', ' ', ' ', ' ', ' ', ' ', ' ', ' ', ' ', ' ', ' ', ' ', ' ', ' ', ' ', ' ', ' '},
        {' ', ' ', ' ', ' ', ' ', ' ', ' ', ' ', ' ', ' ', ' ', ' ', ' ', ' ', ' ', ' ', ' ', ' ', ' ', ' ', ' ', ' ', ' ', ' ', ' ', ' ', ' ', ' ', ' ', ' ', ' ', ' ', ' ', ' ', ' ', ' ', ' ', ' ', ' ', ' ', ' ', ' ', ' ', ' ', ' ', ' ', ' ', ' ', ' ', ' ', ' ', ' ', ' ', ' ', ' ', ' ', ' ', ' ', ' ', ' '},
        {' ', ' ', ' ', ' ', ' ', ' ', ' ', ' ', ' ', ' ', ' ', ' ', ' ', ' ', ' ', ' ', ' ', ' ', ' ', ' ', ' ', ' ', ' ', ' ', ' ', ' ', 'x', ' ', ' ', ' ', ' ', ' ', ' ', ' ', ' ', ' ', ' ', ' ', ' ', ' ', ' ', ' ', ' ', ' ', ' ', ' ', ' ', ' ', ' ', ' ', ' ', ' ', ' ', ' ', ' ', ' ', ' ', ' ', ' ', ' '},
        {' ', ' ', ' ', ' ', ' ', ' ', ' ', ' ', ' ', ' ', ' ', ' ', ' ', ' ', ' ', ' ', ' ', ' ', ' ', ' ', ' ', ' ', ' ', ' ', ' ', ' ', ' ', ' ', ' ', ' ', ' ', ' ', ' ', ' ', ' ', ' ', ' ', ' ', ' ', ' ', ' ', ' ', ' ', ' ', ' ', ' ', ' ', ' ', ' ', ' ', ' ', ' ', ' ', ' ', ' ', ' ', ' ', ' ', ' ', ' '},
        {' ', ' ', ' ', ' ', ' ', ' ', ' ', ' ', ' ', ' ', ' ', ' ', ' ', ' ', ' ', ' ', ' ', ' ', ' ', ' ', ' ', ' ', ' ', ' ', ' ', ' ', ' ', ' ', ' ', ' ', ' ', ' ', ' ', ' ', ' ', ' ', ' ', ' ', ' ', ' ', ' ', ' ', ' ', ' ', ' ', ' ', ' ', ' ', ' ', ' ', ' ', ' ', ' ', ' ', ' ', ' ', ' ', ' ', ' ', ' '},
        {' ', ' ', ' ', ' ', ' ', ' ', ' ', ' ', ' ', ' ', ' ', ' ', ' ', ' ', ' ', ' ', ' ', ' ', ' ', ' ', ' ', ' ', ' ', ' ', ' ', ' ', ' ', ' ', ' ', ' ', ' ', ' ', ' ', ' ', ' ', ' ', ' ', ' ', ' ', ' ', ' ', ' ', ' ', ' ', ' ', ' ', ' ', ' ', ' ', ' ', ' ', ' ', ' ', ' ', ' ', ' ', ' ', ' ', ' ', ' '},
        {' ', ' ', ' ', ' ', ' ', ' ', ' ', ' ', ' ', ' ', ' ', ' ', ' ', ' ', ' ', ' ', ' ', ' ', ' ', ' ', ' ', ' ', ' ', ' ', ' ', ' ', ' ', ' ', ' ', 'x', ' ', ' ', ' ', ' ', ' ', ' ', ' ', ' ', ' ', ' ', ' ', ' ', ' ', ' ', ' ', ' ', ' ', ' ', ' ', ' ', ' ', ' ', ' ', ' ', ' ', ' ', ' ', ' ', ' ', ' '},
        {' ', ' ', ' ', ' ', ' ', ' ', ' ', ' ', ' ', ' ', ' ', ' ', ' ', ' ', ' ', ' ', ' ', ' ', ' ', ' ', ' ', ' ', ' ', ' ', ' ', ' ', ' ', ' ', ' ', ' ', ' ', ' ', ' ', ' ', ' ', ' ', ' ', ' ', ' ', ' ', ' ', ' ', ' ', ' ', ' ', ' ', ' ', ' ', ' ', ' ', ' ', ' ', ' ', ' ', ' ', ' ', ' ', ' ', ' ', ' '},
        {' ', ' ', ' ', ' ', ' ', ' ', ' ', ' ', ' ', ' ', ' ', ' ', ' ', ' ', ' ', ' ', ' ', ' ', ' ', ' ', ' ', ' ', ' ', ' ', ' ', ' ', ' ', ' ', ' ', ' ', ' ', ' ', ' ', ' ', ' ', ' ', ' ', ' ', ' ', ' ', ' ', ' ', ' ', ' ', ' ', ' ', ' ', ' ', ' ', ' ', ' ', ' ', ' ', ' ', ' ', ' ', ' ', ' ', ' ', ' '},
        {' ', ' ', ' ', ' ', ' ', ' ', ' ', ' ', ' ', ' ', ' ', ' ', ' ', ' ', ' ', ' ', ' ', ' ', ' ', ' ', ' ', ' ', ' ', ' ', ' ', ' ', ' ', ' ', ' ', ' ', ' ', ' ', ' ', ' ', ' ', ' ', ' ', ' ', ' ', ' ', ' ', ' ', ' ', ' ', ' ', ' ', ' ', ' ', ' ', ' ', ' ', ' ', ' ', ' ', ' ', ' ', ' ', ' ', ' ', ' '},
        {' ', ' ', ' ', ' ', ' ', ' ', ' ', ' ', ' ', ' ', ' ', ' ', ' ', ' ', ' ', ' ', ' ', ' ', ' ', ' ', ' ', ' ', ' ', ' ', 'x', ' ', ' ', ' ', ' ', ' ', ' ', ' ', ' ', ' ', 'x', ' ', ' ', ' ', ' ', ' ', ' ', ' ', ' ', ' ', ' ', ' ', ' ', ' ', ' ', ' ', ' ', ' ', ' ', ' ', ' ', ' ', ' ', ' ', ' ', ' '},
        {' ', ' ', ' ', ' ', ' ', ' ', ' ', ' ', ' ', ' ', ' ', ' ', ' ', ' ', ' ', ' ', ' ', ' ', ' ', ' ', ' ', ' ', ' ', ' ', ' ', ' ', ' ', ' ', ' ', ' ', ' ', ' ', ' ', ' ', ' ', ' ', ' ', ' ', ' ', ' ', ' ', ' ', ' ', ' ', ' ', ' ', ' ', ' ', ' ', ' ', ' ', ' ', ' ', ' ', ' ', ' ', ' ', ' ', ' ', ' '},
        {' ', ' ', ' ', ' ', ' ', ' ', ' ', ' ', ' ', ' ', ' ', ' ', ' ', ' ', ' ', ' ', ' ', ' ', ' ', ' ', ' ', ' ', 'x', ' ', ' ', ' ', ' ', ' ', ' ', ' ', ' ', ' ', ' ', ' ', ' ', ' ', 'x', ' ', ' ', ' ', ' ', ' ', ' ', ' ', ' ', ' ', ' ', ' ', ' ', ' ', ' ', ' ', ' ', ' ', ' ', ' ', ' ', ' ', ' ', ' '},
        {' ', ' ', ' ', ' ', ' ', ' ', ' ', ' ', ' ', ' ', ' ', ' ', ' ', ' ', ' ', ' ', ' ', ' ', ' ', ' ', ' ', ' ', ' ', ' ', ' ', ' ', ' ', ' ', ' ', ' ', ' ', ' ', ' ', ' ', ' ', ' ', ' ', ' ', ' ', ' ', ' ', ' ', ' ', ' ', ' ', ' ', ' ', ' ', ' ', ' ', ' ', ' ', ' ', ' ', ' ', ' ', ' ', ' ', ' ', ' '},
        {' ', ' ', ' ', ' ', ' ', ' ', ' ', ' ', ' ', ' ', ' ', ' ', ' ', ' ', ' ', ' ', ' ', ' ', 'x', ' ', ' ', ' ', ' ', ' ', ' ', ' ', ' ', ' ', ' ', ' ', ' ', ' ', ' ', ' ', ' ', ' ', ' ', ' ', ' ', ' ', 'x', ' ', ' ', ' ', ' ', ' ', ' ', ' ', ' ', ' ', ' ', ' ', ' ', ' ', ' ', ' ', ' ', ' ', ' ', ' '},
        {' ', ' ', ' ', ' ', ' ', ' ', ' ', ' ', ' ', ' ', ' ', ' ', ' ', ' ', ' ', ' ', ' ', ' ', ' ', ' ', ' ', ' ', ' ', ' ', ' ', ' ', ' ', ' ', ' ', ' ', ' ', ' ', ' ', ' ', ' ', ' ', ' ', ' ', ' ', ' ', ' ', ' ', ' ', ' ', ' ', ' ', ' ', ' ', ' ', ' ', ' ', ' ', ' ', ' ', ' ', ' ', ' ', ' ', ' ', ' '},
        {' ', ' ', ' ', ' ', ' ', ' ', ' ', ' ', ' ', ' ', ' ', ' ', ' ', ' ', ' ', ' ', 'x', ' ', ' ', ' ', ' ', ' ', ' ', ' ', ' ', ' ', ' ', ' ', ' ', ' ', ' ', ' ', ' ', ' ', ' ', ' ', ' ', ' ', ' ', ' ', ' ', ' ', 'x', ' ', ' ', ' ', ' ', ' ', ' ', ' ', ' ', ' ', ' ', ' ', ' ', ' ', ' ', ' ', ' ', ' '},
        {' ', ' ', ' ', ' ', ' ', ' ', ' ', ' ', ' ', ' ', ' ', ' ', ' ', ' ', ' ', ' ', ' ', ' ', ' ', ' ', ' ', ' ', ' ', ' ', ' ', ' ', ' ', ' ', ' ', ' ', ' ', ' ', ' ', ' ', ' ', ' ', ' ', ' ', ' ', ' ', ' ', ' ', ' ', ' ', ' ', ' ', ' ', ' ', ' ', ' ', ' ', ' ', ' ', ' ', ' ', ' ', ' ', ' ', ' ', ' '},
        {' ', ' ', ' ', ' ', ' ', ' ', ' ', ' ', ' ', ' ', ' ', ' ', ' ', ' ', ' ', ' ', ' ', ' ', ' ', ' ', ' ', ' ', ' ', ' ', ' ', ' ', ' ', ' ', ' ', ' ', ' ', ' ', ' ', ' ', ' ', ' ', ' ', ' ', ' ', ' ', ' ', ' ', ' ', ' ', ' ', ' ', ' ', ' ', ' ', ' ', ' ', ' ', ' ', ' ', ' ', ' ', ' ', ' ', ' ', ' '},
        {' ', ' ', ' ', ' ', ' ', ' ', ' ', ' ', ' ', ' ', ' ', ' ', ' ', ' ', ' ', ' ', ' ', ' ', ' ', ' ', ' ', ' ', ' ', ' ', ' ', ' ', ' ', ' ', ' ', ' ', ' ', ' ', ' ', ' ', ' ', ' ', ' ', ' ', ' ', ' ', ' ', ' ', ' ', ' ', ' ', ' ', ' ', ' ', ' ', ' ', ' ', ' ', ' ', ' ', ' ', ' ', ' ', ' ', ' ', ' '},
        {' ', ' ', ' ', ' ', ' ', ' ', ' ', ' ', ' ', ' ', ' ', ' ', ' ', ' ', ' ', ' ', ' ', ' ', ' ', ' ', ' ', ' ', ' ', ' ', ' ', ' ', ' ', ' ', ' ', ' ', ' ', ' ', ' ', ' ', ' ', ' ', ' ', ' ', ' ', ' ', ' ', ' ', ' ', ' ', ' ', ' ', ' ', ' ', ' ', ' ', ' ', ' ', ' ', ' ', ' ', ' ', ' ', ' ', ' ', ' '},
        {' ', ' ', ' ', ' ', ' ', ' ', ' ', ' ', ' ', ' ', ' ', ' ', ' ', ' ', ' ', ' ', ' ', ' ', ' ', ' ', ' ', ' ', ' ', ' ', ' ', ' ', ' ', ' ', ' ', ' ', ' ', ' ', ' ', ' ', ' ', ' ', ' ', ' ', ' ', ' ', ' ', ' ', ' ', ' ', ' ', ' ', ' ', ' ', ' ', ' ', ' ', ' ', ' ', ' ', ' ', ' ', ' ', ' ', ' ', ' '},
        {' ', ' ', ' ', ' ', ' ', ' ', ' ', ' ', ' ', ' ', ' ', ' ', ' ', ' ', ' ', ' ', ' ', ' ', ' ', ' ', ' ', ' ', ' ', ' ', ' ', ' ', ' ', ' ', ' ', ' ', ' ', ' ', ' ', ' ', ' ', ' ', ' ', ' ', ' ', ' ', ' ', ' ', ' ', ' ', ' ', ' ', ' ', ' ', ' ', ' ', ' ', ' ', ' ', ' ', ' ', ' ', ' ', ' ', ' ', ' '},
        {' ', ' ', ' ', ' ', ' ', ' ', ' ', ' ', ' ', ' ', ' ', ' ', ' ', ' ', ' ', ' ', ' ', ' ', ' ', ' ', ' ', ' ', ' ', ' ', ' ', ' ', ' ', ' ', ' ', ' ', ' ', ' ', ' ', ' ', ' ', ' ', ' ', ' ', ' ', ' ', ' ', ' ', ' ', ' ', ' ', ' ', ' ', ' ', ' ', ' ', ' ', ' ', ' ', ' ', ' ', ' ', ' ', ' ', ' ', ' '}
    }})};


    static constexpr const fcn_gate STRAIGHT_WIRE{cell_list_to_gate<char>({{
        {' ', ' ', ' ', ' ', ' ', ' ', ' ', ' ', ' ', ' ', ' ', ' ', ' ', ' ', ' ', ' ', ' ', ' ', ' ', ' ', ' ', ' ', ' ', ' ', ' ', ' ', ' ', ' ', ' ', ' ', ' ', ' ', ' ', ' ', ' ', ' ', ' ', ' ', ' ', ' ', ' ', ' ', ' ', ' ', ' ', ' ', ' ', ' ', ' ', ' ', ' ', ' ', ' ', ' ', ' ', ' ', ' ', ' ', ' ', ' '},
        {' ', ' ', ' ', ' ', ' ', ' ', ' ', ' ', ' ', ' ', ' ', ' ', ' ', ' ', ' ', ' ', ' ', ' ', ' ', ' ', ' ', ' ', ' ', ' ', ' ', ' ', ' ', ' ', ' ', ' ', ' ', ' ', ' ', ' ', ' ', ' ', ' ', ' ', ' ', ' ', ' ', ' ', ' ', ' ', ' ', ' ', ' ', ' ', ' ', ' ', ' ', ' ', ' ', ' ', ' ', ' ', ' ', ' ', ' ', ' '},
        {' ', ' ', ' ', ' ', ' ', ' ', ' ', ' ', ' ', ' ', 'i', ' ', ' ', ' ', ' ', ' ', ' ', ' ', ' ', ' ', ' ', ' ', ' ', ' ', ' ', ' ', ' ', ' ', ' ', ' ', ' ', ' ', ' ', ' ', ' ', ' ', ' ', ' ', ' ', ' ', ' ', ' ', ' ', ' ', ' ', ' ', ' ', ' ', ' ', ' ', ' ', ' ', ' ', ' ', ' ', ' ', ' ', ' ', ' ', ' '},
        {' ', ' ', ' ', ' ', ' ', ' ', ' ', ' ', ' ', ' ', ' ', ' ', ' ', ' ', ' ', ' ', ' ', ' ', ' ', ' ', ' ', ' ', ' ', ' ', ' ', ' ', ' ', ' ', ' ', ' ', ' ', ' ', ' ', ' ', ' ', ' ', ' ', ' ', ' ', ' ', ' ', ' ', ' ', ' ', ' ', ' ', ' ', ' ', ' ', ' ', ' ', ' ', ' ', ' ', ' ', ' ', ' ', ' ', ' ', ' '},
        {' ', ' ', ' ', ' ', ' ', ' ', ' ', ' ', ' ', ' ', ' ', ' ', 'i', ' ', ' ', ' ', ' ', ' ', ' ', ' ', ' ', ' ', ' ', ' ', ' ', ' ', ' ', ' ', ' ', ' ', ' ', ' ', ' ', ' ', ' ', ' ', ' ', ' ', ' ', ' ', ' ', ' ', ' ', ' ', ' ', ' ', ' ', ' ', ' ', ' ', ' ', ' ', ' ', ' ', ' ', ' ', ' ', ' ', ' ', ' '},
        {' ', ' ', ' ', ' ', ' ', ' ', ' ', ' ', ' ', ' ', ' ', ' ', ' ', ' ', ' ', ' ', ' ', ' ', ' ', ' ', ' ', ' ', ' ', ' ', ' ', ' ', ' ', ' ', ' ', ' ', ' ', ' ', ' ', ' ', ' ', ' ', ' ', ' ', ' ', ' ', ' ', ' ', ' ', ' ', ' ', ' ', ' ', ' ', ' ', ' ', ' ', ' ', ' ', ' ', ' ', ' ', ' ', ' ', ' ', ' '},
        {' ', ' ', ' ', ' ', ' ', ' ', ' ', ' ', ' ', ' ', ' ', ' ', ' ', ' ', ' ', ' ', 'x', ' ', ' ', ' ', ' ', ' ', ' ', ' ', ' ', ' ', ' ', ' ', ' ', ' ', ' ', ' ', ' ', ' ', ' ', ' ', ' ', ' ', ' ', ' ', ' ', ' ', ' ', ' ', ' ', ' ', ' ', ' ', ' ', ' ', ' ', ' ', ' ', ' ', ' ', ' ', ' ', ' ', ' ', ' '},
        {' ', ' ', ' ', ' ', ' ', ' ', ' ', ' ', ' ', ' ', ' ', ' ', ' ', ' ', ' ', ' ', ' ', ' ', ' ', ' ', ' ', ' ', ' ', ' ', ' ', ' ', ' ', ' ', ' ', ' ', ' ', ' ', ' ', ' ', ' ', ' ', ' ', ' ', ' ', ' ', ' ', ' ', ' ', ' ', ' ', ' ', ' ', ' ', ' ', ' ', ' ', ' ', ' ', ' ', ' ', ' ', ' ', ' ', ' ', ' '},
        {' ', ' ', ' ', ' ', ' ', ' ', ' ', ' ', ' ', ' ', ' ', ' ', ' ', ' ', ' ', ' ', ' ', ' ', 'x', ' ', ' ', ' ', ' ', ' ', ' ', ' ', ' ', ' ', ' ', ' ', ' ', ' ', ' ', ' ', ' ', ' ', ' ', ' ', ' ', ' ', ' ', ' ', ' ', ' ', ' ', ' ', ' ', ' ', ' ', ' ', ' ', ' ', ' ', ' ', ' ', ' ', ' ', ' ', ' ', ' '},
        {' ', ' ', ' ', ' ', ' ', ' ', ' ', ' ', ' ', ' ', ' ', ' ', ' ', ' ', ' ', ' ', ' ', ' ', ' ', ' ', ' ', ' ', ' ', ' ', ' ', ' ', ' ', ' ', ' ', ' ', ' ', ' ', ' ', ' ', ' ', ' ', ' ', ' ', ' ', ' ', ' ', ' ', ' ', ' ', ' ', ' ', ' ', ' ', ' ', ' ', ' ', ' ', ' ', ' ', ' ', ' ', ' ', ' ', ' ', ' '},
        {' ', ' ', ' ', ' ', ' ', ' ', ' ', ' ', ' ', ' ', ' ', ' ', ' ', ' ', ' ', ' ', ' ', ' ', ' ', ' ', ' ', ' ', 'x', ' ', ' ', ' ', ' ', ' ', ' ', ' ', ' ', ' ', ' ', ' ', ' ', ' ', ' ', ' ', ' ', ' ', ' ', ' ', ' ', ' ', ' ', ' ', ' ', ' ', ' ', ' ', ' ', ' ', ' ', ' ', ' ', ' ', ' ', ' ', ' ', ' '},
        {' ', ' ', ' ', ' ', ' ', ' ', ' ', ' ', ' ', ' ', ' ', ' ', ' ', ' ', ' ', ' ', ' ', ' ', ' ', ' ', ' ', ' ', ' ', ' ', ' ', ' ', ' ', ' ', ' ', ' ', ' ', ' ', ' ', ' ', ' ', ' ', ' ', ' ', ' ', ' ', ' ', ' ', ' ', ' ', ' ', ' ', ' ', ' ', ' ', ' ', ' ', ' ', ' ', ' ', ' ', ' ', ' ', ' ', ' ', ' '},
        {' ', ' ', ' ', ' ', ' ', ' ', ' ', ' ', ' ', ' ', ' ', ' ', ' ', ' ', ' ', ' ', ' ', ' ', ' ', ' ', ' ', ' ', ' ', ' ', 'x', ' ', ' ', ' ', ' ', ' ', ' ', ' ', ' ', ' ', ' ', ' ', ' ', ' ', ' ', ' ', ' ', ' ', ' ', ' ', ' ', ' ', ' ', ' ', ' ', ' ', ' ', ' ', ' ', ' ', ' ', ' ', ' ', ' ', ' ', ' '},
        {' ', ' ', ' ', ' ', ' ', ' ', ' ', ' ', ' ', ' ', ' ', ' ', ' ', ' ', ' ', ' ', ' ', ' ', ' ', ' ', ' ', ' ', ' ', ' ', ' ', ' ', ' ', ' ', ' ', ' ', ' ', ' ', ' ', ' ', ' ', ' ', ' ', ' ', ' ', ' ', ' ', ' ', ' ', ' ', ' ', ' ', ' ', ' ', ' ', ' ', ' ', ' ', ' ', ' ', ' ', ' ', ' ', ' ', ' ', ' '},
        {' ', ' ', ' ', ' ', ' ', ' ', ' ', ' ', ' ', ' ', ' ', ' ', ' ', ' ', ' ', ' ', ' ', ' ', ' ', ' ', ' ', ' ', ' ', ' ', ' ', ' ', ' ', ' ', ' ', ' ', ' ', ' ', ' ', ' ', ' ', ' ', ' ', ' ', ' ', ' ', ' ', ' ', ' ', ' ', ' ', ' ', ' ', ' ', ' ', ' ', ' ', ' ', ' ', ' ', ' ', ' ', ' ', ' ', ' ', ' '},
        {' ', ' ', ' ', ' ', ' ', ' ', ' ', ' ', ' ', ' ', ' ', ' ', ' ', ' ', ' ', ' ', ' ', ' ', ' ', ' ', ' ', ' ', ' ', ' ', ' ', ' ', ' ', ' ', ' ', ' ', ' ', ' ', ' ', ' ', ' ', ' ', ' ', ' ', ' ', ' ', ' ', ' ', ' ', ' ', ' ', ' ', ' ', ' ', ' ', ' ', ' ', ' ', ' ', ' ', ' ', ' ', ' ', ' ', ' ', ' '},
        {' ', ' ', ' ', ' ', ' ', ' ', ' ', ' ', ' ', ' ', ' ', ' ', ' ', ' ', ' ', ' ', ' ', ' ', ' ', ' ', ' ', ' ', ' ', ' ', ' ', ' ', ' ', ' ', ' ', ' ', ' ', ' ', ' ', ' ', ' ', ' ', ' ', ' ', ' ', ' ', ' ', ' ', ' ', ' ', ' ', ' ', ' ', ' ', ' ', ' ', ' ', ' ', ' ', ' ', ' ', ' ', ' ', ' ', ' ', ' '},
        {' ', ' ', ' ', ' ', ' ', ' ', ' ', ' ', ' ', ' ', ' ', ' ', ' ', ' ', ' ', ' ', ' ', ' ', ' ', ' ', ' ', ' ', ' ', ' ', ' ', ' ', ' ', ' ', ' ', ' ', ' ', ' ', ' ', ' ', ' ', ' ', ' ', ' ', ' ', ' ', ' ', ' ', ' ', ' ', ' ', ' ', ' ', ' ', ' ', ' ', ' ', ' ', ' ', ' ', ' ', ' ', ' ', ' ', ' ', ' '},
        {' ', ' ', ' ', ' ', ' ', ' ', ' ', ' ', ' ', ' ', ' ', ' ', ' ', ' ', ' ', ' ', ' ', ' ', ' ', ' ', ' ', ' ', ' ', ' ', ' ', ' ', ' ', ' ', ' ', ' ', ' ', ' ', ' ', ' ', ' ', ' ', ' ', ' ', ' ', ' ', ' ', ' ', ' ', ' ', ' ', ' ', ' ', ' ', ' ', ' ', ' ', ' ', ' ', ' ', ' ', ' ', ' ', ' ', ' ', ' '},
        {' ', ' ', ' ', ' ', ' ', ' ', ' ', ' ', ' ', ' ', ' ', ' ', ' ', ' ', ' ', ' ', ' ', ' ', ' ', ' ', ' ', ' ', ' ', ' ', ' ', ' ', ' ', ' ', ' ', ' ', ' ', ' ', ' ', ' ', ' ', ' ', ' ', ' ', ' ', ' ', ' ', ' ', ' ', ' ', ' ', ' ', ' ', ' ', ' ', ' ', ' ', ' ', ' ', ' ', ' ', ' ', ' ', ' ', ' ', ' '},
        {' ', ' ', ' ', ' ', ' ', ' ', ' ', ' ', ' ', ' ', ' ', ' ', ' ', ' ', ' ', ' ', ' ', ' ', ' ', ' ', ' ', ' ', ' ', ' ', ' ', ' ', ' ', ' ', ' ', ' ', ' ', ' ', ' ', ' ', ' ', ' ', ' ', ' ', ' ', ' ', ' ', ' ', ' ', ' ', ' ', ' ', ' ', ' ', ' ', ' ', ' ', ' ', ' ', ' ', ' ', ' ', ' ', ' ', ' ', ' '},
        {' ', ' ', ' ', ' ', ' ', ' ', ' ', ' ', ' ', ' ', ' ', ' ', ' ', ' ', ' ', ' ', ' ', ' ', ' ', ' ', ' ', ' ', ' ', ' ', ' ', ' ', ' ', ' ', ' ', ' ', ' ', ' ', ' ', ' ', ' ', ' ', ' ', ' ', ' ', ' ', ' ', ' ', ' ', ' ', ' ', ' ', ' ', ' ', ' ', ' ', ' ', ' ', ' ', ' ', ' ', ' ', ' ', ' ', ' ', ' '},
        {' ', ' ', ' ', ' ', ' ', ' ', ' ', ' ', ' ', ' ', ' ', ' ', ' ', ' ', ' ', ' ', ' ', ' ', ' ', ' ', ' ', ' ', ' ', ' ', ' ', ' ', ' ', ' ', ' ', ' ', ' ', ' ', ' ', ' ', ' ', ' ', ' ', ' ', ' ', ' ', ' ', ' ', ' ', ' ', ' ', ' ', ' ', ' ', ' ', ' ', ' ', ' ', ' ', ' ', ' ', ' ', ' ', ' ', ' ', ' '},
        {' ', ' ', ' ', ' ', ' ', ' ', ' ', ' ', ' ', ' ', ' ', ' ', ' ', ' ', ' ', ' ', ' ', ' ', ' ', ' ', ' ', ' ', ' ', ' ', ' ', ' ', ' ', ' ', ' ', ' ', ' ', ' ', ' ', ' ', ' ', ' ', ' ', ' ', ' ', ' ', ' ', ' ', ' ', ' ', ' ', ' ', ' ', ' ', ' ', ' ', ' ', ' ', ' ', ' ', ' ', ' ', ' ', ' ', ' ', ' '},
        {' ', ' ', ' ', ' ', ' ', ' ', ' ', ' ', ' ', ' ', ' ', ' ', ' ', ' ', ' ', ' ', ' ', ' ', ' ', ' ', ' ', ' ', ' ', ' ', ' ', ' ', ' ', ' ', ' ', ' ', ' ', ' ', ' ', ' ', ' ', ' ', ' ', ' ', ' ', ' ', ' ', ' ', ' ', ' ', ' ', ' ', ' ', ' ', ' ', ' ', ' ', ' ', ' ', ' ', ' ', ' ', ' ', ' ', ' ', ' '},
        {' ', ' ', ' ', ' ', ' ', ' ', ' ', ' ', ' ', ' ', ' ', ' ', ' ', ' ', ' ', ' ', ' ', ' ', ' ', ' ', ' ', ' ', ' ', ' ', ' ', ' ', ' ', ' ', ' ', ' ', ' ', ' ', ' ', ' ', ' ', ' ', ' ', ' ', ' ', ' ', ' ', ' ', ' ', ' ', ' ', ' ', ' ', ' ', ' ', ' ', ' ', ' ', ' ', ' ', ' ', ' ', ' ', ' ', ' ', ' '},
        {' ', ' ', ' ', ' ', ' ', ' ', ' ', ' ', ' ', ' ', ' ', ' ', ' ', ' ', ' ', ' ', ' ', ' ', ' ', ' ', ' ', ' ', ' ', ' ', ' ', ' ', ' ', ' ', ' ', ' ', ' ', ' ', ' ', ' ', ' ', ' ', ' ', ' ', ' ', ' ', ' ', ' ', ' ', ' ', ' ', ' ', ' ', ' ', ' ', ' ', ' ', ' ', ' ', ' ', ' ', ' ', ' ', ' ', ' ', ' '},
        {' ', ' ', ' ', ' ', ' ', ' ', ' ', ' ', ' ', ' ', ' ', ' ', ' ', ' ', ' ', ' ', ' ', ' ', ' ', ' ', ' ', ' ', ' ', ' ', ' ', ' ', ' ', ' ', ' ', ' ', ' ', ' ', ' ', ' ', ' ', ' ', ' ', ' ', ' ', ' ', ' ', ' ', ' ', ' ', ' ', ' ', ' ', ' ', ' ', ' ', ' ', ' ', ' ', ' ', ' ', ' ', ' ', ' ', ' ', ' '},
        {' ', ' ', ' ', ' ', ' ', ' ', ' ', ' ', ' ', ' ', ' ', ' ', ' ', ' ', ' ', ' ', ' ', ' ', ' ', ' ', ' ', ' ', ' ', ' ', ' ', ' ', ' ', ' ', ' ', ' ', ' ', ' ', ' ', ' ', ' ', ' ', ' ', ' ', ' ', ' ', ' ', ' ', ' ', ' ', ' ', ' ', ' ', ' ', ' ', ' ', ' ', ' ', ' ', ' ', ' ', ' ', ' ', ' ', ' ', ' '},
        {' ', ' ', ' ', ' ', ' ', ' ', ' ', ' ', ' ', ' ', ' ', ' ', ' ', ' ', ' ', ' ', ' ', ' ', ' ', ' ', ' ', ' ', ' ', ' ', ' ', ' ', ' ', ' ', ' ', ' ', ' ', ' ', ' ', ' ', ' ', ' ', ' ', ' ', ' ', ' ', ' ', ' ', ' ', ' ', ' ', ' ', ' ', ' ', ' ', ' ', ' ', ' ', ' ', ' ', ' ', ' ', ' ', ' ', ' ', ' '},
        {' ', ' ', ' ', ' ', ' ', ' ', ' ', ' ', ' ', ' ', ' ', ' ', ' ', ' ', ' ', ' ', ' ', ' ', ' ', ' ', ' ', ' ', ' ', ' ', ' ', ' ', ' ', ' ', ' ', ' ', ' ', ' ', ' ', ' ', ' ', ' ', ' ', ' ', ' ', ' ', ' ', ' ', ' ', ' ', ' ', ' ', ' ', ' ', ' ', ' ', ' ', ' ', ' ', ' ', ' ', ' ', ' ', ' ', ' ', ' '},
        {' ', ' ', ' ', ' ', ' ', ' ', ' ', ' ', ' ', ' ', ' ', ' ', ' ', ' ', ' ', ' ', ' ', ' ', ' ', ' ', ' ', ' ', ' ', ' ', ' ', ' ', ' ', ' ', ' ', ' ', ' ', ' ', ' ', ' ', ' ', ' ', ' ', ' ', ' ', ' ', ' ', ' ', ' ', ' ', ' ', ' ', ' ', ' ', ' ', ' ', ' ', ' ', ' ', ' ', ' ', ' ', ' ', ' ', ' ', ' '},
        {' ', ' ', ' ', ' ', ' ', ' ', ' ', ' ', ' ', ' ', ' ', ' ', ' ', ' ', ' ', ' ', ' ', ' ', ' ', ' ', ' ', ' ', ' ', ' ', 'x', ' ', ' ', ' ', ' ', ' ', ' ', ' ', ' ', ' ', ' ', ' ', ' ', ' ', ' ', ' ', ' ', ' ', ' ', ' ', ' ', ' ', ' ', ' ', ' ', ' ', ' ', ' ', ' ', ' ', ' ', ' ', ' ', ' ', ' ', ' '},
        {' ', ' ', ' ', ' ', ' ', ' ', ' ', ' ', ' ', ' ', ' ', ' ', ' ', ' ', ' ', ' ', ' ', ' ', ' ', ' ', ' ', ' ', ' ', ' ', ' ', ' ', ' ', ' ', ' ', ' ', ' ', ' ', ' ', ' ', ' ', ' ', ' ', ' ', ' ', ' ', ' ', ' ', ' ', ' ', ' ', ' ', ' ', ' ', ' ', ' ', ' ', ' ', ' ', ' ', ' ', ' ', ' ', ' ', ' ', ' '},
        {' ', ' ', ' ', ' ', ' ', ' ', ' ', ' ', ' ', ' ', ' ', ' ', ' ', ' ', ' ', ' ', ' ', ' ', ' ', ' ', ' ', ' ', 'x', ' ', ' ', ' ', ' ', ' ', ' ', ' ', ' ', ' ', ' ', ' ', ' ', ' ', ' ', ' ', ' ', ' ', ' ', ' ', ' ', ' ', ' ', ' ', ' ', ' ', ' ', ' ', ' ', ' ', ' ', ' ', ' ', ' ', ' ', ' ', ' ', ' '},
        {' ', ' ', ' ', ' ', ' ', ' ', ' ', ' ', ' ', ' ', ' ', ' ', ' ', ' ', ' ', ' ', ' ', ' ', ' ', ' ', ' ', ' ', ' ', ' ', ' ', ' ', ' ', ' ', ' ', ' ', ' ', ' ', ' ', ' ', ' ', ' ', ' ', ' ', ' ', ' ', ' ', ' ', ' ', ' ', ' ', ' ', ' ', ' ', ' ', ' ', ' ', ' ', ' ', ' ', ' ', ' ', ' ', ' ', ' ', ' '},
        {' ', ' ', ' ', ' ', ' ', ' ', ' ', ' ', ' ', ' ', ' ', ' ', ' ', ' ', ' ', ' ', ' ', ' ', 'o', ' ', ' ', ' ', ' ', ' ', ' ', ' ', ' ', ' ', ' ', ' ', ' ', ' ', ' ', ' ', ' ', ' ', ' ', ' ', ' ', ' ', ' ', ' ', ' ', ' ', ' ', ' ', ' ', ' ', ' ', ' ', ' ', ' ', ' ', ' ', ' ', ' ', ' ', ' ', ' ', ' '},
        {' ', ' ', ' ', ' ', ' ', ' ', ' ', ' ', ' ', ' ', ' ', ' ', ' ', ' ', ' ', ' ', ' ', ' ', ' ', ' ', ' ', ' ', ' ', ' ', ' ', ' ', ' ', ' ', ' ', ' ', ' ', ' ', ' ', ' ', ' ', ' ', ' ', ' ', ' ', ' ', ' ', ' ', ' ', ' ', ' ', ' ', ' ', ' ', ' ', ' ', ' ', ' ', ' ', ' ', ' ', ' ', ' ', ' ', ' ', ' '},
        {' ', ' ', ' ', ' ', ' ', ' ', ' ', ' ', ' ', ' ', ' ', ' ', ' ', ' ', ' ', ' ', 'o', ' ', ' ', ' ', ' ', ' ', ' ', ' ', ' ', ' ', ' ', ' ', ' ', ' ', ' ', ' ', ' ', ' ', ' ', ' ', ' ', ' ', ' ', ' ', ' ', ' ', ' ', ' ', ' ', ' ', ' ', ' ', ' ', ' ', ' ', ' ', ' ', ' ', ' ', ' ', ' ', ' ', ' ', ' '},
        {' ', ' ', ' ', ' ', ' ', ' ', ' ', ' ', ' ', ' ', ' ', ' ', ' ', ' ', ' ', ' ', ' ', ' ', ' ', ' ', ' ', ' ', ' ', ' ', ' ', ' ', ' ', ' ', ' ', ' ', ' ', ' ', ' ', ' ', ' ', ' ', ' ', ' ', ' ', ' ', ' ', ' ', ' ', ' ', ' ', ' ', ' ', ' ', ' ', ' ', ' ', ' ', ' ', ' ', ' ', ' ', ' ', ' ', ' ', ' '},
        {' ', ' ', ' ', ' ', ' ', ' ', ' ', ' ', ' ', ' ', ' ', ' ', 'x', ' ', ' ', ' ', ' ', ' ', ' ', ' ', ' ', ' ', ' ', ' ', ' ', ' ', ' ', ' ', ' ', ' ', ' ', ' ', ' ', ' ', ' ', ' ', ' ', ' ', ' ', ' ', ' ', ' ', ' ', ' ', ' ', ' ', ' ', ' ', ' ', ' ', ' ', ' ', ' ', ' ', ' ', ' ', ' ', ' ', ' ', ' '},
        {' ', ' ', ' ', ' ', ' ', ' ', ' ', ' ', ' ', ' ', ' ', ' ', ' ', ' ', ' ', ' ', ' ', ' ', ' ', ' ', ' ', ' ', ' ', ' ', ' ', ' ', ' ', ' ', ' ', ' ', ' ', ' ', ' ', ' ', ' ', ' ', ' ', ' ', ' ', ' ', ' ', ' ', ' ', ' ', ' ', ' ', ' ', ' ', ' ', ' ', ' ', ' ', ' ', ' ', ' ', ' ', ' ', ' ', ' ', ' '},
        {' ', ' ', ' ', ' ', ' ', ' ', ' ', ' ', ' ', ' ', ' ', ' ', ' ', ' ', ' ', ' ', ' ', ' ', ' ', ' ', ' ', ' ', ' ', ' ', ' ', ' ', ' ', ' ', ' ', ' ', ' ', ' ', ' ', ' ', ' ', ' ', ' ', ' ', ' ', ' ', ' ', ' ', ' ', ' ', ' ', ' ', ' ', ' ', ' ', ' ', ' ', ' ', ' ', ' ', ' ', ' ', ' ', ' ', ' ', ' '},
        {' ', ' ', ' ', ' ', ' ', ' ', ' ', ' ', ' ', ' ', ' ', ' ', ' ', ' ', ' ', ' ', ' ', ' ', ' ', ' ', ' ', ' ', ' ', ' ', ' ', ' ', ' ', ' ', ' ', ' ', ' ', ' ', ' ', ' ', ' ', ' ', ' ', ' ', ' ', ' ', ' ', ' ', ' ', ' ', ' ', ' ', ' ', ' ', ' ', ' ', ' ', ' ', ' ', ' ', ' ', ' ', ' ', ' ', ' ', ' '},
        {' ', ' ', ' ', ' ', ' ', ' ', ' ', ' ', ' ', ' ', ' ', ' ', ' ', ' ', ' ', ' ', ' ', ' ', ' ', ' ', ' ', ' ', ' ', ' ', ' ', ' ', ' ', ' ', ' ', ' ', ' ', ' ', ' ', ' ', ' ', ' ', ' ', ' ', ' ', ' ', ' ', ' ', ' ', ' ', ' ', ' ', ' ', ' ', ' ', ' ', ' ', ' ', ' ', ' ', ' ', ' ', ' ', ' ', ' ', ' '},
        {' ', ' ', ' ', ' ', ' ', ' ', ' ', ' ', ' ', ' ', ' ', ' ', ' ', ' ', ' ', ' ', ' ', ' ', ' ', ' ', ' ', ' ', ' ', ' ', ' ', ' ', ' ', ' ', ' ', ' ', ' ', ' ', ' ', ' ', ' ', ' ', ' ', ' ', ' ', ' ', ' ', ' ', ' ', ' ', ' ', ' ', ' ', ' ', ' ', ' ', ' ', ' ', ' ', ' ', ' ', ' ', ' ', ' ', ' ', ' '}
    }})};

    static constexpr const fcn_gate MIRRORED_STRAIGHT_WIRE{cell_list_to_gate<char>({{
        {' ', ' ', ' ', ' ', ' ', ' ', ' ', ' ', ' ', ' ', ' ', ' ', ' ', ' ', ' ', ' ', ' ', ' ', ' ', ' ', ' ', ' ', ' ', ' ', ' ', ' ', ' ', ' ', ' ', ' ', ' ', ' ', ' ', ' ', ' ', ' ', ' ', ' ', ' ', ' ', ' ', ' ', ' ', ' ', ' ', ' ', ' ', ' ', ' ', ' ', ' ', ' ', ' ', ' ', ' ', ' ', ' ', ' ', ' ', ' '},
        {' ', ' ', ' ', ' ', ' ', ' ', ' ', ' ', ' ', ' ', ' ', ' ', ' ', ' ', ' ', ' ', ' ', ' ', ' ', ' ', ' ', ' ', ' ', ' ', ' ', ' ', ' ', ' ', ' ', ' ', ' ', ' ', ' ', ' ', ' ', ' ', ' ', ' ', ' ', ' ', ' ', ' ', ' ', ' ', ' ', ' ', ' ', ' ', ' ', ' ', ' ', ' ', ' ', ' ', ' ', ' ', ' ', ' ', ' ', ' '},
        {' ', ' ', ' ', ' ', ' ', ' ', ' ', ' ', ' ', ' ', ' ', ' ', ' ', ' ', ' ', ' ', ' ', ' ', ' ', ' ', ' ', ' ', ' ', ' ', ' ', ' ', ' ', ' ', ' ', ' ', ' ', ' ', ' ', ' ', ' ', ' ', ' ', ' ', ' ', ' ', ' ', ' ', ' ', ' ', ' ', ' ', ' ', ' ', 'i', ' ', ' ', ' ', ' ', ' ', ' ', ' ', ' ', ' ', ' ', ' '},
        {' ', ' ', ' ', ' ', ' ', ' ', ' ', ' ', ' ', ' ', ' ', ' ', ' ', ' ', ' ', ' ', ' ', ' ', ' ', ' ', ' ', ' ', ' ', ' ', ' ', ' ', ' ', ' ', ' ', ' ', ' ', ' ', ' ', ' ', ' ', ' ', ' ', ' ', ' ', ' ', ' ', ' ', ' ', ' ', ' ', ' ', ' ', ' ', ' ', ' ', ' ', ' ', ' ', ' ', ' ', ' ', ' ', ' ', ' ', ' '},
        {' ', ' ', ' ', ' ', ' ', ' ', ' ', ' ', ' ', ' ', ' ', ' ', ' ', ' ', ' ', ' ', ' ', ' ', ' ', ' ', ' ', ' ', ' ', ' ', ' ', ' ', ' ', ' ', ' ', ' ', ' ', ' ', ' ', ' ', ' ', ' ', ' ', ' ', ' ', ' ', ' ', ' ', ' ', ' ', ' ', ' ', 'i', ' ', ' ', ' ', ' ', ' ', ' ', ' ', ' ', ' ', ' ', ' ', ' ', ' '},
        {' ', ' ', ' ', ' ', ' ', ' ', ' ', ' ', ' ', ' ', ' ', ' ', ' ', ' ', ' ', ' ', ' ', ' ', ' ', ' ', ' ', ' ', ' ', ' ', ' ', ' ', ' ', ' ', ' ', ' ', ' ', ' ', ' ', ' ', ' ', ' ', ' ', ' ', ' ', ' ', ' ', ' ', ' ', ' ', ' ', ' ', ' ', ' ', ' ', ' ', ' ', ' ', ' ', ' ', ' ', ' ', ' ', ' ', ' ', ' '},
        {' ', ' ', ' ', ' ', ' ', ' ', ' ', ' ', ' ', ' ', ' ', ' ', ' ', ' ', ' ', ' ', ' ', ' ', ' ', ' ', ' ', ' ', ' ', ' ', ' ', ' ', ' ', ' ', ' ', ' ', ' ', ' ', ' ', ' ', ' ', ' ', ' ', ' ', ' ', ' ', ' ', ' ', 'x', ' ', ' ', ' ', ' ', ' ', ' ', ' ', ' ', ' ', ' ', ' ', ' ', ' ', ' ', ' ', ' ', ' '},
        {' ', ' ', ' ', ' ', ' ', ' ', ' ', ' ', ' ', ' ', ' ', ' ', ' ', ' ', ' ', ' ', ' ', ' ', ' ', ' ', ' ', ' ', ' ', ' ', ' ', ' ', ' ', ' ', ' ', ' ', ' ', ' ', ' ', ' ', ' ', ' ', ' ', ' ', ' ', ' ', ' ', ' ', ' ', ' ', ' ', ' ', ' ', ' ', ' ', ' ', ' ', ' ', ' ', ' ', ' ', ' ', ' ', ' ', ' ', ' '},
        {' ', ' ', ' ', ' ', ' ', ' ', ' ', ' ', ' ', ' ', ' ', ' ', ' ', ' ', ' ', ' ', ' ', ' ', ' ', ' ', ' ', ' ', ' ', ' ', ' ', ' ', ' ', ' ', ' ', ' ', ' ', ' ', ' ', ' ', ' ', ' ', ' ', ' ', ' ', ' ', 'x', ' ', ' ', ' ', ' ', ' ', ' ', ' ', ' ', ' ', ' ', ' ', ' ', ' ', ' ', ' ', ' ', ' ', ' ', ' '},
        {' ', ' ', ' ', ' ', ' ', ' ', ' ', ' ', ' ', ' ', ' ', ' ', ' ', ' ', ' ', ' ', ' ', ' ', ' ', ' ', ' ', ' ', ' ', ' ', ' ', ' ', ' ', ' ', ' ', ' ', ' ', ' ', ' ', ' ', ' ', ' ', ' ', ' ', ' ', ' ', ' ', ' ', ' ', ' ', ' ', ' ', ' ', ' ', ' ', ' ', ' ', ' ', ' ', ' ', ' ', ' ', ' ', ' ', ' ', ' '},
        {' ', ' ', ' ', ' ', ' ', ' ', ' ', ' ', ' ', ' ', ' ', ' ', ' ', ' ', ' ', ' ', ' ', ' ', ' ', ' ', ' ', ' ', ' ', ' ', ' ', ' ', ' ', ' ', ' ', ' ', ' ', ' ', ' ', ' ', ' ', ' ', 'x', ' ', ' ', ' ', ' ', ' ', ' ', ' ', ' ', ' ', ' ', ' ', ' ', ' ', ' ', ' ', ' ', ' ', ' ', ' ', ' ', ' ', ' ', ' '},
        {' ', ' ', ' ', ' ', ' ', ' ', ' ', ' ', ' ', ' ', ' ', ' ', ' ', ' ', ' ', ' ', ' ', ' ', ' ', ' ', ' ', ' ', ' ', ' ', ' ', ' ', ' ', ' ', ' ', ' ', ' ', ' ', ' ', ' ', ' ', ' ', ' ', ' ', ' ', ' ', ' ', ' ', ' ', ' ', ' ', ' ', ' ', ' ', ' ', ' ', ' ', ' ', ' ', ' ', ' ', ' ', ' ', ' ', ' ', ' '},
        {' ', ' ', ' ', ' ', ' ', ' ', ' ', ' ', ' ', ' ', ' ', ' ', ' ', ' ', ' ', ' ', ' ', ' ', ' ', ' ', ' ', ' ', ' ', ' ', ' ', ' ', ' ', ' ', ' ', ' ', ' ', ' ', ' ', ' ', 'x', ' ', ' ', ' ', ' ', ' ', ' ', ' ', ' ', ' ', ' ', ' ', ' ', ' ', ' ', ' ', ' ', ' ', ' ', ' ', ' ', ' ', ' ', ' ', ' ', ' '},
        {' ', ' ', ' ', ' ', ' ', ' ', ' ', ' ', ' ', ' ', ' ', ' ', ' ', ' ', ' ', ' ', ' ', ' ', ' ', ' ', ' ', ' ', ' ', ' ', ' ', ' ', ' ', ' ', ' ', ' ', ' ', ' ', ' ', ' ', ' ', ' ', ' ', ' ', ' ', ' ', ' ', ' ', ' ', ' ', ' ', ' ', ' ', ' ', ' ', ' ', ' ', ' ', ' ', ' ', ' ', ' ', ' ', ' ', ' ', ' '},
        {' ', ' ', ' ', ' ', ' ', ' ', ' ', ' ', ' ', ' ', ' ', ' ', ' ', ' ', ' ', ' ', ' ', ' ', ' ', ' ', ' ', ' ', ' ', ' ', ' ', ' ', ' ', ' ', ' ', ' ', ' ', ' ', ' ', ' ', ' ', ' ', ' ', ' ', ' ', ' ', ' ', ' ', ' ', ' ', ' ', ' ', ' ', ' ', ' ', ' ', ' ', ' ', ' ', ' ', ' ', ' ', ' ', ' ', ' ', ' '},
        {' ', ' ', ' ', ' ', ' ', ' ', ' ', ' ', ' ', ' ', ' ', ' ', ' ', ' ', ' ', ' ', ' ', ' ', ' ', ' ', ' ', ' ', ' ', ' ', ' ', ' ', ' ', ' ', ' ', ' ', ' ', ' ', ' ', ' ', ' ', ' ', ' ', ' ', ' ', ' ', ' ', ' ', ' ', ' ', ' ', ' ', ' ', ' ', ' ', ' ', ' ', ' ', ' ', ' ', ' ', ' ', ' ', ' ', ' ', ' '},
        {' ', ' ', ' ', ' ', ' ', ' ', ' ', ' ', ' ', ' ', ' ', ' ', ' ', ' ', ' ', ' ', ' ', ' ', ' ', ' ', ' ', ' ', ' ', ' ', ' ', ' ', ' ', ' ', ' ', ' ', ' ', ' ', ' ', ' ', ' ', ' ', ' ', ' ', ' ', ' ', ' ', ' ', ' ', ' ', ' ', ' ', ' ', ' ', ' ', ' ', ' ', ' ', ' ', ' ', ' ', ' ', ' ', ' ', ' ', ' '},
        {' ', ' ', ' ', ' ', ' ', ' ', ' ', ' ', ' ', ' ', ' ', ' ', ' ', ' ', ' ', ' ', ' ', ' ', ' ', ' ', ' ', ' ', ' ', ' ', ' ', ' ', ' ', ' ', ' ', ' ', ' ', ' ', ' ', ' ', ' ', ' ', ' ', ' ', ' ', ' ', ' ', ' ', ' ', ' ', ' ', ' ', ' ', ' ', ' ', ' ', ' ', ' ', ' ', ' ', ' ', ' ', ' ', ' ', ' ', ' '},
        {' ', ' ', ' ', ' ', ' ', ' ', ' ', ' ', ' ', ' ', ' ', ' ', ' ', ' ', ' ', ' ', ' ', ' ', ' ', ' ', ' ', ' ', ' ', ' ', ' ', ' ', ' ', ' ', ' ', ' ', ' ', ' ', ' ', ' ', ' ', ' ', ' ', ' ', ' ', ' ', ' ', ' ', ' ', ' ', ' ', ' ', ' ', ' ', ' ', ' ', ' ', ' ', ' ', ' ', ' ', ' ', ' ', ' ', ' ', ' '},
        {' ', ' ', ' ', ' ', ' ', ' ', ' ', ' ', ' ', ' ', ' ', ' ', ' ', ' ', ' ', ' ', ' ', ' ', ' ', ' ', ' ', ' ', ' ', ' ', ' ', ' ', ' ', ' ', ' ', ' ', ' ', ' ', ' ', ' ', ' ', ' ', ' ', ' ', ' ', ' ', ' ', ' ', ' ', ' ', ' ', ' ', ' ', ' ', ' ', ' ', ' ', ' ', ' ', ' ', ' ', ' ', ' ', ' ', ' ', ' '},
        {' ', ' ', ' ', ' ', ' ', ' ', ' ', ' ', ' ', ' ', ' ', ' ', ' ', ' ', ' ', ' ', ' ', ' ', ' ', ' ', ' ', ' ', ' ', ' ', ' ', ' ', ' ', ' ', ' ', ' ', ' ', ' ', ' ', ' ', ' ', ' ', ' ', ' ', ' ', ' ', ' ', ' ', ' ', ' ', ' ', ' ', ' ', ' ', ' ', ' ', ' ', ' ', ' ', ' ', ' ', ' ', ' ', ' ', ' ', ' '},
        {' ', ' ', ' ', ' ', ' ', ' ', ' ', ' ', ' ', ' ', ' ', ' ', ' ', ' ', ' ', ' ', ' ', ' ', ' ', ' ', ' ', ' ', ' ', ' ', ' ', ' ', ' ', ' ', ' ', ' ', ' ', ' ', ' ', ' ', ' ', ' ', ' ', ' ', ' ', ' ', ' ', ' ', ' ', ' ', ' ', ' ', ' ', ' ', ' ', ' ', ' ', ' ', ' ', ' ', ' ', ' ', ' ', ' ', ' ', ' '},
        {' ', ' ', ' ', ' ', ' ', ' ', ' ', ' ', ' ', ' ', ' ', ' ', ' ', ' ', ' ', ' ', ' ', ' ', ' ', ' ', ' ', ' ', ' ', ' ', ' ', ' ', ' ', ' ', ' ', ' ', ' ', ' ', ' ', ' ', ' ', ' ', ' ', ' ', ' ', ' ', ' ', ' ', ' ', ' ', ' ', ' ', ' ', ' ', ' ', ' ', ' ', ' ', ' ', ' ', ' ', ' ', ' ', ' ', ' ', ' '},
        {' ', ' ', ' ', ' ', ' ', ' ', ' ', ' ', ' ', ' ', ' ', ' ', ' ', ' ', ' ', ' ', ' ', ' ', ' ', ' ', ' ', ' ', ' ', ' ', ' ', ' ', ' ', ' ', ' ', ' ', ' ', ' ', ' ', ' ', ' ', ' ', ' ', ' ', ' ', ' ', ' ', ' ', ' ', ' ', ' ', ' ', ' ', ' ', ' ', ' ', ' ', ' ', ' ', ' ', ' ', ' ', ' ', ' ', ' ', ' '},
        {' ', ' ', ' ', ' ', ' ', ' ', ' ', ' ', ' ', ' ', ' ', ' ', ' ', ' ', ' ', ' ', ' ', ' ', ' ', ' ', ' ', ' ', ' ', ' ', ' ', ' ', ' ', ' ', ' ', ' ', ' ', ' ', ' ', ' ', ' ', ' ', ' ', ' ', ' ', ' ', ' ', ' ', ' ', ' ', ' ', ' ', ' ', ' ', ' ', ' ', ' ', ' ', ' ', ' ', ' ', ' ', ' ', ' ', ' ', ' '},
        {' ', ' ', ' ', ' ', ' ', ' ', ' ', ' ', ' ', ' ', ' ', ' ', ' ', ' ', ' ', ' ', ' ', ' ', ' ', ' ', ' ', ' ', ' ', ' ', ' ', ' ', ' ', ' ', ' ', ' ', ' ', ' ', ' ', ' ', ' ', ' ', ' ', ' ', ' ', ' ', ' ', ' ', ' ', ' ', ' ', ' ', ' ', ' ', ' ', ' ', ' ', ' ', ' ', ' ', ' ', ' ', ' ', ' ', ' ', ' '},
        {' ', ' ', ' ', ' ', ' ', ' ', ' ', ' ', ' ', ' ', ' ', ' ', ' ', ' ', ' ', ' ', ' ', ' ', ' ', ' ', ' ', ' ', ' ', ' ', ' ', ' ', ' ', ' ', ' ', ' ', ' ', ' ', ' ', ' ', ' ', ' ', ' ', ' ', ' ', ' ', ' ', ' ', ' ', ' ', ' ', ' ', ' ', ' ', ' ', ' ', ' ', ' ', ' ', ' ', ' ', ' ', ' ', ' ', ' ', ' '},
        {' ', ' ', ' ', ' ', ' ', ' ', ' ', ' ', ' ', ' ', ' ', ' ', ' ', ' ', ' ', ' ', ' ', ' ', ' ', ' ', ' ', ' ', ' ', ' ', ' ', ' ', ' ', ' ', ' ', ' ', ' ', ' ', ' ', ' ', ' ', ' ', ' ', ' ', ' ', ' ', ' ', ' ', ' ', ' ', ' ', ' ', ' ', ' ', ' ', ' ', ' ', ' ', ' ', ' ', ' ', ' ', ' ', ' ', ' ', ' '},
        {' ', ' ', ' ', ' ', ' ', ' ', ' ', ' ', ' ', ' ', ' ', ' ', ' ', ' ', ' ', ' ', ' ', ' ', ' ', ' ', ' ', ' ', ' ', ' ', ' ', ' ', ' ', ' ', ' ', ' ', ' ', ' ', ' ', ' ', ' ', ' ', ' ', ' ', ' ', ' ', ' ', ' ', ' ', ' ', ' ', ' ', ' ', ' ', ' ', ' ', ' ', ' ', ' ', ' ', ' ', ' ', ' ', ' ', ' ', ' '},
        {' ', ' ', ' ', ' ', ' ', ' ', ' ', ' ', ' ', ' ', ' ', ' ', ' ', ' ', ' ', ' ', ' ', ' ', ' ', ' ', ' ', ' ', ' ', ' ', ' ', ' ', ' ', ' ', ' ', ' ', ' ', ' ', ' ', ' ', ' ', ' ', ' ', ' ', ' ', ' ', ' ', ' ', ' ', ' ', ' ', ' ', ' ', ' ', ' ', ' ', ' ', ' ', ' ', ' ', ' ', ' ', ' ', ' ', ' ', ' '},
        {' ', ' ', ' ', ' ', ' ', ' ', ' ', ' ', ' ', ' ', ' ', ' ', ' ', ' ', ' ', ' ', ' ', ' ', ' ', ' ', ' ', ' ', ' ', ' ', ' ', ' ', ' ', ' ', ' ', ' ', ' ', ' ', ' ', ' ', ' ', ' ', ' ', ' ', ' ', ' ', ' ', ' ', ' ', ' ', ' ', ' ', ' ', ' ', ' ', ' ', ' ', ' ', ' ', ' ', ' ', ' ', ' ', ' ', ' ', ' '},
        {' ', ' ', ' ', ' ', ' ', ' ', ' ', ' ', ' ', ' ', ' ', ' ', ' ', ' ', ' ', ' ', ' ', ' ', ' ', ' ', ' ', ' ', ' ', ' ', ' ', ' ', ' ', ' ', ' ', ' ', ' ', ' ', ' ', ' ', ' ', ' ', ' ', ' ', ' ', ' ', ' ', ' ', ' ', ' ', ' ', ' ', ' ', ' ', ' ', ' ', ' ', ' ', ' ', ' ', ' ', ' ', ' ', ' ', ' ', ' '},
        {' ', ' ', ' ', ' ', ' ', ' ', ' ', ' ', ' ', ' ', ' ', ' ', ' ', ' ', ' ', ' ', ' ', ' ', ' ', ' ', ' ', ' ', ' ', ' ', ' ', ' ', ' ', ' ', ' ', ' ', ' ', ' ', ' ', ' ', 'x', ' ', ' ', ' ', ' ', ' ', ' ', ' ', ' ', ' ', ' ', ' ', ' ', ' ', ' ', ' ', ' ', ' ', ' ', ' ', ' ', ' ', ' ', ' ', ' ', ' '},
        {' ', ' ', ' ', ' ', ' ', ' ', ' ', ' ', ' ', ' ', ' ', ' ', ' ', ' ', ' ', ' ', ' ', ' ', ' ', ' ', ' ', ' ', ' ', ' ', ' ', ' ', ' ', ' ', ' ', ' ', ' ', ' ', ' ', ' ', ' ', ' ', ' ', ' ', ' ', ' ', ' ', ' ', ' ', ' ', ' ', ' ', ' ', ' ', ' ', ' ', ' ', ' ', ' ', ' ', ' ', ' ', ' ', ' ', ' ', ' '},
        {' ', ' ', ' ', ' ', ' ', ' ', ' ', ' ', ' ', ' ', ' ', ' ', ' ', ' ', ' ', ' ', ' ', ' ', ' ', ' ', ' ', ' ', ' ', ' ', ' ', ' ', ' ', ' ', ' ', ' ', ' ', ' ', ' ', ' ', ' ', ' ', 'x', ' ', ' ', ' ', ' ', ' ', ' ', ' ', ' ', ' ', ' ', ' ', ' ', ' ', ' ', ' ', ' ', ' ', ' ', ' ', ' ', ' ', ' ', ' '},
        {' ', ' ', ' ', ' ', ' ', ' ', ' ', ' ', ' ', ' ', ' ', ' ', ' ', ' ', ' ', ' ', ' ', ' ', ' ', ' ', ' ', ' ', ' ', ' ', ' ', ' ', ' ', ' ', ' ', ' ', ' ', ' ', ' ', ' ', ' ', ' ', ' ', ' ', ' ', ' ', ' ', ' ', ' ', ' ', ' ', ' ', ' ', ' ', ' ', ' ', ' ', ' ', ' ', ' ', ' ', ' ', ' ', ' ', ' ', ' '},
        {' ', ' ', ' ', ' ', ' ', ' ', ' ', ' ', ' ', ' ', ' ', ' ', ' ', ' ', ' ', ' ', ' ', ' ', ' ', ' ', ' ', ' ', ' ', ' ', ' ', ' ', ' ', ' ', ' ', ' ', ' ', ' ', ' ', ' ', ' ', ' ', ' ', ' ', ' ', ' ', 'o', ' ', ' ', ' ', ' ', ' ', ' ', ' ', ' ', ' ', ' ', ' ', ' ', ' ', ' ', ' ', ' ', ' ', ' ', ' '},
        {' ', ' ', ' ', ' ', ' ', ' ', ' ', ' ', ' ', ' ', ' ', ' ', ' ', ' ', ' ', ' ', ' ', ' ', ' ', ' ', ' ', ' ', ' ', ' ', ' ', ' ', ' ', ' ', ' ', ' ', ' ', ' ', ' ', ' ', ' ', ' ', ' ', ' ', ' ', ' ', ' ', ' ', ' ', ' ', ' ', ' ', ' ', ' ', ' ', ' ', ' ', ' ', ' ', ' ', ' ', ' ', ' ', ' ', ' ', ' '},
        {' ', ' ', ' ', ' ', ' ', ' ', ' ', ' ', ' ', ' ', ' ', ' ', ' ', ' ', ' ', ' ', ' ', ' ', ' ', ' ', ' ', ' ', ' ', ' ', ' ', ' ', ' ', ' ', ' ', ' ', ' ', ' ', ' ', ' ', ' ', ' ', ' ', ' ', ' ', ' ', ' ', ' ', 'o', ' ', ' ', ' ', ' ', ' ', ' ', ' ', ' ', ' ', ' ', ' ', ' ', ' ', ' ', ' ', ' ', ' '},
        {' ', ' ', ' ', ' ', ' ', ' ', ' ', ' ', ' ', ' ', ' ', ' ', ' ', ' ', ' ', ' ', ' ', ' ', ' ', ' ', ' ', ' ', ' ', ' ', ' ', ' ', ' ', ' ', ' ', ' ', ' ', ' ', ' ', ' ', ' ', ' ', ' ', ' ', ' ', ' ', ' ', ' ', ' ', ' ', ' ', ' ', ' ', ' ', ' ', ' ', ' ', ' ', ' ', ' ', ' ', ' ', ' ', ' ', ' ', ' '},
        {' ', ' ', ' ', ' ', ' ', ' ', ' ', ' ', ' ', ' ', ' ', ' ', ' ', ' ', ' ', ' ', ' ', ' ', ' ', ' ', ' ', ' ', ' ', ' ', ' ', ' ', ' ', ' ', ' ', ' ', ' ', ' ', ' ', ' ', ' ', ' ', ' ', ' ', ' ', ' ', ' ', ' ', ' ', ' ', ' ', ' ', 'x', ' ', ' ', ' ', ' ', ' ', ' ', ' ', ' ', ' ', ' ', ' ', ' ', ' '},
        {' ', ' ', ' ', ' ', ' ', ' ', ' ', ' ', ' ', ' ', ' ', ' ', ' ', ' ', ' ', ' ', ' ', ' ', ' ', ' ', ' ', ' ', ' ', ' ', ' ', ' ', ' ', ' ', ' ', ' ', ' ', ' ', ' ', ' ', ' ', ' ', ' ', ' ', ' ', ' ', ' ', ' ', ' ', ' ', ' ', ' ', ' ', ' ', ' ', ' ', ' ', ' ', ' ', ' ', ' ', ' ', ' ', ' ', ' ', ' '},
        {' ', ' ', ' ', ' ', ' ', ' ', ' ', ' ', ' ', ' ', ' ', ' ', ' ', ' ', ' ', ' ', ' ', ' ', ' ', ' ', ' ', ' ', ' ', ' ', ' ', ' ', ' ', ' ', ' ', ' ', ' ', ' ', ' ', ' ', ' ', ' ', ' ', ' ', ' ', ' ', ' ', ' ', ' ', ' ', ' ', ' ', ' ', ' ', ' ', ' ', ' ', ' ', ' ', ' ', ' ', ' ', ' ', ' ', ' ', ' '},
        {' ', ' ', ' ', ' ', ' ', ' ', ' ', ' ', ' ', ' ', ' ', ' ', ' ', ' ', ' ', ' ', ' ', ' ', ' ', ' ', ' ', ' ', ' ', ' ', ' ', ' ', ' ', ' ', ' ', ' ', ' ', ' ', ' ', ' ', ' ', ' ', ' ', ' ', ' ', ' ', ' ', ' ', ' ', ' ', ' ', ' ', ' ', ' ', ' ', ' ', ' ', ' ', ' ', ' ', ' ', ' ', ' ', ' ', ' ', ' '},
        {' ', ' ', ' ', ' ', ' ', ' ', ' ', ' ', ' ', ' ', ' ', ' ', ' ', ' ', ' ', ' ', ' ', ' ', ' ', ' ', ' ', ' ', ' ', ' ', ' ', ' ', ' ', ' ', ' ', ' ', ' ', ' ', ' ', ' ', ' ', ' ', ' ', ' ', ' ', ' ', ' ', ' ', ' ', ' ', ' ', ' ', ' ', ' ', ' ', ' ', ' ', ' ', ' ', ' ', ' ', ' ', ' ', ' ', ' ', ' '},
        {' ', ' ', ' ', ' ', ' ', ' ', ' ', ' ', ' ', ' ', ' ', ' ', ' ', ' ', ' ', ' ', ' ', ' ', ' ', ' ', ' ', ' ', ' ', ' ', ' ', ' ', ' ', ' ', ' ', ' ', ' ', ' ', ' ', ' ', ' ', ' ', ' ', ' ', ' ', ' ', ' ', ' ', ' ', ' ', ' ', ' ', ' ', ' ', ' ', ' ', ' ', ' ', ' ', ' ', ' ', ' ', ' ', ' ', ' ', ' '}
    }})};

    static constexpr const fcn_gate DIAGONAL_WIRE{cell_list_to_gate<char>({{
        {' ', ' ', ' ', ' ', ' ', ' ', ' ', ' ', ' ', ' ', ' ', ' ', ' ', ' ', ' ', ' ', ' ', ' ', ' ', ' ', ' ', ' ', ' ', ' ', ' ', ' ', ' ', ' ', ' ', ' ', ' ', ' ', ' ', ' ', ' ', ' ', ' ', ' ', ' ', ' ', ' ', ' ', ' ', ' ', ' ', ' ', ' ', ' ', ' ', ' ', ' ', ' ', ' ', ' ', ' ', ' ', ' ', ' ', ' ', ' '},
        {' ', ' ', ' ', ' ', ' ', ' ', ' ', ' ', ' ', ' ', ' ', ' ', ' ', ' ', ' ', ' ', ' ', ' ', ' ', ' ', ' ', ' ', ' ', ' ', ' ', ' ', ' ', ' ', ' ', ' ', ' ', ' ', ' ', ' ', ' ', ' ', ' ', ' ', ' ', ' ', ' ', ' ', ' ', ' ', ' ', ' ', ' ', ' ', ' ', ' ', ' ', ' ', ' ', ' ', ' ', ' ', ' ', ' ', ' ', ' '},
        {' ', ' ', ' ', ' ', ' ', ' ', ' ', ' ', ' ', ' ', 'i', ' ', ' ', ' ', ' ', ' ', ' ', ' ', ' ', ' ', ' ', ' ', ' ', ' ', ' ', ' ', ' ', ' ', ' ', ' ', ' ', ' ', ' ', ' ', ' ', ' ', ' ', ' ', ' ', ' ', ' ', ' ', ' ', ' ', ' ', ' ', ' ', ' ', ' ', ' ', ' ', ' ', ' ', ' ', ' ', ' ', ' ', ' ', ' ', ' '},
        {' ', ' ', ' ', ' ', ' ', ' ', ' ', ' ', ' ', ' ', ' ', ' ', ' ', ' ', ' ', ' ', ' ', ' ', ' ', ' ', ' ', ' ', ' ', ' ', ' ', ' ', ' ', ' ', ' ', ' ', ' ', ' ', ' ', ' ', ' ', ' ', ' ', ' ', ' ', ' ', ' ', ' ', ' ', ' ', ' ', ' ', ' ', ' ', ' ', ' ', ' ', ' ', ' ', ' ', ' ', ' ', ' ', ' ', ' ', ' '},
        {' ', ' ', ' ', ' ', ' ', ' ', ' ', ' ', ' ', ' ', ' ', ' ', 'i', ' ', ' ', ' ', ' ', ' ', ' ', ' ', ' ', ' ', ' ', ' ', ' ', ' ', ' ', ' ', ' ', ' ', ' ', ' ', ' ', ' ', ' ', ' ', ' ', ' ', ' ', ' ', ' ', ' ', ' ', ' ', ' ', ' ', ' ', ' ', ' ', ' ', ' ', ' ', ' ', ' ', ' ', ' ', ' ', ' ', ' ', ' '},
        {' ', ' ', ' ', ' ', ' ', ' ', ' ', ' ', ' ', ' ', ' ', ' ', ' ', ' ', ' ', ' ', ' ', ' ', ' ', ' ', ' ', ' ', ' ', ' ', ' ', ' ', ' ', ' ', ' ', ' ', ' ', ' ', ' ', ' ', ' ', ' ', ' ', ' ', ' ', ' ', ' ', ' ', ' ', ' ', ' ', ' ', ' ', ' ', ' ', ' ', ' ', ' ', ' ', ' ', ' ', ' ', ' ', ' ', ' ', ' '},
        {' ', ' ', ' ', ' ', ' ', ' ', ' ', ' ', ' ', ' ', ' ', ' ', ' ', ' ', ' ', ' ', 'x', ' ', ' ', ' ', ' ', ' ', ' ', ' ', ' ', ' ', ' ', ' ', ' ', ' ', ' ', ' ', ' ', ' ', ' ', ' ', ' ', ' ', ' ', ' ', ' ', ' ', ' ', ' ', ' ', ' ', ' ', ' ', ' ', ' ', ' ', ' ', ' ', ' ', ' ', ' ', ' ', ' ', ' ', ' '},
        {' ', ' ', ' ', ' ', ' ', ' ', ' ', ' ', ' ', ' ', ' ', ' ', ' ', ' ', ' ', ' ', ' ', ' ', ' ', ' ', ' ', ' ', ' ', ' ', ' ', ' ', ' ', ' ', ' ', ' ', ' ', ' ', ' ', ' ', ' ', ' ', ' ', ' ', ' ', ' ', ' ', ' ', ' ', ' ', ' ', ' ', ' ', ' ', ' ', ' ', ' ', ' ', ' ', ' ', ' ', ' ', ' ', ' ', ' ', ' '},
        {' ', ' ', ' ', ' ', ' ', ' ', ' ', ' ', ' ', ' ', ' ', ' ', ' ', ' ', ' ', ' ', ' ', ' ', 'x', ' ', ' ', ' ', ' ', ' ', ' ', ' ', ' ', ' ', ' ', ' ', ' ', ' ', ' ', ' ', ' ', ' ', ' ', ' ', ' ', ' ', ' ', ' ', ' ', ' ', ' ', ' ', ' ', ' ', ' ', ' ', ' ', ' ', ' ', ' ', ' ', ' ', ' ', ' ', ' ', ' '},
        {' ', ' ', ' ', ' ', ' ', ' ', ' ', ' ', ' ', ' ', ' ', ' ', ' ', ' ', ' ', ' ', ' ', ' ', ' ', ' ', ' ', ' ', ' ', ' ', ' ', ' ', ' ', ' ', ' ', ' ', ' ', ' ', ' ', ' ', ' ', ' ', ' ', ' ', ' ', ' ', ' ', ' ', ' ', ' ', ' ', ' ', ' ', ' ', ' ', ' ', ' ', ' ', ' ', ' ', ' ', ' ', ' ', ' ', ' ', ' '},
        {' ', ' ', ' ', ' ', ' ', ' ', ' ', ' ', ' ', ' ', ' ', ' ', ' ', ' ', ' ', ' ', ' ', ' ', ' ', ' ', ' ', ' ', 'x', ' ', ' ', ' ', ' ', ' ', ' ', ' ', ' ', ' ', ' ', ' ', ' ', ' ', ' ', ' ', ' ', ' ', ' ', ' ', ' ', ' ', ' ', ' ', ' ', ' ', ' ', ' ', ' ', ' ', ' ', ' ', ' ', ' ', ' ', ' ', ' ', ' '},
        {' ', ' ', ' ', ' ', ' ', ' ', ' ', ' ', ' ', ' ', ' ', ' ', ' ', ' ', ' ', ' ', ' ', ' ', ' ', ' ', ' ', ' ', ' ', ' ', ' ', ' ', ' ', ' ', ' ', ' ', ' ', ' ', ' ', ' ', ' ', ' ', ' ', ' ', ' ', ' ', ' ', ' ', ' ', ' ', ' ', ' ', ' ', ' ', ' ', ' ', ' ', ' ', ' ', ' ', ' ', ' ', ' ', ' ', ' ', ' '},
        {' ', ' ', ' ', ' ', ' ', ' ', ' ', ' ', ' ', ' ', ' ', ' ', ' ', ' ', ' ', ' ', ' ', ' ', ' ', ' ', ' ', ' ', ' ', ' ', 'x', ' ', ' ', ' ', ' ', ' ', ' ', ' ', ' ', ' ', ' ', ' ', ' ', ' ', ' ', ' ', ' ', ' ', ' ', ' ', ' ', ' ', ' ', ' ', ' ', ' ', ' ', ' ', ' ', ' ', ' ', ' ', ' ', ' ', ' ', ' '},
        {' ', ' ', ' ', ' ', ' ', ' ', ' ', ' ', ' ', ' ', ' ', ' ', ' ', ' ', ' ', ' ', ' ', ' ', ' ', ' ', ' ', ' ', ' ', ' ', ' ', ' ', ' ', ' ', ' ', ' ', ' ', ' ', ' ', ' ', ' ', ' ', ' ', ' ', ' ', ' ', ' ', ' ', ' ', ' ', ' ', ' ', ' ', ' ', ' ', ' ', ' ', ' ', ' ', ' ', ' ', ' ', ' ', ' ', ' ', ' '},
        {' ', ' ', ' ', ' ', ' ', ' ', ' ', ' ', ' ', ' ', ' ', ' ', ' ', ' ', ' ', ' ', ' ', ' ', ' ', ' ', ' ', ' ', ' ', ' ', ' ', ' ', ' ', ' ', ' ', ' ', ' ', ' ', ' ', ' ', ' ', ' ', ' ', ' ', ' ', ' ', ' ', ' ', ' ', ' ', ' ', ' ', ' ', ' ', ' ', ' ', ' ', ' ', ' ', ' ', ' ', ' ', ' ', ' ', ' ', ' '},
        {' ', ' ', ' ', ' ', ' ', ' ', ' ', ' ', ' ', ' ', ' ', ' ', ' ', ' ', ' ', ' ', ' ', ' ', ' ', ' ', ' ', ' ', ' ', ' ', ' ', ' ', ' ', ' ', ' ', ' ', ' ', ' ', ' ', ' ', ' ', ' ', ' ', ' ', ' ', ' ', ' ', ' ', ' ', ' ', ' ', ' ', ' ', ' ', ' ', ' ', ' ', ' ', ' ', ' ', ' ', ' ', ' ', ' ', ' ', ' '},
        {' ', ' ', ' ', ' ', ' ', ' ', ' ', ' ', ' ', ' ', ' ', ' ', ' ', ' ', ' ', ' ', ' ', ' ', ' ', ' ', ' ', ' ', ' ', ' ', ' ', ' ', ' ', ' ', ' ', ' ', ' ', ' ', ' ', ' ', ' ', ' ', ' ', ' ', ' ', ' ', ' ', ' ', ' ', ' ', ' ', ' ', ' ', ' ', ' ', ' ', ' ', ' ', ' ', ' ', ' ', ' ', ' ', ' ', ' ', ' '},
        {' ', ' ', ' ', ' ', ' ', ' ', ' ', ' ', ' ', ' ', ' ', ' ', ' ', ' ', ' ', ' ', ' ', ' ', ' ', ' ', ' ', ' ', ' ', ' ', ' ', ' ', ' ', ' ', ' ', ' ', ' ', ' ', ' ', ' ', ' ', ' ', ' ', ' ', ' ', ' ', ' ', ' ', ' ', ' ', ' ', ' ', ' ', ' ', ' ', ' ', ' ', ' ', ' ', ' ', ' ', ' ', ' ', ' ', ' ', ' '},
        {' ', ' ', ' ', ' ', ' ', ' ', ' ', ' ', ' ', ' ', ' ', ' ', ' ', ' ', ' ', ' ', ' ', ' ', ' ', ' ', ' ', ' ', ' ', ' ', ' ', ' ', ' ', ' ', ' ', ' ', ' ', ' ', ' ', ' ', ' ', ' ', ' ', ' ', ' ', ' ', ' ', ' ', ' ', ' ', ' ', ' ', ' ', ' ', ' ', ' ', ' ', ' ', ' ', ' ', ' ', ' ', ' ', ' ', ' ', ' '},
        {' ', ' ', ' ', ' ', ' ', ' ', ' ', ' ', ' ', ' ', ' ', ' ', ' ', ' ', ' ', ' ', ' ', ' ', ' ', ' ', ' ', ' ', ' ', ' ', ' ', ' ', ' ', ' ', ' ', ' ', ' ', ' ', ' ', ' ', ' ', ' ', ' ', ' ', ' ', ' ', ' ', ' ', ' ', ' ', ' ', ' ', ' ', ' ', ' ', ' ', ' ', ' ', ' ', ' ', ' ', ' ', ' ', ' ', ' ', ' '},
        {' ', ' ', ' ', ' ', ' ', ' ', ' ', ' ', ' ', ' ', ' ', ' ', ' ', ' ', ' ', ' ', ' ', ' ', ' ', ' ', ' ', ' ', ' ', ' ', ' ', ' ', ' ', ' ', ' ', ' ', ' ', ' ', ' ', ' ', ' ', ' ', ' ', ' ', ' ', ' ', ' ', ' ', ' ', ' ', ' ', ' ', ' ', ' ', ' ', ' ', ' ', ' ', ' ', ' ', ' ', ' ', ' ', ' ', ' ', ' '},
        {' ', ' ', ' ', ' ', ' ', ' ', ' ', ' ', ' ', ' ', ' ', ' ', ' ', ' ', ' ', ' ', ' ', ' ', ' ', ' ', ' ', ' ', ' ', ' ', ' ', ' ', ' ', ' ', ' ', ' ', ' ', ' ', ' ', ' ', ' ', ' ', ' ', ' ', ' ', ' ', ' ', ' ', ' ', ' ', ' ', ' ', ' ', ' ', ' ', ' ', ' ', ' ', ' ', ' ', ' ', ' ', ' ', ' ', ' ', ' '},
        {' ', ' ', ' ', ' ', ' ', ' ', ' ', ' ', ' ', ' ', ' ', ' ', ' ', ' ', ' ', ' ', ' ', ' ', ' ', ' ', ' ', ' ', ' ', ' ', ' ', ' ', ' ', ' ', ' ', ' ', ' ', ' ', ' ', ' ', ' ', ' ', ' ', ' ', ' ', ' ', ' ', ' ', ' ', ' ', ' ', ' ', ' ', ' ', ' ', ' ', ' ', ' ', ' ', ' ', ' ', ' ', ' ', ' ', ' ', ' '},
        {' ', ' ', ' ', ' ', ' ', ' ', ' ', ' ', ' ', ' ', ' ', ' ', ' ', ' ', ' ', ' ', ' ', ' ', ' ', ' ', ' ', ' ', ' ', ' ', ' ', ' ', ' ', ' ', ' ', ' ', ' ', ' ', ' ', ' ', ' ', ' ', ' ', ' ', ' ', ' ', ' ', ' ', ' ', ' ', ' ', ' ', ' ', ' ', ' ', ' ', ' ', ' ', ' ', ' ', ' ', ' ', ' ', ' ', ' ', ' '},
        {' ', ' ', ' ', ' ', ' ', ' ', ' ', ' ', ' ', ' ', ' ', ' ', ' ', ' ', ' ', ' ', ' ', ' ', ' ', ' ', ' ', ' ', ' ', ' ', ' ', ' ', ' ', ' ', ' ', ' ', ' ', ' ', ' ', ' ', ' ', ' ', ' ', ' ', ' ', ' ', ' ', ' ', ' ', ' ', ' ', ' ', ' ', ' ', ' ', ' ', ' ', ' ', ' ', ' ', ' ', ' ', ' ', ' ', ' ', ' '},
        {' ', ' ', ' ', ' ', ' ', ' ', ' ', ' ', ' ', ' ', ' ', ' ', ' ', ' ', ' ', ' ', ' ', ' ', ' ', ' ', ' ', ' ', ' ', ' ', ' ', ' ', ' ', ' ', ' ', ' ', ' ', ' ', ' ', ' ', ' ', ' ', ' ', ' ', ' ', ' ', ' ', ' ', ' ', ' ', ' ', ' ', ' ', ' ', ' ', ' ', ' ', ' ', ' ', ' ', ' ', ' ', ' ', ' ', ' ', ' '},
        {' ', ' ', ' ', ' ', ' ', ' ', ' ', ' ', ' ', ' ', ' ', ' ', ' ', ' ', ' ', ' ', ' ', ' ', ' ', ' ', ' ', ' ', ' ', ' ', ' ', ' ', ' ', ' ', ' ', ' ', ' ', ' ', ' ', ' ', ' ', ' ', ' ', ' ', ' ', ' ', ' ', ' ', ' ', ' ', ' ', ' ', ' ', ' ', ' ', ' ', ' ', ' ', ' ', ' ', ' ', ' ', ' ', ' ', ' ', ' '},
        {' ', ' ', ' ', ' ', ' ', ' ', ' ', ' ', ' ', ' ', ' ', ' ', ' ', ' ', ' ', ' ', ' ', ' ', ' ', ' ', ' ', ' ', ' ', ' ', ' ', ' ', ' ', ' ', ' ', ' ', ' ', ' ', ' ', ' ', ' ', ' ', ' ', ' ', ' ', ' ', ' ', ' ', ' ', ' ', ' ', ' ', ' ', ' ', ' ', ' ', ' ', ' ', ' ', ' ', ' ', ' ', ' ', ' ', ' ', ' '},
        {' ', ' ', ' ', ' ', ' ', ' ', ' ', ' ', ' ', ' ', ' ', ' ', ' ', ' ', ' ', ' ', ' ', ' ', ' ', ' ', ' ', ' ', ' ', ' ', ' ', ' ', ' ', ' ', ' ', ' ', ' ', ' ', ' ', ' ', ' ', ' ', ' ', ' ', ' ', ' ', ' ', ' ', ' ', ' ', ' ', ' ', ' ', ' ', ' ', ' ', ' ', ' ', ' ', ' ', ' ', ' ', ' ', ' ', ' ', ' '},
        {' ', ' ', ' ', ' ', ' ', ' ', ' ', ' ', ' ', ' ', ' ', ' ', ' ', ' ', ' ', ' ', ' ', ' ', ' ', ' ', ' ', ' ', ' ', ' ', ' ', ' ', ' ', ' ', ' ', ' ', ' ', ' ', ' ', ' ', ' ', ' ', ' ', ' ', ' ', ' ', ' ', ' ', ' ', ' ', ' ', ' ', ' ', ' ', ' ', ' ', ' ', ' ', ' ', ' ', ' ', ' ', ' ', ' ', ' ', ' '},
        {' ', ' ', ' ', ' ', ' ', ' ', ' ', ' ', ' ', ' ', ' ', ' ', ' ', ' ', ' ', ' ', ' ', ' ', ' ', ' ', ' ', ' ', ' ', ' ', ' ', ' ', ' ', ' ', ' ', ' ', ' ', ' ', ' ', ' ', ' ', ' ', ' ', ' ', ' ', ' ', ' ', ' ', ' ', ' ', ' ', ' ', ' ', ' ', ' ', ' ', ' ', ' ', ' ', ' ', ' ', ' ', ' ', ' ', ' ', ' '},
        {' ', ' ', ' ', ' ', ' ', ' ', ' ', ' ', ' ', ' ', ' ', ' ', ' ', ' ', ' ', ' ', ' ', ' ', ' ', ' ', ' ', ' ', ' ', ' ', ' ', ' ', ' ', ' ', ' ', ' ', ' ', ' ', ' ', ' ', ' ', ' ', ' ', ' ', ' ', ' ', ' ', ' ', ' ', ' ', ' ', ' ', ' ', ' ', ' ', ' ', ' ', ' ', ' ', ' ', ' ', ' ', ' ', ' ', ' ', ' '},
        {' ', ' ', ' ', ' ', ' ', ' ', ' ', ' ', ' ', ' ', ' ', ' ', ' ', ' ', ' ', ' ', ' ', ' ', ' ', ' ', ' ', ' ', ' ', ' ', ' ', ' ', ' ', ' ', ' ', ' ', ' ', ' ', ' ', ' ', 'x', ' ', ' ', ' ', ' ', ' ', ' ', ' ', ' ', ' ', ' ', ' ', ' ', ' ', ' ', ' ', ' ', ' ', ' ', ' ', ' ', ' ', ' ', ' ', ' ', ' '},
        {' ', ' ', ' ', ' ', ' ', ' ', ' ', ' ', ' ', ' ', ' ', ' ', ' ', ' ', ' ', ' ', ' ', ' ', ' ', ' ', ' ', ' ', ' ', ' ', ' ', ' ', ' ', ' ', ' ', ' ', ' ', ' ', ' ', ' ', ' ', ' ', ' ', ' ', ' ', ' ', ' ', ' ', ' ', ' ', ' ', ' ', ' ', ' ', ' ', ' ', ' ', ' ', ' ', ' ', ' ', ' ', ' ', ' ', ' ', ' '},
        {' ', ' ', ' ', ' ', ' ', ' ', ' ', ' ', ' ', ' ', ' ', ' ', ' ', ' ', ' ', ' ', ' ', ' ', ' ', ' ', ' ', ' ', ' ', ' ', ' ', ' ', ' ', ' ', ' ', ' ', ' ', ' ', ' ', ' ', ' ', ' ', 'x', ' ', ' ', ' ', ' ', ' ', ' ', ' ', ' ', ' ', ' ', ' ', ' ', ' ', ' ', ' ', ' ', ' ', ' ', ' ', ' ', ' ', ' ', ' '},
        {' ', ' ', ' ', ' ', ' ', ' ', ' ', ' ', ' ', ' ', ' ', ' ', ' ', ' ', ' ', ' ', ' ', ' ', ' ', ' ', ' ', ' ', ' ', ' ', ' ', ' ', ' ', ' ', ' ', ' ', ' ', ' ', ' ', ' ', ' ', ' ', ' ', ' ', ' ', ' ', ' ', ' ', ' ', ' ', ' ', ' ', ' ', ' ', ' ', ' ', ' ', ' ', ' ', ' ', ' ', ' ', ' ', ' ', ' ', ' '},
        {' ', ' ', ' ', ' ', ' ', ' ', ' ', ' ', ' ', ' ', ' ', ' ', ' ', ' ', ' ', ' ', ' ', ' ', ' ', ' ', ' ', ' ', ' ', ' ', ' ', ' ', ' ', ' ', ' ', ' ', ' ', ' ', ' ', ' ', ' ', ' ', ' ', ' ', ' ', ' ', 'o', ' ', ' ', ' ', ' ', ' ', ' ', ' ', ' ', ' ', ' ', ' ', ' ', ' ', ' ', ' ', ' ', ' ', ' ', ' '},
        {' ', ' ', ' ', ' ', ' ', ' ', ' ', ' ', ' ', ' ', ' ', ' ', ' ', ' ', ' ', ' ', ' ', ' ', ' ', ' ', ' ', ' ', ' ', ' ', ' ', ' ', ' ', ' ', ' ', ' ', ' ', ' ', ' ', ' ', ' ', ' ', ' ', ' ', ' ', ' ', ' ', ' ', ' ', ' ', ' ', ' ', ' ', ' ', ' ', ' ', ' ', ' ', ' ', ' ', ' ', ' ', ' ', ' ', ' ', ' '},
        {' ', ' ', ' ', ' ', ' ', ' ', ' ', ' ', ' ', ' ', ' ', ' ', ' ', ' ', ' ', ' ', ' ', ' ', ' ', ' ', ' ', ' ', ' ', ' ', ' ', ' ', ' ', ' ', ' ', ' ', ' ', ' ', ' ', ' ', ' ', ' ', ' ', ' ', ' ', ' ', ' ', ' ', 'o', ' ', ' ', ' ', ' ', ' ', ' ', ' ', ' ', ' ', ' ', ' ', ' ', ' ', ' ', ' ', ' ', ' '},
        {' ', ' ', ' ', ' ', ' ', ' ', ' ', ' ', ' ', ' ', ' ', ' ', ' ', ' ', ' ', ' ', ' ', ' ', ' ', ' ', ' ', ' ', ' ', ' ', ' ', ' ', ' ', ' ', ' ', ' ', ' ', ' ', ' ', ' ', ' ', ' ', ' ', ' ', ' ', ' ', ' ', ' ', ' ', ' ', ' ', ' ', ' ', ' ', ' ', ' ', ' ', ' ', ' ', ' ', ' ', ' ', ' ', ' ', ' ', ' '},
        {' ', ' ', ' ', ' ', ' ', ' ', ' ', ' ', ' ', ' ', ' ', ' ', ' ', ' ', ' ', ' ', ' ', ' ', ' ', ' ', ' ', ' ', ' ', ' ', ' ', ' ', ' ', ' ', ' ', ' ', ' ', ' ', ' ', ' ', ' ', ' ', ' ', ' ', ' ', ' ', ' ', ' ', ' ', ' ', ' ', ' ', 'x', ' ', ' ', ' ', ' ', ' ', ' ', ' ', ' ', ' ', ' ', ' ', ' ', ' '},
        {' ', ' ', ' ', ' ', ' ', ' ', ' ', ' ', ' ', ' ', ' ', ' ', ' ', ' ', ' ', ' ', ' ', ' ', ' ', ' ', ' ', ' ', ' ', ' ', ' ', ' ', ' ', ' ', ' ', ' ', ' ', ' ', ' ', ' ', ' ', ' ', ' ', ' ', ' ', ' ', ' ', ' ', ' ', ' ', ' ', ' ', ' ', ' ', ' ', ' ', ' ', ' ', ' ', ' ', ' ', ' ', ' ', ' ', ' ', ' '},
        {' ', ' ', ' ', ' ', ' ', ' ', ' ', ' ', ' ', ' ', ' ', ' ', ' ', ' ', ' ', ' ', ' ', ' ', ' ', ' ', ' ', ' ', ' ', ' ', ' ', ' ', ' ', ' ', ' ', ' ', ' ', ' ', ' ', ' ', ' ', ' ', ' ', ' ', ' ', ' ', ' ', ' ', ' ', ' ', ' ', ' ', ' ', ' ', ' ', ' ', ' ', ' ', ' ', ' ', ' ', ' ', ' ', ' ', ' ', ' '},
        {' ', ' ', ' ', ' ', ' ', ' ', ' ', ' ', ' ', ' ', ' ', ' ', ' ', ' ', ' ', ' ', ' ', ' ', ' ', ' ', ' ', ' ', ' ', ' ', ' ', ' ', ' ', ' ', ' ', ' ', ' ', ' ', ' ', ' ', ' ', ' ', ' ', ' ', ' ', ' ', ' ', ' ', ' ', ' ', ' ', ' ', ' ', ' ', ' ', ' ', ' ', ' ', ' ', ' ', ' ', ' ', ' ', ' ', ' ', ' '},
        {' ', ' ', ' ', ' ', ' ', ' ', ' ', ' ', ' ', ' ', ' ', ' ', ' ', ' ', ' ', ' ', ' ', ' ', ' ', ' ', ' ', ' ', ' ', ' ', ' ', ' ', ' ', ' ', ' ', ' ', ' ', ' ', ' ', ' ', ' ', ' ', ' ', ' ', ' ', ' ', ' ', ' ', ' ', ' ', ' ', ' ', ' ', ' ', ' ', ' ', ' ', ' ', ' ', ' ', ' ', ' ', ' ', ' ', ' ', ' '},
        {' ', ' ', ' ', ' ', ' ', ' ', ' ', ' ', ' ', ' ', ' ', ' ', ' ', ' ', ' ', ' ', ' ', ' ', ' ', ' ', ' ', ' ', ' ', ' ', ' ', ' ', ' ', ' ', ' ', ' ', ' ', ' ', ' ', ' ', ' ', ' ', ' ', ' ', ' ', ' ', ' ', ' ', ' ', ' ', ' ', ' ', ' ', ' ', ' ', ' ', ' ', ' ', ' ', ' ', ' ', ' ', ' ', ' ', ' ', ' '}
    }})};

    static constexpr const fcn_gate MIRRORED_DIAGONAL_WIRE{cell_list_to_gate<char>({{
        {' ', ' ', ' ', ' ', ' ', ' ', ' ', ' ', ' ', ' ', ' ', ' ', ' ', ' ', ' ', ' ', ' ', ' ', ' ', ' ', ' ', ' ', ' ', ' ', ' ', ' ', ' ', ' ', ' ', ' ', ' ', ' ', ' ', ' ', ' ', ' ', ' ', ' ', ' ', ' ', ' ', ' ', ' ', ' ', ' ', ' ', ' ', ' ', ' ', ' ', ' ', ' ', ' ', ' ', ' ', ' ', ' ', ' ', ' ', ' '},
        {' ', ' ', ' ', ' ', ' ', ' ', ' ', ' ', ' ', ' ', ' ', ' ', ' ', ' ', ' ', ' ', ' ', ' ', ' ', ' ', ' ', ' ', ' ', ' ', ' ', ' ', ' ', ' ', ' ', ' ', ' ', ' ', ' ', ' ', ' ', ' ', ' ', ' ', ' ', ' ', ' ', ' ', ' ', ' ', ' ', ' ', ' ', ' ', ' ', ' ', ' ', ' ', ' ', ' ', ' ', ' ', ' ', ' ', ' ', ' '},
        {' ', ' ', ' ', ' ', ' ', ' ', ' ', ' ', ' ', ' ', ' ', ' ', ' ', ' ', ' ', ' ', ' ', ' ', ' ', ' ', ' ', ' ', ' ', ' ', ' ', ' ', ' ', ' ', ' ', ' ', ' ', ' ', ' ', ' ', ' ', ' ', ' ', ' ', ' ', ' ', ' ', ' ', ' ', ' ', ' ', ' ', ' ', ' ', 'i', ' ', ' ', ' ', ' ', ' ', ' ', ' ', ' ', ' ', ' ', ' '},
        {' ', ' ', ' ', ' ', ' ', ' ', ' ', ' ', ' ', ' ', ' ', ' ', ' ', ' ', ' ', ' ', ' ', ' ', ' ', ' ', ' ', ' ', ' ', ' ', ' ', ' ', ' ', ' ', ' ', ' ', ' ', ' ', ' ', ' ', ' ', ' ', ' ', ' ', ' ', ' ', ' ', ' ', ' ', ' ', ' ', ' ', ' ', ' ', ' ', ' ', ' ', ' ', ' ', ' ', ' ', ' ', ' ', ' ', ' ', ' '},
        {' ', ' ', ' ', ' ', ' ', ' ', ' ', ' ', ' ', ' ', ' ', ' ', ' ', ' ', ' ', ' ', ' ', ' ', ' ', ' ', ' ', ' ', ' ', ' ', ' ', ' ', ' ', ' ', ' ', ' ', ' ', ' ', ' ', ' ', ' ', ' ', ' ', ' ', ' ', ' ', ' ', ' ', ' ', ' ', ' ', ' ', 'i', ' ', ' ', ' ', ' ', ' ', ' ', ' ', ' ', ' ', ' ', ' ', ' ', ' '},
        {' ', ' ', ' ', ' ', ' ', ' ', ' ', ' ', ' ', ' ', ' ', ' ', ' ', ' ', ' ', ' ', ' ', ' ', ' ', ' ', ' ', ' ', ' ', ' ', ' ', ' ', ' ', ' ', ' ', ' ', ' ', ' ', ' ', ' ', ' ', ' ', ' ', ' ', ' ', ' ', ' ', ' ', ' ', ' ', ' ', ' ', ' ', ' ', ' ', ' ', ' ', ' ', ' ', ' ', ' ', ' ', ' ', ' ', ' ', ' '},
        {' ', ' ', ' ', ' ', ' ', ' ', ' ', ' ', ' ', ' ', ' ', ' ', ' ', ' ', ' ', ' ', ' ', ' ', ' ', ' ', ' ', ' ', ' ', ' ', ' ', ' ', ' ', ' ', ' ', ' ', ' ', ' ', ' ', ' ', ' ', ' ', ' ', ' ', ' ', ' ', ' ', ' ', 'x', ' ', ' ', ' ', ' ', ' ', ' ', ' ', ' ', ' ', ' ', ' ', ' ', ' ', ' ', ' ', ' ', ' '},
        {' ', ' ', ' ', ' ', ' ', ' ', ' ', ' ', ' ', ' ', ' ', ' ', ' ', ' ', ' ', ' ', ' ', ' ', ' ', ' ', ' ', ' ', ' ', ' ', ' ', ' ', ' ', ' ', ' ', ' ', ' ', ' ', ' ', ' ', ' ', ' ', ' ', ' ', ' ', ' ', ' ', ' ', ' ', ' ', ' ', ' ', ' ', ' ', ' ', ' ', ' ', ' ', ' ', ' ', ' ', ' ', ' ', ' ', ' ', ' '},
        {' ', ' ', ' ', ' ', ' ', ' ', ' ', ' ', ' ', ' ', ' ', ' ', ' ', ' ', ' ', ' ', ' ', ' ', ' ', ' ', ' ', ' ', ' ', ' ', ' ', ' ', ' ', ' ', ' ', ' ', ' ', ' ', ' ', ' ', ' ', ' ', ' ', ' ', ' ', ' ', 'x', ' ', ' ', ' ', ' ', ' ', ' ', ' ', ' ', ' ', ' ', ' ', ' ', ' ', ' ', ' ', ' ', ' ', ' ', ' '},
        {' ', ' ', ' ', ' ', ' ', ' ', ' ', ' ', ' ', ' ', ' ', ' ', ' ', ' ', ' ', ' ', ' ', ' ', ' ', ' ', ' ', ' ', ' ', ' ', ' ', ' ', ' ', ' ', ' ', ' ', ' ', ' ', ' ', ' ', ' ', ' ', ' ', ' ', ' ', ' ', ' ', ' ', ' ', ' ', ' ', ' ', ' ', ' ', ' ', ' ', ' ', ' ', ' ', ' ', ' ', ' ', ' ', ' ', ' ', ' '},
        {' ', ' ', ' ', ' ', ' ', ' ', ' ', ' ', ' ', ' ', ' ', ' ', ' ', ' ', ' ', ' ', ' ', ' ', ' ', ' ', ' ', ' ', ' ', ' ', ' ', ' ', ' ', ' ', ' ', ' ', ' ', ' ', ' ', ' ', ' ', ' ', 'x', ' ', ' ', ' ', ' ', ' ', ' ', ' ', ' ', ' ', ' ', ' ', ' ', ' ', ' ', ' ', ' ', ' ', ' ', ' ', ' ', ' ', ' ', ' '},
        {' ', ' ', ' ', ' ', ' ', ' ', ' ', ' ', ' ', ' ', ' ', ' ', ' ', ' ', ' ', ' ', ' ', ' ', ' ', ' ', ' ', ' ', ' ', ' ', ' ', ' ', ' ', ' ', ' ', ' ', ' ', ' ', ' ', ' ', ' ', ' ', ' ', ' ', ' ', ' ', ' ', ' ', ' ', ' ', ' ', ' ', ' ', ' ', ' ', ' ', ' ', ' ', ' ', ' ', ' ', ' ', ' ', ' ', ' ', ' '},
        {' ', ' ', ' ', ' ', ' ', ' ', ' ', ' ', ' ', ' ', ' ', ' ', ' ', ' ', ' ', ' ', ' ', ' ', ' ', ' ', ' ', ' ', ' ', ' ', ' ', ' ', ' ', ' ', ' ', ' ', ' ', ' ', ' ', ' ', 'x', ' ', ' ', ' ', ' ', ' ', ' ', ' ', ' ', ' ', ' ', ' ', ' ', ' ', ' ', ' ', ' ', ' ', ' ', ' ', ' ', ' ', ' ', ' ', ' ', ' '},
        {' ', ' ', ' ', ' ', ' ', ' ', ' ', ' ', ' ', ' ', ' ', ' ', ' ', ' ', ' ', ' ', ' ', ' ', ' ', ' ', ' ', ' ', ' ', ' ', ' ', ' ', ' ', ' ', ' ', ' ', ' ', ' ', ' ', ' ', ' ', ' ', ' ', ' ', ' ', ' ', ' ', ' ', ' ', ' ', ' ', ' ', ' ', ' ', ' ', ' ', ' ', ' ', ' ', ' ', ' ', ' ', ' ', ' ', ' ', ' '},
        {' ', ' ', ' ', ' ', ' ', ' ', ' ', ' ', ' ', ' ', ' ', ' ', ' ', ' ', ' ', ' ', ' ', ' ', ' ', ' ', ' ', ' ', ' ', ' ', ' ', ' ', ' ', ' ', ' ', ' ', ' ', ' ', ' ', ' ', ' ', ' ', ' ', ' ', ' ', ' ', ' ', ' ', ' ', ' ', ' ', ' ', ' ', ' ', ' ', ' ', ' ', ' ', ' ', ' ', ' ', ' ', ' ', ' ', ' ', ' '},
        {' ', ' ', ' ', ' ', ' ', ' ', ' ', ' ', ' ', ' ', ' ', ' ', ' ', ' ', ' ', ' ', ' ', ' ', ' ', ' ', ' ', ' ', ' ', ' ', ' ', ' ', ' ', ' ', ' ', ' ', ' ', ' ', ' ', ' ', ' ', ' ', ' ', ' ', ' ', ' ', ' ', ' ', ' ', ' ', ' ', ' ', ' ', ' ', ' ', ' ', ' ', ' ', ' ', ' ', ' ', ' ', ' ', ' ', ' ', ' '},
        {' ', ' ', ' ', ' ', ' ', ' ', ' ', ' ', ' ', ' ', ' ', ' ', ' ', ' ', ' ', ' ', ' ', ' ', ' ', ' ', ' ', ' ', ' ', ' ', ' ', ' ', ' ', ' ', ' ', ' ', ' ', ' ', ' ', ' ', ' ', ' ', ' ', ' ', ' ', ' ', ' ', ' ', ' ', ' ', ' ', ' ', ' ', ' ', ' ', ' ', ' ', ' ', ' ', ' ', ' ', ' ', ' ', ' ', ' ', ' '},
        {' ', ' ', ' ', ' ', ' ', ' ', ' ', ' ', ' ', ' ', ' ', ' ', ' ', ' ', ' ', ' ', ' ', ' ', ' ', ' ', ' ', ' ', ' ', ' ', ' ', ' ', ' ', ' ', ' ', ' ', ' ', ' ', ' ', ' ', ' ', ' ', ' ', ' ', ' ', ' ', ' ', ' ', ' ', ' ', ' ', ' ', ' ', ' ', ' ', ' ', ' ', ' ', ' ', ' ', ' ', ' ', ' ', ' ', ' ', ' '},
        {' ', ' ', ' ', ' ', ' ', ' ', ' ', ' ', ' ', ' ', ' ', ' ', ' ', ' ', ' ', ' ', ' ', ' ', ' ', ' ', ' ', ' ', ' ', ' ', ' ', ' ', ' ', ' ', ' ', ' ', ' ', ' ', ' ', ' ', ' ', ' ', ' ', ' ', ' ', ' ', ' ', ' ', ' ', ' ', ' ', ' ', ' ', ' ', ' ', ' ', ' ', ' ', ' ', ' ', ' ', ' ', ' ', ' ', ' ', ' '},
        {' ', ' ', ' ', ' ', ' ', ' ', ' ', ' ', ' ', ' ', ' ', ' ', ' ', ' ', ' ', ' ', ' ', ' ', ' ', ' ', ' ', ' ', ' ', ' ', ' ', ' ', ' ', ' ', ' ', ' ', ' ', ' ', ' ', ' ', ' ', ' ', ' ', ' ', ' ', ' ', ' ', ' ', ' ', ' ', ' ', ' ', ' ', ' ', ' ', ' ', ' ', ' ', ' ', ' ', ' ', ' ', ' ', ' ', ' ', ' '},
        {' ', ' ', ' ', ' ', ' ', ' ', ' ', ' ', ' ', ' ', ' ', ' ', ' ', ' ', ' ', ' ', ' ', ' ', ' ', ' ', ' ', ' ', ' ', ' ', ' ', ' ', ' ', ' ', ' ', ' ', ' ', ' ', ' ', ' ', ' ', ' ', ' ', ' ', ' ', ' ', ' ', ' ', ' ', ' ', ' ', ' ', ' ', ' ', ' ', ' ', ' ', ' ', ' ', ' ', ' ', ' ', ' ', ' ', ' ', ' '},
        {' ', ' ', ' ', ' ', ' ', ' ', ' ', ' ', ' ', ' ', ' ', ' ', ' ', ' ', ' ', ' ', ' ', ' ', ' ', ' ', ' ', ' ', ' ', ' ', ' ', ' ', ' ', ' ', ' ', ' ', ' ', ' ', ' ', ' ', ' ', ' ', ' ', ' ', ' ', ' ', ' ', ' ', ' ', ' ', ' ', ' ', ' ', ' ', ' ', ' ', ' ', ' ', ' ', ' ', ' ', ' ', ' ', ' ', ' ', ' '},
        {' ', ' ', ' ', ' ', ' ', ' ', ' ', ' ', ' ', ' ', ' ', ' ', ' ', ' ', ' ', ' ', ' ', ' ', ' ', ' ', ' ', ' ', ' ', ' ', ' ', ' ', ' ', ' ', ' ', ' ', ' ', ' ', ' ', ' ', ' ', ' ', ' ', ' ', ' ', ' ', ' ', ' ', ' ', ' ', ' ', ' ', ' ', ' ', ' ', ' ', ' ', ' ', ' ', ' ', ' ', ' ', ' ', ' ', ' ', ' '},
        {' ', ' ', ' ', ' ', ' ', ' ', ' ', ' ', ' ', ' ', ' ', ' ', ' ', ' ', ' ', ' ', ' ', ' ', ' ', ' ', ' ', ' ', ' ', ' ', ' ', ' ', ' ', ' ', ' ', ' ', ' ', ' ', ' ', ' ', ' ', ' ', ' ', ' ', ' ', ' ', ' ', ' ', ' ', ' ', ' ', ' ', ' ', ' ', ' ', ' ', ' ', ' ', ' ', ' ', ' ', ' ', ' ', ' ', ' ', ' '},
        {' ', ' ', ' ', ' ', ' ', ' ', ' ', ' ', ' ', ' ', ' ', ' ', ' ', ' ', ' ', ' ', ' ', ' ', ' ', ' ', ' ', ' ', ' ', ' ', ' ', ' ', ' ', ' ', ' ', ' ', ' ', ' ', ' ', ' ', ' ', ' ', ' ', ' ', ' ', ' ', ' ', ' ', ' ', ' ', ' ', ' ', ' ', ' ', ' ', ' ', ' ', ' ', ' ', ' ', ' ', ' ', ' ', ' ', ' ', ' '},
        {' ', ' ', ' ', ' ', ' ', ' ', ' ', ' ', ' ', ' ', ' ', ' ', ' ', ' ', ' ', ' ', ' ', ' ', ' ', ' ', ' ', ' ', ' ', ' ', ' ', ' ', ' ', ' ', ' ', ' ', ' ', ' ', ' ', ' ', ' ', ' ', ' ', ' ', ' ', ' ', ' ', ' ', ' ', ' ', ' ', ' ', ' ', ' ', ' ', ' ', ' ', ' ', ' ', ' ', ' ', ' ', ' ', ' ', ' ', ' '},
        {' ', ' ', ' ', ' ', ' ', ' ', ' ', ' ', ' ', ' ', ' ', ' ', ' ', ' ', ' ', ' ', ' ', ' ', ' ', ' ', ' ', ' ', ' ', ' ', ' ', ' ', ' ', ' ', ' ', ' ', ' ', ' ', ' ', ' ', ' ', ' ', ' ', ' ', ' ', ' ', ' ', ' ', ' ', ' ', ' ', ' ', ' ', ' ', ' ', ' ', ' ', ' ', ' ', ' ', ' ', ' ', ' ', ' ', ' ', ' '},
        {' ', ' ', ' ', ' ', ' ', ' ', ' ', ' ', ' ', ' ', ' ', ' ', ' ', ' ', ' ', ' ', ' ', ' ', ' ', ' ', ' ', ' ', ' ', ' ', ' ', ' ', ' ', ' ', ' ', ' ', ' ', ' ', ' ', ' ', ' ', ' ', ' ', ' ', ' ', ' ', ' ', ' ', ' ', ' ', ' ', ' ', ' ', ' ', ' ', ' ', ' ', ' ', ' ', ' ', ' ', ' ', ' ', ' ', ' ', ' '},
        {' ', ' ', ' ', ' ', ' ', ' ', ' ', ' ', ' ', ' ', ' ', ' ', ' ', ' ', ' ', ' ', ' ', ' ', ' ', ' ', ' ', ' ', ' ', ' ', ' ', ' ', ' ', ' ', ' ', ' ', ' ', ' ', ' ', ' ', ' ', ' ', ' ', ' ', ' ', ' ', ' ', ' ', ' ', ' ', ' ', ' ', ' ', ' ', ' ', ' ', ' ', ' ', ' ', ' ', ' ', ' ', ' ', ' ', ' ', ' '},
        {' ', ' ', ' ', ' ', ' ', ' ', ' ', ' ', ' ', ' ', ' ', ' ', ' ', ' ', ' ', ' ', ' ', ' ', ' ', ' ', ' ', ' ', ' ', ' ', ' ', ' ', ' ', ' ', ' ', ' ', ' ', ' ', ' ', ' ', ' ', ' ', ' ', ' ', ' ', ' ', ' ', ' ', ' ', ' ', ' ', ' ', ' ', ' ', ' ', ' ', ' ', ' ', ' ', ' ', ' ', ' ', ' ', ' ', ' ', ' '},
        {' ', ' ', ' ', ' ', ' ', ' ', ' ', ' ', ' ', ' ', ' ', ' ', ' ', ' ', ' ', ' ', ' ', ' ', ' ', ' ', ' ', ' ', ' ', ' ', ' ', ' ', ' ', ' ', ' ', ' ', ' ', ' ', ' ', ' ', ' ', ' ', ' ', ' ', ' ', ' ', ' ', ' ', ' ', ' ', ' ', ' ', ' ', ' ', ' ', ' ', ' ', ' ', ' ', ' ', ' ', ' ', ' ', ' ', ' ', ' '},
        {' ', ' ', ' ', ' ', ' ', ' ', ' ', ' ', ' ', ' ', ' ', ' ', ' ', ' ', ' ', ' ', ' ', ' ', ' ', ' ', ' ', ' ', ' ', ' ', ' ', ' ', ' ', ' ', ' ', ' ', ' ', ' ', ' ', ' ', ' ', ' ', ' ', ' ', ' ', ' ', ' ', ' ', ' ', ' ', ' ', ' ', ' ', ' ', ' ', ' ', ' ', ' ', ' ', ' ', ' ', ' ', ' ', ' ', ' ', ' '},
        {' ', ' ', ' ', ' ', ' ', ' ', ' ', ' ', ' ', ' ', ' ', ' ', ' ', ' ', ' ', ' ', ' ', ' ', ' ', ' ', ' ', ' ', ' ', ' ', 'x', ' ', ' ', ' ', ' ', ' ', ' ', ' ', ' ', ' ', ' ', ' ', ' ', ' ', ' ', ' ', ' ', ' ', ' ', ' ', ' ', ' ', ' ', ' ', ' ', ' ', ' ', ' ', ' ', ' ', ' ', ' ', ' ', ' ', ' ', ' '},
        {' ', ' ', ' ', ' ', ' ', ' ', ' ', ' ', ' ', ' ', ' ', ' ', ' ', ' ', ' ', ' ', ' ', ' ', ' ', ' ', ' ', ' ', ' ', ' ', ' ', ' ', ' ', ' ', ' ', ' ', ' ', ' ', ' ', ' ', ' ', ' ', ' ', ' ', ' ', ' ', ' ', ' ', ' ', ' ', ' ', ' ', ' ', ' ', ' ', ' ', ' ', ' ', ' ', ' ', ' ', ' ', ' ', ' ', ' ', ' '},
        {' ', ' ', ' ', ' ', ' ', ' ', ' ', ' ', ' ', ' ', ' ', ' ', ' ', ' ', ' ', ' ', ' ', ' ', ' ', ' ', ' ', ' ', 'x', ' ', ' ', ' ', ' ', ' ', ' ', ' ', ' ', ' ', ' ', ' ', ' ', ' ', ' ', ' ', ' ', ' ', ' ', ' ', ' ', ' ', ' ', ' ', ' ', ' ', ' ', ' ', ' ', ' ', ' ', ' ', ' ', ' ', ' ', ' ', ' ', ' '},
        {' ', ' ', ' ', ' ', ' ', ' ', ' ', ' ', ' ', ' ', ' ', ' ', ' ', ' ', ' ', ' ', ' ', ' ', ' ', ' ', ' ', ' ', ' ', ' ', ' ', ' ', ' ', ' ', ' ', ' ', ' ', ' ', ' ', ' ', ' ', ' ', ' ', ' ', ' ', ' ', ' ', ' ', ' ', ' ', ' ', ' ', ' ', ' ', ' ', ' ', ' ', ' ', ' ', ' ', ' ', ' ', ' ', ' ', ' ', ' '},
        {' ', ' ', ' ', ' ', ' ', ' ', ' ', ' ', ' ', ' ', ' ', ' ', ' ', ' ', ' ', ' ', ' ', ' ', 'o', ' ', ' ', ' ', ' ', ' ', ' ', ' ', ' ', ' ', ' ', ' ', ' ', ' ', ' ', ' ', ' ', ' ', ' ', ' ', ' ', ' ', ' ', ' ', ' ', ' ', ' ', ' ', ' ', ' ', ' ', ' ', ' ', ' ', ' ', ' ', ' ', ' ', ' ', ' ', ' ', ' '},
        {' ', ' ', ' ', ' ', ' ', ' ', ' ', ' ', ' ', ' ', ' ', ' ', ' ', ' ', ' ', ' ', ' ', ' ', ' ', ' ', ' ', ' ', ' ', ' ', ' ', ' ', ' ', ' ', ' ', ' ', ' ', ' ', ' ', ' ', ' ', ' ', ' ', ' ', ' ', ' ', ' ', ' ', ' ', ' ', ' ', ' ', ' ', ' ', ' ', ' ', ' ', ' ', ' ', ' ', ' ', ' ', ' ', ' ', ' ', ' '},
        {' ', ' ', ' ', ' ', ' ', ' ', ' ', ' ', ' ', ' ', ' ', ' ', ' ', ' ', ' ', ' ', 'o', ' ', ' ', ' ', ' ', ' ', ' ', ' ', ' ', ' ', ' ', ' ', ' ', ' ', ' ', ' ', ' ', ' ', ' ', ' ', ' ', ' ', ' ', ' ', ' ', ' ', ' ', ' ', ' ', ' ', ' ', ' ', ' ', ' ', ' ', ' ', ' ', ' ', ' ', ' ', ' ', ' ', ' ', ' '},
        {' ', ' ', ' ', ' ', ' ', ' ', ' ', ' ', ' ', ' ', ' ', ' ', ' ', ' ', ' ', ' ', ' ', ' ', ' ', ' ', ' ', ' ', ' ', ' ', ' ', ' ', ' ', ' ', ' ', ' ', ' ', ' ', ' ', ' ', ' ', ' ', ' ', ' ', ' ', ' ', ' ', ' ', ' ', ' ', ' ', ' ', ' ', ' ', ' ', ' ', ' ', ' ', ' ', ' ', ' ', ' ', ' ', ' ', ' ', ' '},
        {' ', ' ', ' ', ' ', ' ', ' ', ' ', ' ', ' ', ' ', ' ', ' ', 'x', ' ', ' ', ' ', ' ', ' ', ' ', ' ', ' ', ' ', ' ', ' ', ' ', ' ', ' ', ' ', ' ', ' ', ' ', ' ', ' ', ' ', ' ', ' ', ' ', ' ', ' ', ' ', ' ', ' ', ' ', ' ', ' ', ' ', ' ', ' ', ' ', ' ', ' ', ' ', ' ', ' ', ' ', ' ', ' ', ' ', ' ', ' '},
        {' ', ' ', ' ', ' ', ' ', ' ', ' ', ' ', ' ', ' ', ' ', ' ', ' ', ' ', ' ', ' ', ' ', ' ', ' ', ' ', ' ', ' ', ' ', ' ', ' ', ' ', ' ', ' ', ' ', ' ', ' ', ' ', ' ', ' ', ' ', ' ', ' ', ' ', ' ', ' ', ' ', ' ', ' ', ' ', ' ', ' ', ' ', ' ', ' ', ' ', ' ', ' ', ' ', ' ', ' ', ' ', ' ', ' ', ' ', ' '},
        {' ', ' ', ' ', ' ', ' ', ' ', ' ', ' ', ' ', ' ', ' ', ' ', ' ', ' ', ' ', ' ', ' ', ' ', ' ', ' ', ' ', ' ', ' ', ' ', ' ', ' ', ' ', ' ', ' ', ' ', ' ', ' ', ' ', ' ', ' ', ' ', ' ', ' ', ' ', ' ', ' ', ' ', ' ', ' ', ' ', ' ', ' ', ' ', ' ', ' ', ' ', ' ', ' ', ' ', ' ', ' ', ' ', ' ', ' ', ' '},
        {' ', ' ', ' ', ' ', ' ', ' ', ' ', ' ', ' ', ' ', ' ', ' ', ' ', ' ', ' ', ' ', ' ', ' ', ' ', ' ', ' ', ' ', ' ', ' ', ' ', ' ', ' ', ' ', ' ', ' ', ' ', ' ', ' ', ' ', ' ', ' ', ' ', ' ', ' ', ' ', ' ', ' ', ' ', ' ', ' ', ' ', ' ', ' ', ' ', ' ', ' ', ' ', ' ', ' ', ' ', ' ', ' ', ' ', ' ', ' '},
        {' ', ' ', ' ', ' ', ' ', ' ', ' ', ' ', ' ', ' ', ' ', ' ', ' ', ' ', ' ', ' ', ' ', ' ', ' ', ' ', ' ', ' ', ' ', ' ', ' ', ' ', ' ', ' ', ' ', ' ', ' ', ' ', ' ', ' ', ' ', ' ', ' ', ' ', ' ', ' ', ' ', ' ', ' ', ' ', ' ', ' ', ' ', ' ', ' ', ' ', ' ', ' ', ' ', ' ', ' ', ' ', ' ', ' ', ' ', ' '},
        {' ', ' ', ' ', ' ', ' ', ' ', ' ', ' ', ' ', ' ', ' ', ' ', ' ', ' ', ' ', ' ', ' ', ' ', ' ', ' ', ' ', ' ', ' ', ' ', ' ', ' ', ' ', ' ', ' ', ' ', ' ', ' ', ' ', ' ', ' ', ' ', ' ', ' ', ' ', ' ', ' ', ' ', ' ', ' ', ' ', ' ', ' ', ' ', ' ', ' ', ' ', ' ', ' ', ' ', ' ', ' ', ' ', ' ', ' ', ' '}
    }})};

    static constexpr const fcn_gate TWO_IN_ONE_OUT{cell_list_to_gate<char>({{
        {' ', ' ', ' ', ' ', ' ', ' ', ' ', ' ', ' ', ' ', ' ', ' ', ' ', ' ', ' ', ' ', ' ', ' ', ' ', ' ', ' ', ' ', ' ', ' ', ' ', ' ', ' ', ' ', ' ', ' ', ' ', ' ', ' ', ' ', ' ', ' ', ' ', ' ', ' ', ' ', ' ', ' ', ' ', ' ', ' ', ' ', ' ', ' ', ' ', ' ', ' ', ' ', ' ', ' ', ' ', ' ', ' ', ' ', ' ', ' '},
        {' ', ' ', ' ', ' ', ' ', ' ', ' ', ' ', ' ', ' ', ' ', ' ', ' ', ' ', ' ', ' ', ' ', ' ', ' ', ' ', ' ', ' ', ' ', ' ', ' ', ' ', ' ', ' ', ' ', ' ', ' ', ' ', ' ', ' ', ' ', ' ', ' ', ' ', ' ', ' ', ' ', ' ', ' ', ' ', ' ', ' ', ' ', ' ', ' ', ' ', ' ', ' ', ' ', ' ', ' ', ' ', ' ', ' ', ' ', ' '},
        {' ', ' ', ' ', ' ', ' ', ' ', ' ', ' ', ' ', ' ', 'i', ' ', ' ', ' ', ' ', ' ', ' ', ' ', ' ', ' ', ' ', ' ', ' ', ' ', ' ', ' ', ' ', ' ', ' ', ' ', ' ', ' ', ' ', ' ', ' ', ' ', ' ', ' ', ' ', ' ', ' ', ' ', ' ', ' ', ' ', ' ', ' ', ' ', 'i', ' ', ' ', ' ', ' ', ' ', ' ', ' ', ' ', ' ', ' ', ' '},
        {' ', ' ', ' ', ' ', ' ', ' ', ' ', ' ', ' ', ' ', ' ', ' ', ' ', ' ', ' ', ' ', ' ', ' ', ' ', ' ', ' ', ' ', ' ', ' ', ' ', ' ', ' ', ' ', ' ', ' ', ' ', ' ', ' ', ' ', ' ', ' ', ' ', ' ', ' ', ' ', ' ', ' ', ' ', ' ', ' ', ' ', ' ', ' ', ' ', ' ', ' ', ' ', ' ', ' ', ' ', ' ', ' ', ' ', ' ', ' '},
        {' ', ' ', ' ', ' ', ' ', ' ', ' ', ' ', ' ', ' ', ' ', ' ', 'i', ' ', ' ', ' ', ' ', ' ', ' ', ' ', ' ', ' ', ' ', ' ', ' ', ' ', ' ', ' ', ' ', ' ', ' ', ' ', ' ', ' ', ' ', ' ', ' ', ' ', ' ', ' ', ' ', ' ', ' ', ' ', ' ', ' ', 'i', ' ', ' ', ' ', ' ', ' ', ' ', ' ', ' ', ' ', ' ', ' ', ' ', ' '},
        {' ', ' ', ' ', ' ', ' ', ' ', ' ', ' ', ' ', ' ', ' ', ' ', ' ', ' ', ' ', ' ', ' ', ' ', ' ', ' ', ' ', ' ', ' ', ' ', ' ', ' ', ' ', ' ', ' ', ' ', ' ', ' ', ' ', ' ', ' ', ' ', ' ', ' ', ' ', ' ', ' ', ' ', ' ', ' ', ' ', ' ', ' ', ' ', ' ', ' ', ' ', ' ', ' ', ' ', ' ', ' ', ' ', ' ', ' ', ' '},
        {' ', ' ', ' ', ' ', ' ', ' ', ' ', ' ', ' ', ' ', ' ', ' ', ' ', ' ', ' ', ' ', 'x', ' ', ' ', ' ', ' ', ' ', ' ', ' ', ' ', ' ', ' ', ' ', ' ', ' ', ' ', ' ', ' ', ' ', ' ', ' ', ' ', ' ', ' ', ' ', ' ', ' ', 'x', ' ', ' ', ' ', ' ', ' ', ' ', ' ', ' ', ' ', ' ', ' ', ' ', ' ', ' ', ' ', ' ', ' '},
        {' ', ' ', ' ', ' ', ' ', ' ', ' ', ' ', ' ', ' ', ' ', ' ', ' ', ' ', ' ', ' ', ' ', ' ', ' ', ' ', ' ', ' ', ' ', ' ', ' ', ' ', ' ', ' ', ' ', ' ', ' ', ' ', ' ', ' ', ' ', ' ', ' ', ' ', ' ', ' ', ' ', ' ', ' ', ' ', ' ', ' ', ' ', ' ', ' ', ' ', ' ', ' ', ' ', ' ', ' ', ' ', ' ', ' ', ' ', ' '},
        {' ', ' ', ' ', ' ', ' ', ' ', ' ', ' ', ' ', ' ', ' ', ' ', ' ', ' ', ' ', ' ', ' ', ' ', 'x', ' ', ' ', ' ', ' ', ' ', ' ', ' ', ' ', ' ', ' ', ' ', ' ', ' ', ' ', ' ', ' ', ' ', ' ', ' ', ' ', ' ', 'x', ' ', ' ', ' ', ' ', ' ', ' ', ' ', ' ', ' ', ' ', ' ', ' ', ' ', ' ', ' ', ' ', ' ', ' ', ' '},
        {' ', ' ', ' ', ' ', ' ', ' ', ' ', ' ', ' ', ' ', ' ', ' ', ' ', ' ', ' ', ' ', ' ', ' ', ' ', ' ', ' ', ' ', ' ', ' ', ' ', ' ', ' ', ' ', ' ', ' ', ' ', ' ', ' ', ' ', ' ', ' ', ' ', ' ', ' ', ' ', ' ', ' ', ' ', ' ', ' ', ' ', ' ', ' ', ' ', ' ', ' ', ' ', ' ', ' ', ' ', ' ', ' ', ' ', ' ', ' '},
        {' ', ' ', ' ', ' ', ' ', ' ', ' ', ' ', ' ', ' ', ' ', ' ', ' ', ' ', ' ', ' ', ' ', ' ', ' ', ' ', ' ', ' ', 'x', ' ', ' ', ' ', ' ', ' ', ' ', ' ', ' ', ' ', ' ', ' ', ' ', ' ', 'x', ' ', ' ', ' ', ' ', ' ', ' ', ' ', ' ', ' ', ' ', ' ', ' ', ' ', ' ', ' ', ' ', ' ', ' ', ' ', ' ', ' ', ' ', ' '},
        {' ', ' ', ' ', ' ', ' ', ' ', ' ', ' ', ' ', ' ', ' ', ' ', ' ', ' ', ' ', ' ', ' ', ' ', ' ', ' ', ' ', ' ', ' ', ' ', ' ', ' ', ' ', ' ', ' ', ' ', ' ', ' ', ' ', ' ', ' ', ' ', ' ', ' ', ' ', ' ', ' ', ' ', ' ', ' ', ' ', ' ', ' ', ' ', ' ', ' ', ' ', ' ', ' ', ' ', ' ', ' ', ' ', ' ', ' ', ' '},
        {' ', ' ', ' ', ' ', ' ', ' ', ' ', ' ', ' ', ' ', ' ', ' ', ' ', ' ', ' ', ' ', ' ', ' ', ' ', ' ', ' ', ' ', ' ', ' ', 'x', ' ', ' ', ' ', ' ', ' ', ' ', ' ', ' ', ' ', 'x', ' ', ' ', ' ', ' ', ' ', ' ', ' ', ' ', ' ', ' ', ' ', ' ', ' ', ' ', ' ', ' ', ' ', ' ', ' ', ' ', ' ', ' ', ' ', ' ', ' '},
        {' ', ' ', ' ', ' ', ' ', ' ', ' ', ' ', ' ', ' ', ' ', ' ', ' ', ' ', ' ', ' ', ' ', ' ', ' ', ' ', ' ', ' ', ' ', ' ', ' ', ' ', ' ', ' ', ' ', ' ', ' ', ' ', ' ', ' ', ' ', ' ', ' ', ' ', ' ', ' ', ' ', ' ', ' ', ' ', ' ', ' ', ' ', ' ', ' ', ' ', ' ', ' ', ' ', ' ', ' ', ' ', ' ', ' ', ' ', ' '},
        {' ', ' ', ' ', ' ', ' ', ' ', ' ', ' ', ' ', ' ', ' ', ' ', ' ', ' ', ' ', ' ', ' ', ' ', ' ', ' ', ' ', ' ', ' ', ' ', ' ', ' ', ' ', ' ', ' ', ' ', ' ', ' ', ' ', ' ', ' ', ' ', ' ', ' ', ' ', ' ', ' ', ' ', ' ', ' ', ' ', ' ', ' ', ' ', ' ', ' ', ' ', ' ', ' ', ' ', ' ', ' ', ' ', ' ', ' ', ' '},
        {' ', ' ', ' ', ' ', ' ', ' ', ' ', ' ', ' ', ' ', ' ', ' ', ' ', ' ', ' ', ' ', ' ', ' ', ' ', ' ', ' ', ' ', ' ', ' ', ' ', ' ', ' ', ' ', ' ', ' ', ' ', ' ', ' ', ' ', ' ', ' ', ' ', ' ', ' ', ' ', ' ', ' ', ' ', ' ', ' ', ' ', ' ', ' ', ' ', ' ', ' ', ' ', ' ', ' ', ' ', ' ', ' ', ' ', ' ', ' '},
        {' ', ' ', ' ', ' ', ' ', ' ', ' ', ' ', ' ', ' ', ' ', ' ', ' ', ' ', ' ', ' ', ' ', ' ', ' ', ' ', ' ', ' ', ' ', ' ', ' ', ' ', ' ', ' ', ' ', ' ', ' ', ' ', ' ', ' ', ' ', ' ', ' ', ' ', ' ', ' ', ' ', ' ', ' ', ' ', ' ', ' ', ' ', ' ', ' ', ' ', ' ', ' ', ' ', ' ', ' ', ' ', ' ', ' ', ' ', ' '},
        {' ', ' ', ' ', ' ', ' ', ' ', ' ', ' ', ' ', ' ', ' ', ' ', ' ', ' ', ' ', ' ', ' ', ' ', ' ', ' ', ' ', ' ', ' ', ' ', ' ', ' ', ' ', ' ', ' ', ' ', ' ', ' ', ' ', ' ', ' ', ' ', ' ', ' ', ' ', ' ', ' ', ' ', ' ', ' ', ' ', ' ', ' ', ' ', ' ', ' ', ' ', ' ', ' ', ' ', ' ', ' ', ' ', ' ', ' ', ' '},
        {' ', ' ', ' ', ' ', ' ', ' ', ' ', ' ', ' ', ' ', ' ', ' ', ' ', ' ', ' ', ' ', ' ', ' ', ' ', ' ', ' ', ' ', ' ', ' ', ' ', ' ', ' ', ' ', ' ', ' ', ' ', ' ', ' ', ' ', ' ', ' ', ' ', ' ', ' ', ' ', ' ', ' ', ' ', ' ', ' ', ' ', ' ', ' ', ' ', ' ', ' ', ' ', ' ', ' ', ' ', ' ', ' ', ' ', ' ', ' '},
        {' ', ' ', ' ', ' ', ' ', ' ', ' ', ' ', ' ', ' ', ' ', ' ', ' ', ' ', ' ', ' ', ' ', ' ', ' ', ' ', ' ', ' ', ' ', ' ', ' ', ' ', ' ', ' ', ' ', ' ', ' ', ' ', ' ', ' ', ' ', ' ', ' ', ' ', ' ', ' ', ' ', ' ', ' ', ' ', ' ', ' ', ' ', ' ', ' ', ' ', ' ', ' ', ' ', ' ', ' ', ' ', ' ', ' ', ' ', ' '},
        {' ', ' ', ' ', ' ', ' ', ' ', ' ', ' ', ' ', ' ', ' ', ' ', ' ', ' ', ' ', ' ', ' ', ' ', ' ', ' ', ' ', ' ', ' ', ' ', ' ', ' ', ' ', ' ', ' ', ' ', ' ', ' ', ' ', ' ', ' ', ' ', ' ', ' ', ' ', ' ', ' ', ' ', ' ', ' ', ' ', ' ', ' ', ' ', ' ', ' ', ' ', ' ', ' ', ' ', ' ', ' ', ' ', ' ', ' ', ' '},
        {' ', ' ', ' ', ' ', ' ', ' ', ' ', ' ', ' ', ' ', ' ', ' ', ' ', ' ', ' ', ' ', ' ', ' ', ' ', ' ', ' ', ' ', ' ', ' ', ' ', ' ', ' ', ' ', ' ', ' ', ' ', ' ', ' ', ' ', ' ', ' ', ' ', ' ', ' ', ' ', ' ', ' ', ' ', ' ', ' ', ' ', ' ', ' ', ' ', ' ', ' ', ' ', ' ', ' ', ' ', ' ', ' ', ' ', ' ', ' '},
        {' ', ' ', ' ', ' ', ' ', ' ', ' ', ' ', ' ', ' ', ' ', ' ', ' ', ' ', ' ', ' ', ' ', ' ', ' ', ' ', ' ', ' ', ' ', ' ', ' ', ' ', ' ', ' ', ' ', ' ', ' ', ' ', ' ', ' ', ' ', ' ', ' ', ' ', ' ', ' ', ' ', ' ', ' ', ' ', ' ', ' ', ' ', ' ', ' ', ' ', ' ', ' ', ' ', ' ', ' ', ' ', ' ', ' ', ' ', ' '},
        {' ', ' ', ' ', ' ', ' ', ' ', ' ', ' ', ' ', ' ', ' ', ' ', ' ', ' ', ' ', ' ', ' ', ' ', ' ', ' ', ' ', ' ', ' ', ' ', ' ', ' ', ' ', ' ', ' ', ' ', ' ', ' ', ' ', ' ', ' ', ' ', ' ', ' ', ' ', ' ', ' ', ' ', ' ', ' ', ' ', ' ', ' ', ' ', ' ', ' ', ' ', ' ', ' ', ' ', ' ', ' ', ' ', ' ', ' ', ' '},
        {' ', ' ', ' ', ' ', ' ', ' ', ' ', ' ', ' ', ' ', ' ', ' ', ' ', ' ', ' ', ' ', ' ', ' ', ' ', ' ', ' ', ' ', ' ', ' ', ' ', ' ', ' ', ' ', ' ', ' ', ' ', ' ', ' ', ' ', ' ', ' ', ' ', ' ', ' ', ' ', ' ', ' ', ' ', ' ', ' ', ' ', ' ', ' ', ' ', ' ', ' ', ' ', ' ', ' ', ' ', ' ', ' ', ' ', ' ', ' '},
        {' ', ' ', ' ', ' ', ' ', ' ', ' ', ' ', ' ', ' ', ' ', ' ', ' ', ' ', ' ', ' ', ' ', ' ', ' ', ' ', ' ', ' ', ' ', ' ', ' ', ' ', ' ', ' ', ' ', ' ', ' ', ' ', ' ', ' ', ' ', ' ', ' ', ' ', ' ', ' ', ' ', ' ', ' ', ' ', ' ', ' ', ' ', ' ', ' ', ' ', ' ', ' ', ' ', ' ', ' ', ' ', ' ', ' ', ' ', ' '},
        {' ', ' ', ' ', ' ', ' ', ' ', ' ', ' ', ' ', ' ', ' ', ' ', ' ', ' ', ' ', ' ', ' ', ' ', ' ', ' ', ' ', ' ', ' ', ' ', ' ', ' ', ' ', ' ', ' ', ' ', ' ', ' ', ' ', ' ', ' ', ' ', ' ', ' ', ' ', ' ', ' ', ' ', ' ', ' ', ' ', ' ', ' ', ' ', ' ', ' ', ' ', ' ', ' ', ' ', ' ', ' ', ' ', ' ', ' ', ' '},
        {' ', ' ', ' ', ' ', ' ', ' ', ' ', ' ', ' ', ' ', ' ', ' ', ' ', ' ', ' ', ' ', ' ', ' ', ' ', ' ', ' ', ' ', ' ', ' ', ' ', ' ', ' ', ' ', ' ', ' ', ' ', ' ', ' ', ' ', ' ', ' ', ' ', ' ', ' ', ' ', ' ', ' ', ' ', ' ', ' ', ' ', ' ', ' ', ' ', ' ', ' ', ' ', ' ', ' ', ' ', ' ', ' ', ' ', ' ', ' '},
        {' ', ' ', ' ', ' ', ' ', ' ', ' ', ' ', ' ', ' ', ' ', ' ', ' ', ' ', ' ', ' ', ' ', ' ', ' ', ' ', ' ', ' ', ' ', ' ', ' ', ' ', ' ', ' ', ' ', ' ', ' ', ' ', ' ', ' ', ' ', ' ', ' ', ' ', ' ', ' ', ' ', ' ', ' ', ' ', ' ', ' ', ' ', ' ', ' ', ' ', ' ', ' ', ' ', ' ', ' ', ' ', ' ', ' ', ' ', ' '},
        {' ', ' ', ' ', ' ', ' ', ' ', ' ', ' ', ' ', ' ', ' ', ' ', ' ', ' ', ' ', ' ', ' ', ' ', ' ', ' ', ' ', ' ', ' ', ' ', ' ', ' ', ' ', ' ', ' ', ' ', ' ', ' ', ' ', ' ', ' ', ' ', ' ', ' ', ' ', ' ', ' ', ' ', ' ', ' ', ' ', ' ', ' ', ' ', ' ', ' ', ' ', ' ', ' ', ' ', ' ', ' ', ' ', ' ', ' ', ' '},
        {' ', ' ', ' ', ' ', ' ', ' ', ' ', ' ', ' ', ' ', ' ', ' ', ' ', ' ', ' ', ' ', ' ', ' ', ' ', ' ', ' ', ' ', ' ', ' ', ' ', ' ', ' ', ' ', ' ', ' ', ' ', ' ', ' ', ' ', ' ', ' ', ' ', ' ', ' ', ' ', ' ', ' ', ' ', ' ', ' ', ' ', ' ', ' ', ' ', ' ', ' ', ' ', ' ', ' ', ' ', ' ', ' ', ' ', ' ', ' '},
        {' ', ' ', ' ', ' ', ' ', ' ', ' ', ' ', ' ', ' ', ' ', ' ', ' ', ' ', ' ', ' ', ' ', ' ', ' ', ' ', ' ', ' ', ' ', ' ', ' ', ' ', ' ', ' ', ' ', ' ', ' ', ' ', ' ', ' ', ' ', ' ', ' ', ' ', ' ', ' ', ' ', ' ', ' ', ' ', ' ', ' ', ' ', ' ', ' ', ' ', ' ', ' ', ' ', ' ', ' ', ' ', ' ', ' ', ' ', ' '},
        {' ', ' ', ' ', ' ', ' ', ' ', ' ', ' ', ' ', ' ', ' ', ' ', ' ', ' ', ' ', ' ', ' ', ' ', ' ', ' ', ' ', ' ', ' ', ' ', ' ', ' ', ' ', ' ', ' ', ' ', ' ', ' ', ' ', ' ', 'x', ' ', ' ', ' ', ' ', ' ', ' ', ' ', ' ', ' ', ' ', ' ', ' ', ' ', ' ', ' ', ' ', ' ', ' ', ' ', ' ', ' ', ' ', ' ', ' ', ' '},
        {' ', ' ', ' ', ' ', ' ', ' ', ' ', ' ', ' ', ' ', ' ', ' ', ' ', ' ', ' ', ' ', ' ', ' ', ' ', ' ', ' ', ' ', ' ', ' ', ' ', ' ', ' ', ' ', ' ', ' ', ' ', ' ', ' ', ' ', ' ', ' ', ' ', ' ', ' ', ' ', ' ', ' ', ' ', ' ', ' ', ' ', ' ', ' ', ' ', ' ', ' ', ' ', ' ', ' ', ' ', ' ', ' ', ' ', ' ', ' '},
        {' ', ' ', ' ', ' ', ' ', ' ', ' ', ' ', ' ', ' ', ' ', ' ', ' ', ' ', ' ', ' ', ' ', ' ', ' ', ' ', ' ', ' ', ' ', ' ', ' ', ' ', ' ', ' ', ' ', ' ', ' ', ' ', ' ', ' ', ' ', ' ', 'x', ' ', ' ', ' ', ' ', ' ', ' ', ' ', ' ', ' ', ' ', ' ', ' ', ' ', ' ', ' ', ' ', ' ', ' ', ' ', ' ', ' ', ' ', ' '},
        {' ', ' ', ' ', ' ', ' ', ' ', ' ', ' ', ' ', ' ', ' ', ' ', ' ', ' ', ' ', ' ', ' ', ' ', ' ', ' ', ' ', ' ', ' ', ' ', ' ', ' ', ' ', ' ', ' ', ' ', ' ', ' ', ' ', ' ', ' ', ' ', ' ', ' ', ' ', ' ', ' ', ' ', ' ', ' ', ' ', ' ', ' ', ' ', ' ', ' ', ' ', ' ', ' ', ' ', ' ', ' ', ' ', ' ', ' ', ' '},
        {' ', ' ', ' ', ' ', ' ', ' ', ' ', ' ', ' ', ' ', ' ', ' ', ' ', ' ', ' ', ' ', ' ', ' ', ' ', ' ', ' ', ' ', ' ', ' ', ' ', ' ', ' ', ' ', ' ', ' ', ' ', ' ', ' ', ' ', ' ', ' ', ' ', ' ', ' ', ' ', 'o', ' ', ' ', ' ', ' ', ' ', ' ', ' ', ' ', ' ', ' ', ' ', ' ', ' ', ' ', ' ', ' ', ' ', ' ', ' '},
        {' ', ' ', ' ', ' ', ' ', ' ', ' ', ' ', ' ', ' ', ' ', ' ', ' ', ' ', ' ', ' ', ' ', ' ', ' ', ' ', ' ', ' ', ' ', ' ', ' ', ' ', ' ', ' ', ' ', ' ', ' ', ' ', ' ', ' ', ' ', ' ', ' ', ' ', ' ', ' ', ' ', ' ', ' ', ' ', ' ', ' ', ' ', ' ', ' ', ' ', ' ', ' ', ' ', ' ', ' ', ' ', ' ', ' ', ' ', ' '},
        {' ', ' ', ' ', ' ', ' ', ' ', ' ', ' ', ' ', ' ', ' ', ' ', ' ', ' ', ' ', ' ', ' ', ' ', ' ', ' ', ' ', ' ', ' ', ' ', ' ', ' ', ' ', ' ', ' ', ' ', ' ', ' ', ' ', ' ', ' ', ' ', ' ', ' ', ' ', ' ', ' ', ' ', 'o', ' ', ' ', ' ', ' ', ' ', ' ', ' ', ' ', ' ', ' ', ' ', ' ', ' ', ' ', ' ', ' ', ' '},
        {' ', ' ', ' ', ' ', ' ', ' ', ' ', ' ', ' ', ' ', ' ', ' ', ' ', ' ', ' ', ' ', ' ', ' ', ' ', ' ', ' ', ' ', ' ', ' ', ' ', ' ', ' ', ' ', ' ', ' ', ' ', ' ', ' ', ' ', ' ', ' ', ' ', ' ', ' ', ' ', ' ', ' ', ' ', ' ', ' ', ' ', ' ', ' ', ' ', ' ', ' ', ' ', ' ', ' ', ' ', ' ', ' ', ' ', ' ', ' '},
        {' ', ' ', ' ', ' ', ' ', ' ', ' ', ' ', ' ', ' ', ' ', ' ', ' ', ' ', ' ', ' ', ' ', ' ', ' ', ' ', ' ', ' ', ' ', ' ', ' ', ' ', ' ', ' ', ' ', ' ', ' ', ' ', ' ', ' ', ' ', ' ', ' ', ' ', ' ', ' ', ' ', ' ', ' ', ' ', ' ', ' ', 'x', ' ', ' ', ' ', ' ', ' ', ' ', ' ', ' ', ' ', ' ', ' ', ' ', ' '},
        {' ', ' ', ' ', ' ', ' ', ' ', ' ', ' ', ' ', ' ', ' ', ' ', ' ', ' ', ' ', ' ', ' ', ' ', ' ', ' ', ' ', ' ', ' ', ' ', ' ', ' ', ' ', ' ', ' ', ' ', ' ', ' ', ' ', ' ', ' ', ' ', ' ', ' ', ' ', ' ', ' ', ' ', ' ', ' ', ' ', ' ', ' ', ' ', ' ', ' ', ' ', ' ', ' ', ' ', ' ', ' ', ' ', ' ', ' ', ' '},
        {' ', ' ', ' ', ' ', ' ', ' ', ' ', ' ', ' ', ' ', ' ', ' ', ' ', ' ', ' ', ' ', ' ', ' ', ' ', ' ', ' ', ' ', ' ', ' ', ' ', ' ', ' ', ' ', ' ', ' ', ' ', ' ', ' ', ' ', ' ', ' ', ' ', ' ', ' ', ' ', ' ', ' ', ' ', ' ', ' ', ' ', ' ', ' ', ' ', ' ', ' ', ' ', ' ', ' ', ' ', ' ', ' ', ' ', ' ', ' '},
        {' ', ' ', ' ', ' ', ' ', ' ', ' ', ' ', ' ', ' ', ' ', ' ', ' ', ' ', ' ', ' ', ' ', ' ', ' ', ' ', ' ', ' ', ' ', ' ', ' ', ' ', ' ', ' ', ' ', ' ', ' ', ' ', ' ', ' ', ' ', ' ', ' ', ' ', ' ', ' ', ' ', ' ', ' ', ' ', ' ', ' ', ' ', ' ', ' ', ' ', ' ', ' ', ' ', ' ', ' ', ' ', ' ', ' ', ' ', ' '},
        {' ', ' ', ' ', ' ', ' ', ' ', ' ', ' ', ' ', ' ', ' ', ' ', ' ', ' ', ' ', ' ', ' ', ' ', ' ', ' ', ' ', ' ', ' ', ' ', ' ', ' ', ' ', ' ', ' ', ' ', ' ', ' ', ' ', ' ', ' ', ' ', ' ', ' ', ' ', ' ', ' ', ' ', ' ', ' ', ' ', ' ', ' ', ' ', ' ', ' ', ' ', ' ', ' ', ' ', ' ', ' ', ' ', ' ', ' ', ' '},
        {' ', ' ', ' ', ' ', ' ', ' ', ' ', ' ', ' ', ' ', ' ', ' ', ' ', ' ', ' ', ' ', ' ', ' ', ' ', ' ', ' ', ' ', ' ', ' ', ' ', ' ', ' ', ' ', ' ', ' ', ' ', ' ', ' ', ' ', ' ', ' ', ' ', ' ', ' ', ' ', ' ', ' ', ' ', ' ', ' ', ' ', ' ', ' ', ' ', ' ', ' ', ' ', ' ', ' ', ' ', ' ', ' ', ' ', ' ', ' '}
    }})};

    static constexpr const fcn_gate MIRRORED_TWO_IN_ONE_OUT{cell_list_to_gate<char>({{
        {' ', ' ', ' ', ' ', ' ', ' ', ' ', ' ', ' ', ' ', ' ', ' ', ' ', ' ', ' ', ' ', ' ', ' ', ' ', ' ', ' ', ' ', ' ', ' ', ' ', ' ', ' ', ' ', ' ', ' ', ' ', ' ', ' ', ' ', ' ', ' ', ' ', ' ', ' ', ' ', ' ', ' ', ' ', ' ', ' ', ' ', ' ', ' ', ' ', ' ', ' ', ' ', ' ', ' ', ' ', ' ', ' ', ' ', ' ', ' '},
        {' ', ' ', ' ', ' ', ' ', ' ', ' ', ' ', ' ', ' ', ' ', ' ', ' ', ' ', ' ', ' ', ' ', ' ', ' ', ' ', ' ', ' ', ' ', ' ', ' ', ' ', ' ', ' ', ' ', ' ', ' ', ' ', ' ', ' ', ' ', ' ', ' ', ' ', ' ', ' ', ' ', ' ', ' ', ' ', ' ', ' ', ' ', ' ', ' ', ' ', ' ', ' ', ' ', ' ', ' ', ' ', ' ', ' ', ' ', ' '},
        {' ', ' ', ' ', ' ', ' ', ' ', ' ', ' ', ' ', ' ', 'i', ' ', ' ', ' ', ' ', ' ', ' ', ' ', ' ', ' ', ' ', ' ', ' ', ' ', ' ', ' ', ' ', ' ', ' ', ' ', ' ', ' ', ' ', ' ', ' ', ' ', ' ', ' ', ' ', ' ', ' ', ' ', ' ', ' ', ' ', ' ', ' ', ' ', 'i', ' ', ' ', ' ', ' ', ' ', ' ', ' ', ' ', ' ', ' ', ' '},
        {' ', ' ', ' ', ' ', ' ', ' ', ' ', ' ', ' ', ' ', ' ', ' ', ' ', ' ', ' ', ' ', ' ', ' ', ' ', ' ', ' ', ' ', ' ', ' ', ' ', ' ', ' ', ' ', ' ', ' ', ' ', ' ', ' ', ' ', ' ', ' ', ' ', ' ', ' ', ' ', ' ', ' ', ' ', ' ', ' ', ' ', ' ', ' ', ' ', ' ', ' ', ' ', ' ', ' ', ' ', ' ', ' ', ' ', ' ', ' '},
        {' ', ' ', ' ', ' ', ' ', ' ', ' ', ' ', ' ', ' ', ' ', ' ', 'i', ' ', ' ', ' ', ' ', ' ', ' ', ' ', ' ', ' ', ' ', ' ', ' ', ' ', ' ', ' ', ' ', ' ', ' ', ' ', ' ', ' ', ' ', ' ', ' ', ' ', ' ', ' ', ' ', ' ', ' ', ' ', ' ', ' ', 'i', ' ', ' ', ' ', ' ', ' ', ' ', ' ', ' ', ' ', ' ', ' ', ' ', ' '},
        {' ', ' ', ' ', ' ', ' ', ' ', ' ', ' ', ' ', ' ', ' ', ' ', ' ', ' ', ' ', ' ', ' ', ' ', ' ', ' ', ' ', ' ', ' ', ' ', ' ', ' ', ' ', ' ', ' ', ' ', ' ', ' ', ' ', ' ', ' ', ' ', ' ', ' ', ' ', ' ', ' ', ' ', ' ', ' ', ' ', ' ', ' ', ' ', ' ', ' ', ' ', ' ', ' ', ' ', ' ', ' ', ' ', ' ', ' ', ' '},
        {' ', ' ', ' ', ' ', ' ', ' ', ' ', ' ', ' ', ' ', ' ', ' ', ' ', ' ', ' ', ' ', 'x', ' ', ' ', ' ', ' ', ' ', ' ', ' ', ' ', ' ', ' ', ' ', ' ', ' ', ' ', ' ', ' ', ' ', ' ', ' ', ' ', ' ', ' ', ' ', ' ', ' ', 'x', ' ', ' ', ' ', ' ', ' ', ' ', ' ', ' ', ' ', ' ', ' ', ' ', ' ', ' ', ' ', ' ', ' '},
        {' ', ' ', ' ', ' ', ' ', ' ', ' ', ' ', ' ', ' ', ' ', ' ', ' ', ' ', ' ', ' ', ' ', ' ', ' ', ' ', ' ', ' ', ' ', ' ', ' ', ' ', ' ', ' ', ' ', ' ', ' ', ' ', ' ', ' ', ' ', ' ', ' ', ' ', ' ', ' ', ' ', ' ', ' ', ' ', ' ', ' ', ' ', ' ', ' ', ' ', ' ', ' ', ' ', ' ', ' ', ' ', ' ', ' ', ' ', ' '},
        {' ', ' ', ' ', ' ', ' ', ' ', ' ', ' ', ' ', ' ', ' ', ' ', ' ', ' ', ' ', ' ', ' ', ' ', 'x', ' ', ' ', ' ', ' ', ' ', ' ', ' ', ' ', ' ', ' ', ' ', ' ', ' ', ' ', ' ', ' ', ' ', ' ', ' ', ' ', ' ', 'x', ' ', ' ', ' ', ' ', ' ', ' ', ' ', ' ', ' ', ' ', ' ', ' ', ' ', ' ', ' ', ' ', ' ', ' ', ' '},
        {' ', ' ', ' ', ' ', ' ', ' ', ' ', ' ', ' ', ' ', ' ', ' ', ' ', ' ', ' ', ' ', ' ', ' ', ' ', ' ', ' ', ' ', ' ', ' ', ' ', ' ', ' ', ' ', ' ', ' ', ' ', ' ', ' ', ' ', ' ', ' ', ' ', ' ', ' ', ' ', ' ', ' ', ' ', ' ', ' ', ' ', ' ', ' ', ' ', ' ', ' ', ' ', ' ', ' ', ' ', ' ', ' ', ' ', ' ', ' '},
        {' ', ' ', ' ', ' ', ' ', ' ', ' ', ' ', ' ', ' ', ' ', ' ', ' ', ' ', ' ', ' ', ' ', ' ', ' ', ' ', ' ', ' ', 'x', ' ', ' ', ' ', ' ', ' ', ' ', ' ', ' ', ' ', ' ', ' ', ' ', ' ', 'x', ' ', ' ', ' ', ' ', ' ', ' ', ' ', ' ', ' ', ' ', ' ', ' ', ' ', ' ', ' ', ' ', ' ', ' ', ' ', ' ', ' ', ' ', ' '},
        {' ', ' ', ' ', ' ', ' ', ' ', ' ', ' ', ' ', ' ', ' ', ' ', ' ', ' ', ' ', ' ', ' ', ' ', ' ', ' ', ' ', ' ', ' ', ' ', ' ', ' ', ' ', ' ', ' ', ' ', ' ', ' ', ' ', ' ', ' ', ' ', ' ', ' ', ' ', ' ', ' ', ' ', ' ', ' ', ' ', ' ', ' ', ' ', ' ', ' ', ' ', ' ', ' ', ' ', ' ', ' ', ' ', ' ', ' ', ' '},
        {' ', ' ', ' ', ' ', ' ', ' ', ' ', ' ', ' ', ' ', ' ', ' ', ' ', ' ', ' ', ' ', ' ', ' ', ' ', ' ', ' ', ' ', ' ', ' ', 'x', ' ', ' ', ' ', ' ', ' ', ' ', ' ', ' ', ' ', 'x', ' ', ' ', ' ', ' ', ' ', ' ', ' ', ' ', ' ', ' ', ' ', ' ', ' ', ' ', ' ', ' ', ' ', ' ', ' ', ' ', ' ', ' ', ' ', ' ', ' '},
        {' ', ' ', ' ', ' ', ' ', ' ', ' ', ' ', ' ', ' ', ' ', ' ', ' ', ' ', ' ', ' ', ' ', ' ', ' ', ' ', ' ', ' ', ' ', ' ', ' ', ' ', ' ', ' ', ' ', ' ', ' ', ' ', ' ', ' ', ' ', ' ', ' ', ' ', ' ', ' ', ' ', ' ', ' ', ' ', ' ', ' ', ' ', ' ', ' ', ' ', ' ', ' ', ' ', ' ', ' ', ' ', ' ', ' ', ' ', ' '},
        {' ', ' ', ' ', ' ', ' ', ' ', ' ', ' ', ' ', ' ', ' ', ' ', ' ', ' ', ' ', ' ', ' ', ' ', ' ', ' ', ' ', ' ', ' ', ' ', ' ', ' ', ' ', ' ', ' ', ' ', ' ', ' ', ' ', ' ', ' ', ' ', ' ', ' ', ' ', ' ', ' ', ' ', ' ', ' ', ' ', ' ', ' ', ' ', ' ', ' ', ' ', ' ', ' ', ' ', ' ', ' ', ' ', ' ', ' ', ' '},
        {' ', ' ', ' ', ' ', ' ', ' ', ' ', ' ', ' ', ' ', ' ', ' ', ' ', ' ', ' ', ' ', ' ', ' ', ' ', ' ', ' ', ' ', ' ', ' ', ' ', ' ', ' ', ' ', ' ', ' ', ' ', ' ', ' ', ' ', ' ', ' ', ' ', ' ', ' ', ' ', ' ', ' ', ' ', ' ', ' ', ' ', ' ', ' ', ' ', ' ', ' ', ' ', ' ', ' ', ' ', ' ', ' ', ' ', ' ', ' '},
        {' ', ' ', ' ', ' ', ' ', ' ', ' ', ' ', ' ', ' ', ' ', ' ', ' ', ' ', ' ', ' ', ' ', ' ', ' ', ' ', ' ', ' ', ' ', ' ', ' ', ' ', ' ', ' ', ' ', ' ', ' ', ' ', ' ', ' ', ' ', ' ', ' ', ' ', ' ', ' ', ' ', ' ', ' ', ' ', ' ', ' ', ' ', ' ', ' ', ' ', ' ', ' ', ' ', ' ', ' ', ' ', ' ', ' ', ' ', ' '},
        {' ', ' ', ' ', ' ', ' ', ' ', ' ', ' ', ' ', ' ', ' ', ' ', ' ', ' ', ' ', ' ', ' ', ' ', ' ', ' ', ' ', ' ', ' ', ' ', ' ', ' ', ' ', ' ', ' ', ' ', ' ', ' ', ' ', ' ', ' ', ' ', ' ', ' ', ' ', ' ', ' ', ' ', ' ', ' ', ' ', ' ', ' ', ' ', ' ', ' ', ' ', ' ', ' ', ' ', ' ', ' ', ' ', ' ', ' ', ' '},
        {' ', ' ', ' ', ' ', ' ', ' ', ' ', ' ', ' ', ' ', ' ', ' ', ' ', ' ', ' ', ' ', ' ', ' ', ' ', ' ', ' ', ' ', ' ', ' ', ' ', ' ', ' ', ' ', ' ', ' ', ' ', ' ', ' ', ' ', ' ', ' ', ' ', ' ', ' ', ' ', ' ', ' ', ' ', ' ', ' ', ' ', ' ', ' ', ' ', ' ', ' ', ' ', ' ', ' ', ' ', ' ', ' ', ' ', ' ', ' '},
        {' ', ' ', ' ', ' ', ' ', ' ', ' ', ' ', ' ', ' ', ' ', ' ', ' ', ' ', ' ', ' ', ' ', ' ', ' ', ' ', ' ', ' ', ' ', ' ', ' ', ' ', ' ', ' ', ' ', ' ', ' ', ' ', ' ', ' ', ' ', ' ', ' ', ' ', ' ', ' ', ' ', ' ', ' ', ' ', ' ', ' ', ' ', ' ', ' ', ' ', ' ', ' ', ' ', ' ', ' ', ' ', ' ', ' ', ' ', ' '},
        {' ', ' ', ' ', ' ', ' ', ' ', ' ', ' ', ' ', ' ', ' ', ' ', ' ', ' ', ' ', ' ', ' ', ' ', ' ', ' ', ' ', ' ', ' ', ' ', ' ', ' ', ' ', ' ', ' ', ' ', ' ', ' ', ' ', ' ', ' ', ' ', ' ', ' ', ' ', ' ', ' ', ' ', ' ', ' ', ' ', ' ', ' ', ' ', ' ', ' ', ' ', ' ', ' ', ' ', ' ', ' ', ' ', ' ', ' ', ' '},
        {' ', ' ', ' ', ' ', ' ', ' ', ' ', ' ', ' ', ' ', ' ', ' ', ' ', ' ', ' ', ' ', ' ', ' ', ' ', ' ', ' ', ' ', ' ', ' ', ' ', ' ', ' ', ' ', ' ', ' ', ' ', ' ', ' ', ' ', ' ', ' ', ' ', ' ', ' ', ' ', ' ', ' ', ' ', ' ', ' ', ' ', ' ', ' ', ' ', ' ', ' ', ' ', ' ', ' ', ' ', ' ', ' ', ' ', ' ', ' '},
        {' ', ' ', ' ', ' ', ' ', ' ', ' ', ' ', ' ', ' ', ' ', ' ', ' ', ' ', ' ', ' ', ' ', ' ', ' ', ' ', ' ', ' ', ' ', ' ', ' ', ' ', ' ', ' ', ' ', ' ', ' ', ' ', ' ', ' ', ' ', ' ', ' ', ' ', ' ', ' ', ' ', ' ', ' ', ' ', ' ', ' ', ' ', ' ', ' ', ' ', ' ', ' ', ' ', ' ', ' ', ' ', ' ', ' ', ' ', ' '},
        {' ', ' ', ' ', ' ', ' ', ' ', ' ', ' ', ' ', ' ', ' ', ' ', ' ', ' ', ' ', ' ', ' ', ' ', ' ', ' ', ' ', ' ', ' ', ' ', ' ', ' ', ' ', ' ', ' ', ' ', ' ', ' ', ' ', ' ', ' ', ' ', ' ', ' ', ' ', ' ', ' ', ' ', ' ', ' ', ' ', ' ', ' ', ' ', ' ', ' ', ' ', ' ', ' ', ' ', ' ', ' ', ' ', ' ', ' ', ' '},
        {' ', ' ', ' ', ' ', ' ', ' ', ' ', ' ', ' ', ' ', ' ', ' ', ' ', ' ', ' ', ' ', ' ', ' ', ' ', ' ', ' ', ' ', ' ', ' ', ' ', ' ', ' ', ' ', ' ', ' ', ' ', ' ', ' ', ' ', ' ', ' ', ' ', ' ', ' ', ' ', ' ', ' ', ' ', ' ', ' ', ' ', ' ', ' ', ' ', ' ', ' ', ' ', ' ', ' ', ' ', ' ', ' ', ' ', ' ', ' '},
        {' ', ' ', ' ', ' ', ' ', ' ', ' ', ' ', ' ', ' ', ' ', ' ', ' ', ' ', ' ', ' ', ' ', ' ', ' ', ' ', ' ', ' ', ' ', ' ', ' ', ' ', ' ', ' ', ' ', ' ', ' ', ' ', ' ', ' ', ' ', ' ', ' ', ' ', ' ', ' ', ' ', ' ', ' ', ' ', ' ', ' ', ' ', ' ', ' ', ' ', ' ', ' ', ' ', ' ', ' ', ' ', ' ', ' ', ' ', ' '},
        {' ', ' ', ' ', ' ', ' ', ' ', ' ', ' ', ' ', ' ', ' ', ' ', ' ', ' ', ' ', ' ', ' ', ' ', ' ', ' ', ' ', ' ', ' ', ' ', ' ', ' ', ' ', ' ', ' ', ' ', ' ', ' ', ' ', ' ', ' ', ' ', ' ', ' ', ' ', ' ', ' ', ' ', ' ', ' ', ' ', ' ', ' ', ' ', ' ', ' ', ' ', ' ', ' ', ' ', ' ', ' ', ' ', ' ', ' ', ' '},
        {' ', ' ', ' ', ' ', ' ', ' ', ' ', ' ', ' ', ' ', ' ', ' ', ' ', ' ', ' ', ' ', ' ', ' ', ' ', ' ', ' ', ' ', ' ', ' ', ' ', ' ', ' ', ' ', ' ', ' ', ' ', ' ', ' ', ' ', ' ', ' ', ' ', ' ', ' ', ' ', ' ', ' ', ' ', ' ', ' ', ' ', ' ', ' ', ' ', ' ', ' ', ' ', ' ', ' ', ' ', ' ', ' ', ' ', ' ', ' '},
        {' ', ' ', ' ', ' ', ' ', ' ', ' ', ' ', ' ', ' ', ' ', ' ', ' ', ' ', ' ', ' ', ' ', ' ', ' ', ' ', ' ', ' ', ' ', ' ', ' ', ' ', ' ', ' ', ' ', ' ', ' ', ' ', ' ', ' ', ' ', ' ', ' ', ' ', ' ', ' ', ' ', ' ', ' ', ' ', ' ', ' ', ' ', ' ', ' ', ' ', ' ', ' ', ' ', ' ', ' ', ' ', ' ', ' ', ' ', ' '},
        {' ', ' ', ' ', ' ', ' ', ' ', ' ', ' ', ' ', ' ', ' ', ' ', ' ', ' ', ' ', ' ', ' ', ' ', ' ', ' ', ' ', ' ', ' ', ' ', ' ', ' ', ' ', ' ', ' ', ' ', ' ', ' ', ' ', ' ', ' ', ' ', ' ', ' ', ' ', ' ', ' ', ' ', ' ', ' ', ' ', ' ', ' ', ' ', ' ', ' ', ' ', ' ', ' ', ' ', ' ', ' ', ' ', ' ', ' ', ' '},
        {' ', ' ', ' ', ' ', ' ', ' ', ' ', ' ', ' ', ' ', ' ', ' ', ' ', ' ', ' ', ' ', ' ', ' ', ' ', ' ', ' ', ' ', ' ', ' ', ' ', ' ', ' ', ' ', ' ', ' ', ' ', ' ', ' ', ' ', ' ', ' ', ' ', ' ', ' ', ' ', ' ', ' ', ' ', ' ', ' ', ' ', ' ', ' ', ' ', ' ', ' ', ' ', ' ', ' ', ' ', ' ', ' ', ' ', ' ', ' '},
        {' ', ' ', ' ', ' ', ' ', ' ', ' ', ' ', ' ', ' ', ' ', ' ', ' ', ' ', ' ', ' ', ' ', ' ', ' ', ' ', ' ', ' ', ' ', ' ', ' ', ' ', ' ', ' ', ' ', ' ', ' ', ' ', ' ', ' ', ' ', ' ', ' ', ' ', ' ', ' ', ' ', ' ', ' ', ' ', ' ', ' ', ' ', ' ', ' ', ' ', ' ', ' ', ' ', ' ', ' ', ' ', ' ', ' ', ' ', ' '},
        {' ', ' ', ' ', ' ', ' ', ' ', ' ', ' ', ' ', ' ', ' ', ' ', ' ', ' ', ' ', ' ', ' ', ' ', ' ', ' ', ' ', ' ', ' ', ' ', 'x', ' ', ' ', ' ', ' ', ' ', ' ', ' ', ' ', ' ', ' ', ' ', ' ', ' ', ' ', ' ', ' ', ' ', ' ', ' ', ' ', ' ', ' ', ' ', ' ', ' ', ' ', ' ', ' ', ' ', ' ', ' ', ' ', ' ', ' ', ' '},
        {' ', ' ', ' ', ' ', ' ', ' ', ' ', ' ', ' ', ' ', ' ', ' ', ' ', ' ', ' ', ' ', ' ', ' ', ' ', ' ', ' ', ' ', ' ', ' ', ' ', ' ', ' ', ' ', ' ', ' ', ' ', ' ', ' ', ' ', ' ', ' ', ' ', ' ', ' ', ' ', ' ', ' ', ' ', ' ', ' ', ' ', ' ', ' ', ' ', ' ', ' ', ' ', ' ', ' ', ' ', ' ', ' ', ' ', ' ', ' '},
        {' ', ' ', ' ', ' ', ' ', ' ', ' ', ' ', ' ', ' ', ' ', ' ', ' ', ' ', ' ', ' ', ' ', ' ', ' ', ' ', ' ', ' ', 'x', ' ', ' ', ' ', ' ', ' ', ' ', ' ', ' ', ' ', ' ', ' ', ' ', ' ', ' ', ' ', ' ', ' ', ' ', ' ', ' ', ' ', ' ', ' ', ' ', ' ', ' ', ' ', ' ', ' ', ' ', ' ', ' ', ' ', ' ', ' ', ' ', ' '},
        {' ', ' ', ' ', ' ', ' ', ' ', ' ', ' ', ' ', ' ', ' ', ' ', ' ', ' ', ' ', ' ', ' ', ' ', ' ', ' ', ' ', ' ', ' ', ' ', ' ', ' ', ' ', ' ', ' ', ' ', ' ', ' ', ' ', ' ', ' ', ' ', ' ', ' ', ' ', ' ', ' ', ' ', ' ', ' ', ' ', ' ', ' ', ' ', ' ', ' ', ' ', ' ', ' ', ' ', ' ', ' ', ' ', ' ', ' ', ' '},
        {' ', ' ', ' ', ' ', ' ', ' ', ' ', ' ', ' ', ' ', ' ', ' ', ' ', ' ', ' ', ' ', ' ', ' ', 'o', ' ', ' ', ' ', ' ', ' ', ' ', ' ', ' ', ' ', ' ', ' ', ' ', ' ', ' ', ' ', ' ', ' ', ' ', ' ', ' ', ' ', ' ', ' ', ' ', ' ', ' ', ' ', ' ', ' ', ' ', ' ', ' ', ' ', ' ', ' ', ' ', ' ', ' ', ' ', ' ', ' '},
        {' ', ' ', ' ', ' ', ' ', ' ', ' ', ' ', ' ', ' ', ' ', ' ', ' ', ' ', ' ', ' ', ' ', ' ', ' ', ' ', ' ', ' ', ' ', ' ', ' ', ' ', ' ', ' ', ' ', ' ', ' ', ' ', ' ', ' ', ' ', ' ', ' ', ' ', ' ', ' ', ' ', ' ', ' ', ' ', ' ', ' ', ' ', ' ', ' ', ' ', ' ', ' ', ' ', ' ', ' ', ' ', ' ', ' ', ' ', ' '},
        {' ', ' ', ' ', ' ', ' ', ' ', ' ', ' ', ' ', ' ', ' ', ' ', ' ', ' ', ' ', ' ', 'o', ' ', ' ', ' ', ' ', ' ', ' ', ' ', ' ', ' ', ' ', ' ', ' ', ' ', ' ', ' ', ' ', ' ', ' ', ' ', ' ', ' ', ' ', ' ', ' ', ' ', ' ', ' ', ' ', ' ', ' ', ' ', ' ', ' ', ' ', ' ', ' ', ' ', ' ', ' ', ' ', ' ', ' ', ' '},
        {' ', ' ', ' ', ' ', ' ', ' ', ' ', ' ', ' ', ' ', ' ', ' ', ' ', ' ', ' ', ' ', ' ', ' ', ' ', ' ', ' ', ' ', ' ', ' ', ' ', ' ', ' ', ' ', ' ', ' ', ' ', ' ', ' ', ' ', ' ', ' ', ' ', ' ', ' ', ' ', ' ', ' ', ' ', ' ', ' ', ' ', ' ', ' ', ' ', ' ', ' ', ' ', ' ', ' ', ' ', ' ', ' ', ' ', ' ', ' '},
        {' ', ' ', ' ', ' ', ' ', ' ', ' ', ' ', ' ', ' ', ' ', ' ', 'x', ' ', ' ', ' ', ' ', ' ', ' ', ' ', ' ', ' ', ' ', ' ', ' ', ' ', ' ', ' ', ' ', ' ', ' ', ' ', ' ', ' ', ' ', ' ', ' ', ' ', ' ', ' ', ' ', ' ', ' ', ' ', ' ', ' ', ' ', ' ', ' ', ' ', ' ', ' ', ' ', ' ', ' ', ' ', ' ', ' ', ' ', ' '},
        {' ', ' ', ' ', ' ', ' ', ' ', ' ', ' ', ' ', ' ', ' ', ' ', ' ', ' ', ' ', ' ', ' ', ' ', ' ', ' ', ' ', ' ', ' ', ' ', ' ', ' ', ' ', ' ', ' ', ' ', ' ', ' ', ' ', ' ', ' ', ' ', ' ', ' ', ' ', ' ', ' ', ' ', ' ', ' ', ' ', ' ', ' ', ' ', ' ', ' ', ' ', ' ', ' ', ' ', ' ', ' ', ' ', ' ', ' ', ' '},
        {' ', ' ', ' ', ' ', ' ', ' ', ' ', ' ', ' ', ' ', ' ', ' ', ' ', ' ', ' ', ' ', ' ', ' ', ' ', ' ', ' ', ' ', ' ', ' ', ' ', ' ', ' ', ' ', ' ', ' ', ' ', ' ', ' ', ' ', ' ', ' ', ' ', ' ', ' ', ' ', ' ', ' ', ' ', ' ', ' ', ' ', ' ', ' ', ' ', ' ', ' ', ' ', ' ', ' ', ' ', ' ', ' ', ' ', ' ', ' '},
        {' ', ' ', ' ', ' ', ' ', ' ', ' ', ' ', ' ', ' ', ' ', ' ', ' ', ' ', ' ', ' ', ' ', ' ', ' ', ' ', ' ', ' ', ' ', ' ', ' ', ' ', ' ', ' ', ' ', ' ', ' ', ' ', ' ', ' ', ' ', ' ', ' ', ' ', ' ', ' ', ' ', ' ', ' ', ' ', ' ', ' ', ' ', ' ', ' ', ' ', ' ', ' ', ' ', ' ', ' ', ' ', ' ', ' ', ' ', ' '},
        {' ', ' ', ' ', ' ', ' ', ' ', ' ', ' ', ' ', ' ', ' ', ' ', ' ', ' ', ' ', ' ', ' ', ' ', ' ', ' ', ' ', ' ', ' ', ' ', ' ', ' ', ' ', ' ', ' ', ' ', ' ', ' ', ' ', ' ', ' ', ' ', ' ', ' ', ' ', ' ', ' ', ' ', ' ', ' ', ' ', ' ', ' ', ' ', ' ', ' ', ' ', ' ', ' ', ' ', ' ', ' ', ' ', ' ', ' ', ' '},
        {' ', ' ', ' ', ' ', ' ', ' ', ' ', ' ', ' ', ' ', ' ', ' ', ' ', ' ', ' ', ' ', ' ', ' ', ' ', ' ', ' ', ' ', ' ', ' ', ' ', ' ', ' ', ' ', ' ', ' ', ' ', ' ', ' ', ' ', ' ', ' ', ' ', ' ', ' ', ' ', ' ', ' ', ' ', ' ', ' ', ' ', ' ', ' ', ' ', ' ', ' ', ' ', ' ', ' ', ' ', ' ', ' ', ' ', ' ', ' '}
    }})};

    static constexpr const fcn_gate FANOUT_1_2{cell_list_to_gate<char>({{
        {' ', ' ', ' ', ' ', ' ', ' ', ' ', ' ', ' ', ' ', ' ', ' ', ' ', ' ', ' ', ' ', ' ', ' ', ' ', ' ', ' ', ' ', ' ', ' ', ' ', ' ', ' ', ' ', ' ', ' ', ' ', ' ', ' ', ' ', ' ', ' ', ' ', ' ', ' ', ' ', ' ', ' ', ' ', ' ', ' ', ' ', ' ', ' ', ' ', ' ', ' ', ' ', ' ', ' ', ' ', ' ', ' ', ' ', ' ', ' '},
        {' ', ' ', ' ', ' ', ' ', ' ', ' ', ' ', ' ', ' ', ' ', ' ', ' ', ' ', ' ', ' ', ' ', ' ', ' ', ' ', ' ', ' ', ' ', ' ', ' ', ' ', ' ', ' ', ' ', ' ', ' ', ' ', ' ', ' ', ' ', ' ', ' ', ' ', ' ', ' ', ' ', ' ', ' ', ' ', ' ', ' ', ' ', ' ', ' ', ' ', ' ', ' ', ' ', ' ', ' ', ' ', ' ', ' ', ' ', ' '},
        {' ', ' ', ' ', ' ', ' ', ' ', ' ', ' ', ' ', ' ', 'i', ' ', ' ', ' ', ' ', ' ', ' ', ' ', ' ', ' ', ' ', ' ', ' ', ' ', ' ', ' ', ' ', ' ', ' ', ' ', ' ', ' ', ' ', ' ', ' ', ' ', ' ', ' ', ' ', ' ', ' ', ' ', ' ', ' ', ' ', ' ', ' ', ' ', ' ', ' ', ' ', ' ', ' ', ' ', ' ', ' ', ' ', ' ', ' ', ' '},
        {' ', ' ', ' ', ' ', ' ', ' ', ' ', ' ', ' ', ' ', ' ', ' ', ' ', ' ', ' ', ' ', ' ', ' ', ' ', ' ', ' ', ' ', ' ', ' ', ' ', ' ', ' ', ' ', ' ', ' ', ' ', ' ', ' ', ' ', ' ', ' ', ' ', ' ', ' ', ' ', ' ', ' ', ' ', ' ', ' ', ' ', ' ', ' ', ' ', ' ', ' ', ' ', ' ', ' ', ' ', ' ', ' ', ' ', ' ', ' '},
        {' ', ' ', ' ', ' ', ' ', ' ', ' ', ' ', ' ', ' ', ' ', ' ', 'i', ' ', ' ', ' ', ' ', ' ', ' ', ' ', ' ', ' ', ' ', ' ', ' ', ' ', ' ', ' ', ' ', ' ', ' ', ' ', ' ', ' ', ' ', ' ', ' ', ' ', ' ', ' ', ' ', ' ', ' ', ' ', ' ', ' ', ' ', ' ', ' ', ' ', ' ', ' ', ' ', ' ', ' ', ' ', ' ', ' ', ' ', ' '},
        {' ', ' ', ' ', ' ', ' ', ' ', ' ', ' ', ' ', ' ', ' ', ' ', ' ', ' ', ' ', ' ', ' ', ' ', ' ', ' ', ' ', ' ', ' ', ' ', ' ', ' ', ' ', ' ', ' ', ' ', ' ', ' ', ' ', ' ', ' ', ' ', ' ', ' ', ' ', ' ', ' ', ' ', ' ', ' ', ' ', ' ', ' ', ' ', ' ', ' ', ' ', ' ', ' ', ' ', ' ', ' ', ' ', ' ', ' ', ' '},
        {' ', ' ', ' ', ' ', ' ', ' ', ' ', ' ', ' ', ' ', ' ', ' ', ' ', ' ', ' ', ' ', 'x', ' ', ' ', ' ', ' ', ' ', ' ', ' ', ' ', ' ', ' ', ' ', ' ', ' ', ' ', ' ', ' ', ' ', ' ', ' ', ' ', ' ', ' ', ' ', ' ', ' ', ' ', ' ', ' ', ' ', ' ', ' ', ' ', ' ', ' ', ' ', ' ', ' ', ' ', ' ', ' ', ' ', ' ', ' '},
        {' ', ' ', ' ', ' ', ' ', ' ', ' ', ' ', ' ', ' ', ' ', ' ', ' ', ' ', ' ', ' ', ' ', ' ', ' ', ' ', ' ', ' ', ' ', ' ', ' ', ' ', ' ', ' ', ' ', ' ', ' ', ' ', ' ', ' ', ' ', ' ', ' ', ' ', ' ', ' ', ' ', ' ', ' ', ' ', ' ', ' ', ' ', ' ', ' ', ' ', ' ', ' ', ' ', ' ', ' ', ' ', ' ', ' ', ' ', ' '},
        {' ', ' ', ' ', ' ', ' ', ' ', ' ', ' ', ' ', ' ', ' ', ' ', ' ', ' ', ' ', ' ', ' ', ' ', 'x', ' ', ' ', ' ', ' ', ' ', ' ', ' ', ' ', ' ', ' ', ' ', ' ', ' ', ' ', ' ', ' ', ' ', ' ', ' ', ' ', ' ', ' ', ' ', ' ', ' ', ' ', ' ', ' ', ' ', ' ', ' ', ' ', ' ', ' ', ' ', ' ', ' ', ' ', ' ', ' ', ' '},
        {' ', ' ', ' ', ' ', ' ', ' ', ' ', ' ', ' ', ' ', ' ', ' ', ' ', ' ', ' ', ' ', ' ', ' ', ' ', ' ', ' ', ' ', ' ', ' ', ' ', ' ', ' ', ' ', ' ', ' ', ' ', ' ', ' ', ' ', ' ', ' ', ' ', ' ', ' ', ' ', ' ', ' ', ' ', ' ', ' ', ' ', ' ', ' ', ' ', ' ', ' ', ' ', ' ', ' ', ' ', ' ', ' ', ' ', ' ', ' '},
        {' ', ' ', ' ', ' ', ' ', ' ', ' ', ' ', ' ', ' ', ' ', ' ', ' ', ' ', ' ', ' ', ' ', ' ', ' ', ' ', ' ', ' ', 'x', ' ', ' ', ' ', ' ', ' ', ' ', ' ', ' ', ' ', ' ', ' ', ' ', ' ', ' ', ' ', ' ', ' ', ' ', ' ', ' ', ' ', ' ', ' ', ' ', ' ', ' ', ' ', ' ', ' ', ' ', ' ', ' ', ' ', ' ', ' ', ' ', ' '},
        {' ', ' ', ' ', ' ', ' ', ' ', ' ', ' ', ' ', ' ', ' ', ' ', ' ', ' ', ' ', ' ', ' ', ' ', ' ', ' ', ' ', ' ', ' ', ' ', ' ', ' ', ' ', ' ', ' ', ' ', ' ', ' ', ' ', ' ', ' ', ' ', ' ', ' ', ' ', ' ', ' ', ' ', ' ', ' ', ' ', ' ', ' ', ' ', ' ', ' ', ' ', ' ', ' ', ' ', ' ', ' ', ' ', ' ', ' ', ' '},
        {' ', ' ', ' ', ' ', ' ', ' ', ' ', ' ', ' ', ' ', ' ', ' ', ' ', ' ', ' ', ' ', ' ', ' ', ' ', ' ', ' ', ' ', ' ', ' ', 'x', ' ', ' ', ' ', ' ', ' ', ' ', ' ', ' ', ' ', ' ', ' ', ' ', ' ', ' ', ' ', ' ', ' ', ' ', ' ', ' ', ' ', ' ', ' ', ' ', ' ', ' ', ' ', ' ', ' ', ' ', ' ', ' ', ' ', ' ', ' '},
        {' ', ' ', ' ', ' ', ' ', ' ', ' ', ' ', ' ', ' ', ' ', ' ', ' ', ' ', ' ', ' ', ' ', ' ', ' ', ' ', ' ', ' ', ' ', ' ', ' ', ' ', ' ', ' ', ' ', ' ', ' ', ' ', ' ', ' ', ' ', ' ', ' ', ' ', ' ', ' ', ' ', ' ', ' ', ' ', ' ', ' ', ' ', ' ', ' ', ' ', ' ', ' ', ' ', ' ', ' ', ' ', ' ', ' ', ' ', ' '},
        {' ', ' ', ' ', ' ', ' ', ' ', ' ', ' ', ' ', ' ', ' ', ' ', ' ', ' ', ' ', ' ', ' ', ' ', ' ', ' ', ' ', ' ', ' ', ' ', ' ', ' ', ' ', ' ', ' ', ' ', ' ', ' ', ' ', ' ', ' ', ' ', ' ', ' ', ' ', ' ', ' ', ' ', ' ', ' ', ' ', ' ', ' ', ' ', ' ', ' ', ' ', ' ', ' ', ' ', ' ', ' ', ' ', ' ', ' ', ' '},
        {' ', ' ', ' ', ' ', ' ', ' ', ' ', ' ', ' ', ' ', ' ', ' ', ' ', ' ', ' ', ' ', ' ', ' ', ' ', ' ', ' ', ' ', ' ', ' ', ' ', ' ', ' ', ' ', ' ', ' ', ' ', ' ', ' ', ' ', ' ', ' ', ' ', ' ', ' ', ' ', ' ', ' ', ' ', ' ', ' ', ' ', ' ', ' ', ' ', ' ', ' ', ' ', ' ', ' ', ' ', ' ', ' ', ' ', ' ', ' '},
        {' ', ' ', ' ', ' ', ' ', ' ', ' ', ' ', ' ', ' ', ' ', ' ', ' ', ' ', ' ', ' ', ' ', ' ', ' ', ' ', ' ', ' ', ' ', ' ', ' ', ' ', ' ', ' ', ' ', ' ', ' ', ' ', ' ', ' ', ' ', ' ', ' ', ' ', ' ', ' ', ' ', ' ', ' ', ' ', ' ', ' ', ' ', ' ', ' ', ' ', ' ', ' ', ' ', ' ', ' ', ' ', ' ', ' ', ' ', ' '},
        {' ', ' ', ' ', ' ', ' ', ' ', ' ', ' ', ' ', ' ', ' ', ' ', ' ', ' ', ' ', ' ', ' ', ' ', ' ', ' ', ' ', ' ', ' ', ' ', ' ', ' ', ' ', ' ', ' ', ' ', ' ', ' ', ' ', ' ', ' ', ' ', ' ', ' ', ' ', ' ', ' ', ' ', ' ', ' ', ' ', ' ', ' ', ' ', ' ', ' ', ' ', ' ', ' ', ' ', ' ', ' ', ' ', ' ', ' ', ' '},
        {' ', ' ', ' ', ' ', ' ', ' ', ' ', ' ', ' ', ' ', ' ', ' ', ' ', ' ', ' ', ' ', ' ', ' ', ' ', ' ', ' ', ' ', ' ', ' ', ' ', ' ', ' ', ' ', ' ', ' ', ' ', ' ', ' ', ' ', ' ', ' ', ' ', ' ', ' ', ' ', ' ', ' ', ' ', ' ', ' ', ' ', ' ', ' ', ' ', ' ', ' ', ' ', ' ', ' ', ' ', ' ', ' ', ' ', ' ', ' '},
        {' ', ' ', ' ', ' ', ' ', ' ', ' ', ' ', ' ', ' ', ' ', ' ', ' ', ' ', ' ', ' ', ' ', ' ', ' ', ' ', ' ', ' ', ' ', ' ', ' ', ' ', ' ', ' ', ' ', ' ', ' ', ' ', ' ', ' ', ' ', ' ', ' ', ' ', ' ', ' ', ' ', ' ', ' ', ' ', ' ', ' ', ' ', ' ', ' ', ' ', ' ', ' ', ' ', ' ', ' ', ' ', ' ', ' ', ' ', ' '},
        {' ', ' ', ' ', ' ', ' ', ' ', ' ', ' ', ' ', ' ', ' ', ' ', ' ', ' ', ' ', ' ', ' ', ' ', ' ', ' ', ' ', ' ', ' ', ' ', ' ', ' ', ' ', ' ', ' ', ' ', ' ', ' ', ' ', ' ', ' ', ' ', ' ', ' ', ' ', ' ', ' ', ' ', ' ', ' ', ' ', ' ', ' ', ' ', ' ', ' ', ' ', ' ', ' ', ' ', ' ', ' ', ' ', ' ', ' ', ' '},
        {' ', ' ', ' ', ' ', ' ', ' ', ' ', ' ', ' ', ' ', ' ', ' ', ' ', ' ', ' ', ' ', ' ', ' ', ' ', ' ', ' ', ' ', ' ', ' ', ' ', ' ', ' ', ' ', ' ', ' ', ' ', ' ', ' ', ' ', ' ', ' ', ' ', ' ', ' ', ' ', ' ', ' ', ' ', ' ', ' ', ' ', ' ', ' ', ' ', ' ', ' ', ' ', ' ', ' ', ' ', ' ', ' ', ' ', ' ', ' '},
        {' ', ' ', ' ', ' ', ' ', ' ', ' ', ' ', ' ', ' ', ' ', ' ', ' ', ' ', ' ', ' ', ' ', ' ', ' ', ' ', ' ', ' ', ' ', ' ', ' ', ' ', ' ', ' ', ' ', ' ', ' ', ' ', ' ', ' ', ' ', ' ', ' ', ' ', ' ', ' ', ' ', ' ', ' ', ' ', ' ', ' ', ' ', ' ', ' ', ' ', ' ', ' ', ' ', ' ', ' ', ' ', ' ', ' ', ' ', ' '},
        {' ', ' ', ' ', ' ', ' ', ' ', ' ', ' ', ' ', ' ', ' ', ' ', ' ', ' ', ' ', ' ', ' ', ' ', ' ', ' ', ' ', ' ', ' ', ' ', ' ', ' ', ' ', ' ', ' ', ' ', ' ', ' ', ' ', ' ', ' ', ' ', ' ', ' ', ' ', ' ', ' ', ' ', ' ', ' ', ' ', ' ', ' ', ' ', ' ', ' ', ' ', ' ', ' ', ' ', ' ', ' ', ' ', ' ', ' ', ' '},
        {' ', ' ', ' ', ' ', ' ', ' ', ' ', ' ', ' ', ' ', ' ', ' ', ' ', ' ', ' ', ' ', ' ', ' ', ' ', ' ', ' ', ' ', ' ', ' ', ' ', ' ', ' ', ' ', ' ', ' ', ' ', ' ', ' ', ' ', ' ', ' ', ' ', ' ', ' ', ' ', ' ', ' ', ' ', ' ', ' ', ' ', ' ', ' ', ' ', ' ', ' ', ' ', ' ', ' ', ' ', ' ', ' ', ' ', ' ', ' '},
        {' ', ' ', ' ', ' ', ' ', ' ', ' ', ' ', ' ', ' ', ' ', ' ', ' ', ' ', ' ', ' ', ' ', ' ', ' ', ' ', ' ', ' ', ' ', ' ', ' ', ' ', ' ', ' ', ' ', ' ', ' ', ' ', ' ', ' ', ' ', ' ', ' ', ' ', ' ', ' ', ' ', ' ', ' ', ' ', ' ', ' ', ' ', ' ', ' ', ' ', ' ', ' ', ' ', ' ', ' ', ' ', ' ', ' ', ' ', ' '},
        {' ', ' ', ' ', ' ', ' ', ' ', ' ', ' ', ' ', ' ', ' ', ' ', ' ', ' ', ' ', ' ', ' ', ' ', ' ', ' ', ' ', ' ', ' ', ' ', ' ', ' ', ' ', ' ', ' ', ' ', ' ', ' ', ' ', ' ', ' ', ' ', ' ', ' ', ' ', ' ', ' ', ' ', ' ', ' ', ' ', ' ', ' ', ' ', ' ', ' ', ' ', ' ', ' ', ' ', ' ', ' ', ' ', ' ', ' ', ' '},
        {' ', ' ', ' ', ' ', ' ', ' ', ' ', ' ', ' ', ' ', ' ', ' ', ' ', ' ', ' ', ' ', ' ', ' ', ' ', ' ', ' ', ' ', ' ', ' ', ' ', ' ', ' ', ' ', ' ', ' ', ' ', ' ', ' ', ' ', ' ', ' ', ' ', ' ', ' ', ' ', ' ', ' ', ' ', ' ', ' ', ' ', ' ', ' ', ' ', ' ', ' ', ' ', ' ', ' ', ' ', ' ', ' ', ' ', ' ', ' '},
        {' ', ' ', ' ', ' ', ' ', ' ', ' ', ' ', ' ', ' ', ' ', ' ', ' ', ' ', ' ', ' ', ' ', ' ', ' ', ' ', ' ', ' ', ' ', ' ', ' ', ' ', ' ', ' ', ' ', ' ', ' ', ' ', ' ', ' ', ' ', ' ', ' ', ' ', ' ', ' ', ' ', ' ', ' ', ' ', ' ', ' ', ' ', ' ', ' ', ' ', ' ', ' ', ' ', ' ', ' ', ' ', ' ', ' ', ' ', ' '},
        {' ', ' ', ' ', ' ', ' ', ' ', ' ', ' ', ' ', ' ', ' ', ' ', ' ', ' ', ' ', ' ', ' ', ' ', ' ', ' ', ' ', ' ', ' ', ' ', ' ', ' ', ' ', ' ', ' ', ' ', ' ', ' ', ' ', ' ', ' ', ' ', ' ', ' ', ' ', ' ', ' ', ' ', ' ', ' ', ' ', ' ', ' ', ' ', ' ', ' ', ' ', ' ', ' ', ' ', ' ', ' ', ' ', ' ', ' ', ' '},
        {' ', ' ', ' ', ' ', ' ', ' ', ' ', ' ', ' ', ' ', ' ', ' ', ' ', ' ', ' ', ' ', ' ', ' ', ' ', ' ', ' ', ' ', ' ', ' ', ' ', ' ', ' ', ' ', ' ', ' ', ' ', ' ', ' ', ' ', ' ', ' ', ' ', ' ', ' ', ' ', ' ', ' ', ' ', ' ', ' ', ' ', ' ', ' ', ' ', ' ', ' ', ' ', ' ', ' ', ' ', ' ', ' ', ' ', ' ', ' '},
        {' ', ' ', ' ', ' ', ' ', ' ', ' ', ' ', ' ', ' ', ' ', ' ', ' ', ' ', ' ', ' ', ' ', ' ', ' ', ' ', ' ', ' ', ' ', ' ', ' ', ' ', ' ', ' ', ' ', ' ', ' ', ' ', ' ', ' ', ' ', ' ', ' ', ' ', ' ', ' ', ' ', ' ', ' ', ' ', ' ', ' ', ' ', ' ', ' ', ' ', ' ', ' ', ' ', ' ', ' ', ' ', ' ', ' ', ' ', ' '},
        {' ', ' ', ' ', ' ', ' ', ' ', ' ', ' ', ' ', ' ', ' ', ' ', ' ', ' ', ' ', ' ', ' ', ' ', ' ', ' ', ' ', ' ', ' ', ' ', 'x', ' ', ' ', ' ', ' ', ' ', ' ', ' ', ' ', ' ', 'x', ' ', ' ', ' ', ' ', ' ', ' ', ' ', ' ', ' ', ' ', ' ', ' ', ' ', ' ', ' ', ' ', ' ', ' ', ' ', ' ', ' ', ' ', ' ', ' ', ' '},
        {' ', ' ', ' ', ' ', ' ', ' ', ' ', ' ', ' ', ' ', ' ', ' ', ' ', ' ', ' ', ' ', ' ', ' ', ' ', ' ', ' ', ' ', ' ', ' ', ' ', ' ', ' ', ' ', ' ', ' ', ' ', ' ', ' ', ' ', ' ', ' ', ' ', ' ', ' ', ' ', ' ', ' ', ' ', ' ', ' ', ' ', ' ', ' ', ' ', ' ', ' ', ' ', ' ', ' ', ' ', ' ', ' ', ' ', ' ', ' '},
        {' ', ' ', ' ', ' ', ' ', ' ', ' ', ' ', ' ', ' ', ' ', ' ', ' ', ' ', ' ', ' ', ' ', ' ', ' ', ' ', ' ', ' ', 'x', ' ', ' ', ' ', ' ', ' ', ' ', ' ', ' ', ' ', ' ', ' ', ' ', ' ', 'x', ' ', ' ', ' ', ' ', ' ', ' ', ' ', ' ', ' ', ' ', ' ', ' ', ' ', ' ', ' ', ' ', ' ', ' ', ' ', ' ', ' ', ' ', ' '},
        {' ', ' ', ' ', ' ', ' ', ' ', ' ', ' ', ' ', ' ', ' ', ' ', ' ', ' ', ' ', ' ', ' ', ' ', ' ', ' ', ' ', ' ', ' ', ' ', ' ', ' ', ' ', ' ', ' ', ' ', ' ', ' ', ' ', ' ', ' ', ' ', ' ', ' ', ' ', ' ', ' ', ' ', ' ', ' ', ' ', ' ', ' ', ' ', ' ', ' ', ' ', ' ', ' ', ' ', ' ', ' ', ' ', ' ', ' ', ' '},
        {' ', ' ', ' ', ' ', ' ', ' ', ' ', ' ', ' ', ' ', ' ', ' ', ' ', ' ', ' ', ' ', ' ', ' ', 'o', ' ', ' ', ' ', ' ', ' ', ' ', ' ', ' ', ' ', ' ', ' ', ' ', ' ', ' ', ' ', ' ', ' ', ' ', ' ', ' ', ' ', 'o', ' ', ' ', ' ', ' ', ' ', ' ', ' ', ' ', ' ', ' ', ' ', ' ', ' ', ' ', ' ', ' ', ' ', ' ', ' '},
        {' ', ' ', ' ', ' ', ' ', ' ', ' ', ' ', ' ', ' ', ' ', ' ', ' ', ' ', ' ', ' ', ' ', ' ', ' ', ' ', ' ', ' ', ' ', ' ', ' ', ' ', ' ', ' ', ' ', ' ', ' ', ' ', ' ', ' ', ' ', ' ', ' ', ' ', ' ', ' ', ' ', ' ', ' ', ' ', ' ', ' ', ' ', ' ', ' ', ' ', ' ', ' ', ' ', ' ', ' ', ' ', ' ', ' ', ' ', ' '},
        {' ', ' ', ' ', ' ', ' ', ' ', ' ', ' ', ' ', ' ', ' ', ' ', ' ', ' ', ' ', ' ', 'o', ' ', ' ', ' ', ' ', ' ', ' ', ' ', ' ', ' ', ' ', ' ', ' ', ' ', ' ', ' ', ' ', ' ', ' ', ' ', ' ', ' ', ' ', ' ', ' ', ' ', 'o', ' ', ' ', ' ', ' ', ' ', ' ', ' ', ' ', ' ', ' ', ' ', ' ', ' ', ' ', ' ', ' ', ' '},
        {' ', ' ', ' ', ' ', ' ', ' ', ' ', ' ', ' ', ' ', ' ', ' ', ' ', ' ', ' ', ' ', ' ', ' ', ' ', ' ', ' ', ' ', ' ', ' ', ' ', ' ', ' ', ' ', ' ', ' ', ' ', ' ', ' ', ' ', ' ', ' ', ' ', ' ', ' ', ' ', ' ', ' ', ' ', ' ', ' ', ' ', ' ', ' ', ' ', ' ', ' ', ' ', ' ', ' ', ' ', ' ', ' ', ' ', ' ', ' '},
        {' ', ' ', ' ', ' ', ' ', ' ', ' ', ' ', ' ', ' ', ' ', ' ', 'x', ' ', ' ', ' ', ' ', ' ', ' ', ' ', ' ', ' ', ' ', ' ', ' ', ' ', ' ', ' ', ' ', ' ', ' ', ' ', ' ', ' ', ' ', ' ', ' ', ' ', ' ', ' ', ' ', ' ', ' ', ' ', ' ', ' ', 'x', ' ', ' ', ' ', ' ', ' ', ' ', ' ', ' ', ' ', ' ', ' ', ' ', ' '},
        {' ', ' ', ' ', ' ', ' ', ' ', ' ', ' ', ' ', ' ', ' ', ' ', ' ', ' ', ' ', ' ', ' ', ' ', ' ', ' ', ' ', ' ', ' ', ' ', ' ', ' ', ' ', ' ', ' ', ' ', ' ', ' ', ' ', ' ', ' ', ' ', ' ', ' ', ' ', ' ', ' ', ' ', ' ', ' ', ' ', ' ', ' ', ' ', ' ', ' ', ' ', ' ', ' ', ' ', ' ', ' ', ' ', ' ', ' ', ' '},
        {' ', ' ', ' ', ' ', ' ', ' ', ' ', ' ', ' ', ' ', ' ', ' ', ' ', ' ', ' ', ' ', ' ', ' ', ' ', ' ', ' ', ' ', ' ', ' ', ' ', ' ', ' ', ' ', ' ', ' ', ' ', ' ', ' ', ' ', ' ', ' ', ' ', ' ', ' ', ' ', ' ', ' ', ' ', ' ', ' ', ' ', ' ', ' ', ' ', ' ', ' ', ' ', ' ', ' ', ' ', ' ', ' ', ' ', ' ', ' '},
        {' ', ' ', ' ', ' ', ' ', ' ', ' ', ' ', ' ', ' ', ' ', ' ', ' ', ' ', ' ', ' ', ' ', ' ', ' ', ' ', ' ', ' ', ' ', ' ', ' ', ' ', ' ', ' ', ' ', ' ', ' ', ' ', ' ', ' ', ' ', ' ', ' ', ' ', ' ', ' ', ' ', ' ', ' ', ' ', ' ', ' ', ' ', ' ', ' ', ' ', ' ', ' ', ' ', ' ', ' ', ' ', ' ', ' ', ' ', ' '},
        {' ', ' ', ' ', ' ', ' ', ' ', ' ', ' ', ' ', ' ', ' ', ' ', ' ', ' ', ' ', ' ', ' ', ' ', ' ', ' ', ' ', ' ', ' ', ' ', ' ', ' ', ' ', ' ', ' ', ' ', ' ', ' ', ' ', ' ', ' ', ' ', ' ', ' ', ' ', ' ', ' ', ' ', ' ', ' ', ' ', ' ', ' ', ' ', ' ', ' ', ' ', ' ', ' ', ' ', ' ', ' ', ' ', ' ', ' ', ' '},
        {' ', ' ', ' ', ' ', ' ', ' ', ' ', ' ', ' ', ' ', ' ', ' ', ' ', ' ', ' ', ' ', ' ', ' ', ' ', ' ', ' ', ' ', ' ', ' ', ' ', ' ', ' ', ' ', ' ', ' ', ' ', ' ', ' ', ' ', ' ', ' ', ' ', ' ', ' ', ' ', ' ', ' ', ' ', ' ', ' ', ' ', ' ', ' ', ' ', ' ', ' ', ' ', ' ', ' ', ' ', ' ', ' ', ' ', ' ', ' '}
    }})};

    static constexpr const fcn_gate MIRRORED_FANOUT_1_2{cell_list_to_gate<char>({{
        {' ', ' ', ' ', ' ', ' ', ' ', ' ', ' ', ' ', ' ', ' ', ' ', ' ', ' ', ' ', ' ', ' ', ' ', ' ', ' ', ' ', ' ', ' ', ' ', ' ', ' ', ' ', ' ', ' ', ' ', ' ', ' ', ' ', ' ', ' ', ' ', ' ', ' ', ' ', ' ', ' ', ' ', ' ', ' ', ' ', ' ', ' ', ' ', ' ', ' ', ' ', ' ', ' ', ' ', ' ', ' ', ' ', ' ', ' ', ' '},
        {' ', ' ', ' ', ' ', ' ', ' ', ' ', ' ', ' ', ' ', ' ', ' ', ' ', ' ', ' ', ' ', ' ', ' ', ' ', ' ', ' ', ' ', ' ', ' ', ' ', ' ', ' ', ' ', ' ', ' ', ' ', ' ', ' ', ' ', ' ', ' ', ' ', ' ', ' ', ' ', ' ', ' ', ' ', ' ', ' ', ' ', ' ', ' ', ' ', ' ', ' ', ' ', ' ', ' ', ' ', ' ', ' ', ' ', ' ', ' '},
        {' ', ' ', ' ', ' ', ' ', ' ', ' ', ' ', ' ', ' ', ' ', ' ', ' ', ' ', ' ', ' ', ' ', ' ', ' ', ' ', ' ', ' ', ' ', ' ', ' ', ' ', ' ', ' ', ' ', ' ', ' ', ' ', ' ', ' ', ' ', ' ', ' ', ' ', ' ', ' ', ' ', ' ', ' ', ' ', ' ', ' ', ' ', ' ', 'i', ' ', ' ', ' ', ' ', ' ', ' ', ' ', ' ', ' ', ' ', ' '},
        {' ', ' ', ' ', ' ', ' ', ' ', ' ', ' ', ' ', ' ', ' ', ' ', ' ', ' ', ' ', ' ', ' ', ' ', ' ', ' ', ' ', ' ', ' ', ' ', ' ', ' ', ' ', ' ', ' ', ' ', ' ', ' ', ' ', ' ', ' ', ' ', ' ', ' ', ' ', ' ', ' ', ' ', ' ', ' ', ' ', ' ', ' ', ' ', ' ', ' ', ' ', ' ', ' ', ' ', ' ', ' ', ' ', ' ', ' ', ' '},
        {' ', ' ', ' ', ' ', ' ', ' ', ' ', ' ', ' ', ' ', ' ', ' ', ' ', ' ', ' ', ' ', ' ', ' ', ' ', ' ', ' ', ' ', ' ', ' ', ' ', ' ', ' ', ' ', ' ', ' ', ' ', ' ', ' ', ' ', ' ', ' ', ' ', ' ', ' ', ' ', ' ', ' ', ' ', ' ', ' ', ' ', 'i', ' ', ' ', ' ', ' ', ' ', ' ', ' ', ' ', ' ', ' ', ' ', ' ', ' '},
        {' ', ' ', ' ', ' ', ' ', ' ', ' ', ' ', ' ', ' ', ' ', ' ', ' ', ' ', ' ', ' ', ' ', ' ', ' ', ' ', ' ', ' ', ' ', ' ', ' ', ' ', ' ', ' ', ' ', ' ', ' ', ' ', ' ', ' ', ' ', ' ', ' ', ' ', ' ', ' ', ' ', ' ', ' ', ' ', ' ', ' ', ' ', ' ', ' ', ' ', ' ', ' ', ' ', ' ', ' ', ' ', ' ', ' ', ' ', ' '},
        {' ', ' ', ' ', ' ', ' ', ' ', ' ', ' ', ' ', ' ', ' ', ' ', ' ', ' ', ' ', ' ', ' ', ' ', ' ', ' ', ' ', ' ', ' ', ' ', ' ', ' ', ' ', ' ', ' ', ' ', ' ', ' ', ' ', ' ', ' ', ' ', ' ', ' ', ' ', ' ', ' ', ' ', 'x', ' ', ' ', ' ', ' ', ' ', ' ', ' ', ' ', ' ', ' ', ' ', ' ', ' ', ' ', ' ', ' ', ' '},
        {' ', ' ', ' ', ' ', ' ', ' ', ' ', ' ', ' ', ' ', ' ', ' ', ' ', ' ', ' ', ' ', ' ', ' ', ' ', ' ', ' ', ' ', ' ', ' ', ' ', ' ', ' ', ' ', ' ', ' ', ' ', ' ', ' ', ' ', ' ', ' ', ' ', ' ', ' ', ' ', ' ', ' ', ' ', ' ', ' ', ' ', ' ', ' ', ' ', ' ', ' ', ' ', ' ', ' ', ' ', ' ', ' ', ' ', ' ', ' '},
        {' ', ' ', ' ', ' ', ' ', ' ', ' ', ' ', ' ', ' ', ' ', ' ', ' ', ' ', ' ', ' ', ' ', ' ', ' ', ' ', ' ', ' ', ' ', ' ', ' ', ' ', ' ', ' ', ' ', ' ', ' ', ' ', ' ', ' ', ' ', ' ', ' ', ' ', ' ', ' ', 'x', ' ', ' ', ' ', ' ', ' ', ' ', ' ', ' ', ' ', ' ', ' ', ' ', ' ', ' ', ' ', ' ', ' ', ' ', ' '},
        {' ', ' ', ' ', ' ', ' ', ' ', ' ', ' ', ' ', ' ', ' ', ' ', ' ', ' ', ' ', ' ', ' ', ' ', ' ', ' ', ' ', ' ', ' ', ' ', ' ', ' ', ' ', ' ', ' ', ' ', ' ', ' ', ' ', ' ', ' ', ' ', ' ', ' ', ' ', ' ', ' ', ' ', ' ', ' ', ' ', ' ', ' ', ' ', ' ', ' ', ' ', ' ', ' ', ' ', ' ', ' ', ' ', ' ', ' ', ' '},
        {' ', ' ', ' ', ' ', ' ', ' ', ' ', ' ', ' ', ' ', ' ', ' ', ' ', ' ', ' ', ' ', ' ', ' ', ' ', ' ', ' ', ' ', ' ', ' ', ' ', ' ', ' ', ' ', ' ', ' ', ' ', ' ', ' ', ' ', ' ', ' ', 'x', ' ', ' ', ' ', ' ', ' ', ' ', ' ', ' ', ' ', ' ', ' ', ' ', ' ', ' ', ' ', ' ', ' ', ' ', ' ', ' ', ' ', ' ', ' '},
        {' ', ' ', ' ', ' ', ' ', ' ', ' ', ' ', ' ', ' ', ' ', ' ', ' ', ' ', ' ', ' ', ' ', ' ', ' ', ' ', ' ', ' ', ' ', ' ', ' ', ' ', ' ', ' ', ' ', ' ', ' ', ' ', ' ', ' ', ' ', ' ', ' ', ' ', ' ', ' ', ' ', ' ', ' ', ' ', ' ', ' ', ' ', ' ', ' ', ' ', ' ', ' ', ' ', ' ', ' ', ' ', ' ', ' ', ' ', ' '},
        {' ', ' ', ' ', ' ', ' ', ' ', ' ', ' ', ' ', ' ', ' ', ' ', ' ', ' ', ' ', ' ', ' ', ' ', ' ', ' ', ' ', ' ', ' ', ' ', ' ', ' ', ' ', ' ', ' ', ' ', ' ', ' ', ' ', ' ', 'x', ' ', ' ', ' ', ' ', ' ', ' ', ' ', ' ', ' ', ' ', ' ', ' ', ' ', ' ', ' ', ' ', ' ', ' ', ' ', ' ', ' ', ' ', ' ', ' ', ' '},
        {' ', ' ', ' ', ' ', ' ', ' ', ' ', ' ', ' ', ' ', ' ', ' ', ' ', ' ', ' ', ' ', ' ', ' ', ' ', ' ', ' ', ' ', ' ', ' ', ' ', ' ', ' ', ' ', ' ', ' ', ' ', ' ', ' ', ' ', ' ', ' ', ' ', ' ', ' ', ' ', ' ', ' ', ' ', ' ', ' ', ' ', ' ', ' ', ' ', ' ', ' ', ' ', ' ', ' ', ' ', ' ', ' ', ' ', ' ', ' '},
        {' ', ' ', ' ', ' ', ' ', ' ', ' ', ' ', ' ', ' ', ' ', ' ', ' ', ' ', ' ', ' ', ' ', ' ', ' ', ' ', ' ', ' ', ' ', ' ', ' ', ' ', ' ', ' ', ' ', ' ', ' ', ' ', ' ', ' ', ' ', ' ', ' ', ' ', ' ', ' ', ' ', ' ', ' ', ' ', ' ', ' ', ' ', ' ', ' ', ' ', ' ', ' ', ' ', ' ', ' ', ' ', ' ', ' ', ' ', ' '},
        {' ', ' ', ' ', ' ', ' ', ' ', ' ', ' ', ' ', ' ', ' ', ' ', ' ', ' ', ' ', ' ', ' ', ' ', ' ', ' ', ' ', ' ', ' ', ' ', ' ', ' ', ' ', ' ', ' ', ' ', ' ', ' ', ' ', ' ', ' ', ' ', ' ', ' ', ' ', ' ', ' ', ' ', ' ', ' ', ' ', ' ', ' ', ' ', ' ', ' ', ' ', ' ', ' ', ' ', ' ', ' ', ' ', ' ', ' ', ' '},
        {' ', ' ', ' ', ' ', ' ', ' ', ' ', ' ', ' ', ' ', ' ', ' ', ' ', ' ', ' ', ' ', ' ', ' ', ' ', ' ', ' ', ' ', ' ', ' ', ' ', ' ', ' ', ' ', ' ', ' ', ' ', ' ', ' ', ' ', ' ', ' ', ' ', ' ', ' ', ' ', ' ', ' ', ' ', ' ', ' ', ' ', ' ', ' ', ' ', ' ', ' ', ' ', ' ', ' ', ' ', ' ', ' ', ' ', ' ', ' '},
        {' ', ' ', ' ', ' ', ' ', ' ', ' ', ' ', ' ', ' ', ' ', ' ', ' ', ' ', ' ', ' ', ' ', ' ', ' ', ' ', ' ', ' ', ' ', ' ', ' ', ' ', ' ', ' ', ' ', ' ', ' ', ' ', ' ', ' ', ' ', ' ', ' ', ' ', ' ', ' ', ' ', ' ', ' ', ' ', ' ', ' ', ' ', ' ', ' ', ' ', ' ', ' ', ' ', ' ', ' ', ' ', ' ', ' ', ' ', ' '},
        {' ', ' ', ' ', ' ', ' ', ' ', ' ', ' ', ' ', ' ', ' ', ' ', ' ', ' ', ' ', ' ', ' ', ' ', ' ', ' ', ' ', ' ', ' ', ' ', ' ', ' ', ' ', ' ', ' ', ' ', ' ', ' ', ' ', ' ', ' ', ' ', ' ', ' ', ' ', ' ', ' ', ' ', ' ', ' ', ' ', ' ', ' ', ' ', ' ', ' ', ' ', ' ', ' ', ' ', ' ', ' ', ' ', ' ', ' ', ' '},
        {' ', ' ', ' ', ' ', ' ', ' ', ' ', ' ', ' ', ' ', ' ', ' ', ' ', ' ', ' ', ' ', ' ', ' ', ' ', ' ', ' ', ' ', ' ', ' ', ' ', ' ', ' ', ' ', ' ', ' ', ' ', ' ', ' ', ' ', ' ', ' ', ' ', ' ', ' ', ' ', ' ', ' ', ' ', ' ', ' ', ' ', ' ', ' ', ' ', ' ', ' ', ' ', ' ', ' ', ' ', ' ', ' ', ' ', ' ', ' '},
        {' ', ' ', ' ', ' ', ' ', ' ', ' ', ' ', ' ', ' ', ' ', ' ', ' ', ' ', ' ', ' ', ' ', ' ', ' ', ' ', ' ', ' ', ' ', ' ', ' ', ' ', ' ', ' ', ' ', ' ', ' ', ' ', ' ', ' ', ' ', ' ', ' ', ' ', ' ', ' ', ' ', ' ', ' ', ' ', ' ', ' ', ' ', ' ', ' ', ' ', ' ', ' ', ' ', ' ', ' ', ' ', ' ', ' ', ' ', ' '},
        {' ', ' ', ' ', ' ', ' ', ' ', ' ', ' ', ' ', ' ', ' ', ' ', ' ', ' ', ' ', ' ', ' ', ' ', ' ', ' ', ' ', ' ', ' ', ' ', ' ', ' ', ' ', ' ', ' ', ' ', ' ', ' ', ' ', ' ', ' ', ' ', ' ', ' ', ' ', ' ', ' ', ' ', ' ', ' ', ' ', ' ', ' ', ' ', ' ', ' ', ' ', ' ', ' ', ' ', ' ', ' ', ' ', ' ', ' ', ' '},
        {' ', ' ', ' ', ' ', ' ', ' ', ' ', ' ', ' ', ' ', ' ', ' ', ' ', ' ', ' ', ' ', ' ', ' ', ' ', ' ', ' ', ' ', ' ', ' ', ' ', ' ', ' ', ' ', ' ', ' ', ' ', ' ', ' ', ' ', ' ', ' ', ' ', ' ', ' ', ' ', ' ', ' ', ' ', ' ', ' ', ' ', ' ', ' ', ' ', ' ', ' ', ' ', ' ', ' ', ' ', ' ', ' ', ' ', ' ', ' '},
        {' ', ' ', ' ', ' ', ' ', ' ', ' ', ' ', ' ', ' ', ' ', ' ', ' ', ' ', ' ', ' ', ' ', ' ', ' ', ' ', ' ', ' ', ' ', ' ', ' ', ' ', ' ', ' ', ' ', ' ', ' ', ' ', ' ', ' ', ' ', ' ', ' ', ' ', ' ', ' ', ' ', ' ', ' ', ' ', ' ', ' ', ' ', ' ', ' ', ' ', ' ', ' ', ' ', ' ', ' ', ' ', ' ', ' ', ' ', ' '},
        {' ', ' ', ' ', ' ', ' ', ' ', ' ', ' ', ' ', ' ', ' ', ' ', ' ', ' ', ' ', ' ', ' ', ' ', ' ', ' ', ' ', ' ', ' ', ' ', ' ', ' ', ' ', ' ', ' ', ' ', ' ', ' ', ' ', ' ', ' ', ' ', ' ', ' ', ' ', ' ', ' ', ' ', ' ', ' ', ' ', ' ', ' ', ' ', ' ', ' ', ' ', ' ', ' ', ' ', ' ', ' ', ' ', ' ', ' ', ' '},
        {' ', ' ', ' ', ' ', ' ', ' ', ' ', ' ', ' ', ' ', ' ', ' ', ' ', ' ', ' ', ' ', ' ', ' ', ' ', ' ', ' ', ' ', ' ', ' ', ' ', ' ', ' ', ' ', ' ', ' ', ' ', ' ', ' ', ' ', ' ', ' ', ' ', ' ', ' ', ' ', ' ', ' ', ' ', ' ', ' ', ' ', ' ', ' ', ' ', ' ', ' ', ' ', ' ', ' ', ' ', ' ', ' ', ' ', ' ', ' '},
        {' ', ' ', ' ', ' ', ' ', ' ', ' ', ' ', ' ', ' ', ' ', ' ', ' ', ' ', ' ', ' ', ' ', ' ', ' ', ' ', ' ', ' ', ' ', ' ', ' ', ' ', ' ', ' ', ' ', ' ', ' ', ' ', ' ', ' ', ' ', ' ', ' ', ' ', ' ', ' ', ' ', ' ', ' ', ' ', ' ', ' ', ' ', ' ', ' ', ' ', ' ', ' ', ' ', ' ', ' ', ' ', ' ', ' ', ' ', ' '},
        {' ', ' ', ' ', ' ', ' ', ' ', ' ', ' ', ' ', ' ', ' ', ' ', ' ', ' ', ' ', ' ', ' ', ' ', ' ', ' ', ' ', ' ', ' ', ' ', ' ', ' ', ' ', ' ', ' ', ' ', ' ', ' ', ' ', ' ', ' ', ' ', ' ', ' ', ' ', ' ', ' ', ' ', ' ', ' ', ' ', ' ', ' ', ' ', ' ', ' ', ' ', ' ', ' ', ' ', ' ', ' ', ' ', ' ', ' ', ' '},
        {' ', ' ', ' ', ' ', ' ', ' ', ' ', ' ', ' ', ' ', ' ', ' ', ' ', ' ', ' ', ' ', ' ', ' ', ' ', ' ', ' ', ' ', ' ', ' ', ' ', ' ', ' ', ' ', ' ', ' ', ' ', ' ', ' ', ' ', ' ', ' ', ' ', ' ', ' ', ' ', ' ', ' ', ' ', ' ', ' ', ' ', ' ', ' ', ' ', ' ', ' ', ' ', ' ', ' ', ' ', ' ', ' ', ' ', ' ', ' '},
        {' ', ' ', ' ', ' ', ' ', ' ', ' ', ' ', ' ', ' ', ' ', ' ', ' ', ' ', ' ', ' ', ' ', ' ', ' ', ' ', ' ', ' ', ' ', ' ', ' ', ' ', ' ', ' ', ' ', ' ', ' ', ' ', ' ', ' ', ' ', ' ', ' ', ' ', ' ', ' ', ' ', ' ', ' ', ' ', ' ', ' ', ' ', ' ', ' ', ' ', ' ', ' ', ' ', ' ', ' ', ' ', ' ', ' ', ' ', ' '},
        {' ', ' ', ' ', ' ', ' ', ' ', ' ', ' ', ' ', ' ', ' ', ' ', ' ', ' ', ' ', ' ', ' ', ' ', ' ', ' ', ' ', ' ', ' ', ' ', ' ', ' ', ' ', ' ', ' ', ' ', ' ', ' ', ' ', ' ', ' ', ' ', ' ', ' ', ' ', ' ', ' ', ' ', ' ', ' ', ' ', ' ', ' ', ' ', ' ', ' ', ' ', ' ', ' ', ' ', ' ', ' ', ' ', ' ', ' ', ' '},
        {' ', ' ', ' ', ' ', ' ', ' ', ' ', ' ', ' ', ' ', ' ', ' ', ' ', ' ', ' ', ' ', ' ', ' ', ' ', ' ', ' ', ' ', ' ', ' ', ' ', ' ', ' ', ' ', ' ', ' ', ' ', ' ', ' ', ' ', ' ', ' ', ' ', ' ', ' ', ' ', ' ', ' ', ' ', ' ', ' ', ' ', ' ', ' ', ' ', ' ', ' ', ' ', ' ', ' ', ' ', ' ', ' ', ' ', ' ', ' '},
        {' ', ' ', ' ', ' ', ' ', ' ', ' ', ' ', ' ', ' ', ' ', ' ', ' ', ' ', ' ', ' ', ' ', ' ', ' ', ' ', ' ', ' ', ' ', ' ', 'x', ' ', ' ', ' ', ' ', ' ', ' ', ' ', ' ', ' ', 'x', ' ', ' ', ' ', ' ', ' ', ' ', ' ', ' ', ' ', ' ', ' ', ' ', ' ', ' ', ' ', ' ', ' ', ' ', ' ', ' ', ' ', ' ', ' ', ' ', ' '},
        {' ', ' ', ' ', ' ', ' ', ' ', ' ', ' ', ' ', ' ', ' ', ' ', ' ', ' ', ' ', ' ', ' ', ' ', ' ', ' ', ' ', ' ', ' ', ' ', ' ', ' ', ' ', ' ', ' ', ' ', ' ', ' ', ' ', ' ', ' ', ' ', ' ', ' ', ' ', ' ', ' ', ' ', ' ', ' ', ' ', ' ', ' ', ' ', ' ', ' ', ' ', ' ', ' ', ' ', ' ', ' ', ' ', ' ', ' ', ' '},
        {' ', ' ', ' ', ' ', ' ', ' ', ' ', ' ', ' ', ' ', ' ', ' ', ' ', ' ', ' ', ' ', ' ', ' ', ' ', ' ', ' ', ' ', 'x', ' ', ' ', ' ', ' ', ' ', ' ', ' ', ' ', ' ', ' ', ' ', ' ', ' ', 'x', ' ', ' ', ' ', ' ', ' ', ' ', ' ', ' ', ' ', ' ', ' ', ' ', ' ', ' ', ' ', ' ', ' ', ' ', ' ', ' ', ' ', ' ', ' '},
        {' ', ' ', ' ', ' ', ' ', ' ', ' ', ' ', ' ', ' ', ' ', ' ', ' ', ' ', ' ', ' ', ' ', ' ', ' ', ' ', ' ', ' ', ' ', ' ', ' ', ' ', ' ', ' ', ' ', ' ', ' ', ' ', ' ', ' ', ' ', ' ', ' ', ' ', ' ', ' ', ' ', ' ', ' ', ' ', ' ', ' ', ' ', ' ', ' ', ' ', ' ', ' ', ' ', ' ', ' ', ' ', ' ', ' ', ' ', ' '},
        {' ', ' ', ' ', ' ', ' ', ' ', ' ', ' ', ' ', ' ', ' ', ' ', ' ', ' ', ' ', ' ', ' ', ' ', 'o', ' ', ' ', ' ', ' ', ' ', ' ', ' ', ' ', ' ', ' ', ' ', ' ', ' ', ' ', ' ', ' ', ' ', ' ', ' ', ' ', ' ', 'o', ' ', ' ', ' ', ' ', ' ', ' ', ' ', ' ', ' ', ' ', ' ', ' ', ' ', ' ', ' ', ' ', ' ', ' ', ' '},
        {' ', ' ', ' ', ' ', ' ', ' ', ' ', ' ', ' ', ' ', ' ', ' ', ' ', ' ', ' ', ' ', ' ', ' ', ' ', ' ', ' ', ' ', ' ', ' ', ' ', ' ', ' ', ' ', ' ', ' ', ' ', ' ', ' ', ' ', ' ', ' ', ' ', ' ', ' ', ' ', ' ', ' ', ' ', ' ', ' ', ' ', ' ', ' ', ' ', ' ', ' ', ' ', ' ', ' ', ' ', ' ', ' ', ' ', ' ', ' '},
        {' ', ' ', ' ', ' ', ' ', ' ', ' ', ' ', ' ', ' ', ' ', ' ', ' ', ' ', ' ', ' ', 'o', ' ', ' ', ' ', ' ', ' ', ' ', ' ', ' ', ' ', ' ', ' ', ' ', ' ', ' ', ' ', ' ', ' ', ' ', ' ', ' ', ' ', ' ', ' ', ' ', ' ', 'o', ' ', ' ', ' ', ' ', ' ', ' ', ' ', ' ', ' ', ' ', ' ', ' ', ' ', ' ', ' ', ' ', ' '},
        {' ', ' ', ' ', ' ', ' ', ' ', ' ', ' ', ' ', ' ', ' ', ' ', ' ', ' ', ' ', ' ', ' ', ' ', ' ', ' ', ' ', ' ', ' ', ' ', ' ', ' ', ' ', ' ', ' ', ' ', ' ', ' ', ' ', ' ', ' ', ' ', ' ', ' ', ' ', ' ', ' ', ' ', ' ', ' ', ' ', ' ', ' ', ' ', ' ', ' ', ' ', ' ', ' ', ' ', ' ', ' ', ' ', ' ', ' ', ' '},
        {' ', ' ', ' ', ' ', ' ', ' ', ' ', ' ', ' ', ' ', ' ', ' ', 'x', ' ', ' ', ' ', ' ', ' ', ' ', ' ', ' ', ' ', ' ', ' ', ' ', ' ', ' ', ' ', ' ', ' ', ' ', ' ', ' ', ' ', ' ', ' ', ' ', ' ', ' ', ' ', ' ', ' ', ' ', ' ', ' ', ' ', 'x', ' ', ' ', ' ', ' ', ' ', ' ', ' ', ' ', ' ', ' ', ' ', ' ', ' '},
        {' ', ' ', ' ', ' ', ' ', ' ', ' ', ' ', ' ', ' ', ' ', ' ', ' ', ' ', ' ', ' ', ' ', ' ', ' ', ' ', ' ', ' ', ' ', ' ', ' ', ' ', ' ', ' ', ' ', ' ', ' ', ' ', ' ', ' ', ' ', ' ', ' ', ' ', ' ', ' ', ' ', ' ', ' ', ' ', ' ', ' ', ' ', ' ', ' ', ' ', ' ', ' ', ' ', ' ', ' ', ' ', ' ', ' ', ' ', ' '},
        {' ', ' ', ' ', ' ', ' ', ' ', ' ', ' ', ' ', ' ', ' ', ' ', ' ', ' ', ' ', ' ', ' ', ' ', ' ', ' ', ' ', ' ', ' ', ' ', ' ', ' ', ' ', ' ', ' ', ' ', ' ', ' ', ' ', ' ', ' ', ' ', ' ', ' ', ' ', ' ', ' ', ' ', ' ', ' ', ' ', ' ', ' ', ' ', ' ', ' ', ' ', ' ', ' ', ' ', ' ', ' ', ' ', ' ', ' ', ' '},
        {' ', ' ', ' ', ' ', ' ', ' ', ' ', ' ', ' ', ' ', ' ', ' ', ' ', ' ', ' ', ' ', ' ', ' ', ' ', ' ', ' ', ' ', ' ', ' ', ' ', ' ', ' ', ' ', ' ', ' ', ' ', ' ', ' ', ' ', ' ', ' ', ' ', ' ', ' ', ' ', ' ', ' ', ' ', ' ', ' ', ' ', ' ', ' ', ' ', ' ', ' ', ' ', ' ', ' ', ' ', ' ', ' ', ' ', ' ', ' '},
        {' ', ' ', ' ', ' ', ' ', ' ', ' ', ' ', ' ', ' ', ' ', ' ', ' ', ' ', ' ', ' ', ' ', ' ', ' ', ' ', ' ', ' ', ' ', ' ', ' ', ' ', ' ', ' ', ' ', ' ', ' ', ' ', ' ', ' ', ' ', ' ', ' ', ' ', ' ', ' ', ' ', ' ', ' ', ' ', ' ', ' ', ' ', ' ', ' ', ' ', ' ', ' ', ' ', ' ', ' ', ' ', ' ', ' ', ' ', ' '},
        {' ', ' ', ' ', ' ', ' ', ' ', ' ', ' ', ' ', ' ', ' ', ' ', ' ', ' ', ' ', ' ', ' ', ' ', ' ', ' ', ' ', ' ', ' ', ' ', ' ', ' ', ' ', ' ', ' ', ' ', ' ', ' ', ' ', ' ', ' ', ' ', ' ', ' ', ' ', ' ', ' ', ' ', ' ', ' ', ' ', ' ', ' ', ' ', ' ', ' ', ' ', ' ', ' ', ' ', ' ', ' ', ' ', ' ', ' ', ' '}
    }})};

    static constexpr const fcn_gate TWO_IN_TWO_OUT{cell_list_to_gate<char>({{
        {' ', ' ', ' ', ' ', ' ', ' ', ' ', ' ', ' ', ' ', ' ', ' ', ' ', ' ', ' ', ' ', ' ', ' ', ' ', ' ', ' ', ' ', ' ', ' ', ' ', ' ', ' ', ' ', ' ', ' ', ' ', ' ', ' ', ' ', ' ', ' ', ' ', ' ', ' ', ' ', ' ', ' ', ' ', ' ', ' ', ' ', ' ', ' ', ' ', ' ', ' ', ' ', ' ', ' ', ' ', ' ', ' ', ' ', ' ', ' '},
        {' ', ' ', ' ', ' ', ' ', ' ', ' ', ' ', ' ', ' ', ' ', ' ', ' ', ' ', ' ', ' ', ' ', ' ', ' ', ' ', ' ', ' ', ' ', ' ', ' ', ' ', ' ', ' ', ' ', ' ', ' ', ' ', ' ', ' ', ' ', ' ', ' ', ' ', ' ', ' ', ' ', ' ', ' ', ' ', ' ', ' ', ' ', ' ', ' ', ' ', ' ', ' ', ' ', ' ', ' ', ' ', ' ', ' ', ' ', ' '},
        {' ', ' ', ' ', ' ', ' ', ' ', ' ', ' ', ' ', ' ', 'i', ' ', ' ', ' ', ' ', ' ', ' ', ' ', ' ', ' ', ' ', ' ', ' ', ' ', ' ', ' ', ' ', ' ', ' ', ' ', ' ', ' ', ' ', ' ', ' ', ' ', ' ', ' ', ' ', ' ', ' ', ' ', ' ', ' ', ' ', ' ', ' ', ' ', 'i', ' ', ' ', ' ', ' ', ' ', ' ', ' ', ' ', ' ', ' ', ' '},
        {' ', ' ', ' ', ' ', ' ', ' ', ' ', ' ', ' ', ' ', ' ', ' ', ' ', ' ', ' ', ' ', ' ', ' ', ' ', ' ', ' ', ' ', ' ', ' ', ' ', ' ', ' ', ' ', ' ', ' ', ' ', ' ', ' ', ' ', ' ', ' ', ' ', ' ', ' ', ' ', ' ', ' ', ' ', ' ', ' ', ' ', ' ', ' ', ' ', ' ', ' ', ' ', ' ', ' ', ' ', ' ', ' ', ' ', ' ', ' '},
        {' ', ' ', ' ', ' ', ' ', ' ', ' ', ' ', ' ', ' ', ' ', ' ', 'i', ' ', ' ', ' ', ' ', ' ', ' ', ' ', ' ', ' ', ' ', ' ', ' ', ' ', ' ', ' ', ' ', ' ', ' ', ' ', ' ', ' ', ' ', ' ', ' ', ' ', ' ', ' ', ' ', ' ', ' ', ' ', ' ', ' ', 'i', ' ', ' ', ' ', ' ', ' ', ' ', ' ', ' ', ' ', ' ', ' ', ' ', ' '},
        {' ', ' ', ' ', ' ', ' ', ' ', ' ', ' ', ' ', ' ', ' ', ' ', ' ', ' ', ' ', ' ', ' ', ' ', ' ', ' ', ' ', ' ', ' ', ' ', ' ', ' ', ' ', ' ', ' ', ' ', ' ', ' ', ' ', ' ', ' ', ' ', ' ', ' ', ' ', ' ', ' ', ' ', ' ', ' ', ' ', ' ', ' ', ' ', ' ', ' ', ' ', ' ', ' ', ' ', ' ', ' ', ' ', ' ', ' ', ' '},
        {' ', ' ', ' ', ' ', ' ', ' ', ' ', ' ', ' ', ' ', ' ', ' ', ' ', ' ', ' ', ' ', 'x', ' ', ' ', ' ', ' ', ' ', ' ', ' ', ' ', ' ', ' ', ' ', ' ', ' ', ' ', ' ', ' ', ' ', ' ', ' ', ' ', ' ', ' ', ' ', ' ', ' ', 'x', ' ', ' ', ' ', ' ', ' ', ' ', ' ', ' ', ' ', ' ', ' ', ' ', ' ', ' ', ' ', ' ', ' '},
        {' ', ' ', ' ', ' ', ' ', ' ', ' ', ' ', ' ', ' ', ' ', ' ', ' ', ' ', ' ', ' ', ' ', ' ', ' ', ' ', ' ', ' ', ' ', ' ', ' ', ' ', ' ', ' ', ' ', ' ', ' ', ' ', ' ', ' ', ' ', ' ', ' ', ' ', ' ', ' ', ' ', ' ', ' ', ' ', ' ', ' ', ' ', ' ', ' ', ' ', ' ', ' ', ' ', ' ', ' ', ' ', ' ', ' ', ' ', ' '},
        {' ', ' ', ' ', ' ', ' ', ' ', ' ', ' ', ' ', ' ', ' ', ' ', ' ', ' ', ' ', ' ', ' ', ' ', 'x', ' ', ' ', ' ', ' ', ' ', ' ', ' ', ' ', ' ', ' ', ' ', ' ', ' ', ' ', ' ', ' ', ' ', ' ', ' ', ' ', ' ', 'x', ' ', ' ', ' ', ' ', ' ', ' ', ' ', ' ', ' ', ' ', ' ', ' ', ' ', ' ', ' ', ' ', ' ', ' ', ' '},
        {' ', ' ', ' ', ' ', ' ', ' ', ' ', ' ', ' ', ' ', ' ', ' ', ' ', ' ', ' ', ' ', ' ', ' ', ' ', ' ', ' ', ' ', ' ', ' ', ' ', ' ', ' ', ' ', ' ', ' ', ' ', ' ', ' ', ' ', ' ', ' ', ' ', ' ', ' ', ' ', ' ', ' ', ' ', ' ', ' ', ' ', ' ', ' ', ' ', ' ', ' ', ' ', ' ', ' ', ' ', ' ', ' ', ' ', ' ', ' '},
        {' ', ' ', ' ', ' ', ' ', ' ', ' ', ' ', ' ', ' ', ' ', ' ', ' ', ' ', ' ', ' ', ' ', ' ', ' ', ' ', ' ', ' ', 'x', ' ', ' ', ' ', ' ', ' ', ' ', ' ', ' ', ' ', ' ', ' ', ' ', ' ', 'x', ' ', ' ', ' ', ' ', ' ', ' ', ' ', ' ', ' ', ' ', ' ', ' ', ' ', ' ', ' ', ' ', ' ', ' ', ' ', ' ', ' ', ' ', ' '},
        {' ', ' ', ' ', ' ', ' ', ' ', ' ', ' ', ' ', ' ', ' ', ' ', ' ', ' ', ' ', ' ', ' ', ' ', ' ', ' ', ' ', ' ', ' ', ' ', ' ', ' ', ' ', ' ', ' ', ' ', ' ', ' ', ' ', ' ', ' ', ' ', ' ', ' ', ' ', ' ', ' ', ' ', ' ', ' ', ' ', ' ', ' ', ' ', ' ', ' ', ' ', ' ', ' ', ' ', ' ', ' ', ' ', ' ', ' ', ' '},
        {' ', ' ', ' ', ' ', ' ', ' ', ' ', ' ', ' ', ' ', ' ', ' ', ' ', ' ', ' ', ' ', ' ', ' ', ' ', ' ', ' ', ' ', ' ', ' ', 'x', ' ', ' ', ' ', ' ', ' ', ' ', ' ', ' ', ' ', 'x', ' ', ' ', ' ', ' ', ' ', ' ', ' ', ' ', ' ', ' ', ' ', ' ', ' ', ' ', ' ', ' ', ' ', ' ', ' ', ' ', ' ', ' ', ' ', ' ', ' '},
        {' ', ' ', ' ', ' ', ' ', ' ', ' ', ' ', ' ', ' ', ' ', ' ', ' ', ' ', ' ', ' ', ' ', ' ', ' ', ' ', ' ', ' ', ' ', ' ', ' ', ' ', ' ', ' ', ' ', ' ', ' ', ' ', ' ', ' ', ' ', ' ', ' ', ' ', ' ', ' ', ' ', ' ', ' ', ' ', ' ', ' ', ' ', ' ', ' ', ' ', ' ', ' ', ' ', ' ', ' ', ' ', ' ', ' ', ' ', ' '},
        {' ', ' ', ' ', ' ', ' ', ' ', ' ', ' ', ' ', ' ', ' ', ' ', ' ', ' ', ' ', ' ', ' ', ' ', ' ', ' ', ' ', ' ', ' ', ' ', ' ', ' ', ' ', ' ', ' ', ' ', ' ', ' ', ' ', ' ', ' ', ' ', ' ', ' ', ' ', ' ', ' ', ' ', ' ', ' ', ' ', ' ', ' ', ' ', ' ', ' ', ' ', ' ', ' ', ' ', ' ', ' ', ' ', ' ', ' ', ' '},
        {' ', ' ', ' ', ' ', ' ', ' ', ' ', ' ', ' ', ' ', ' ', ' ', ' ', ' ', ' ', ' ', ' ', ' ', ' ', ' ', ' ', ' ', ' ', ' ', ' ', ' ', ' ', ' ', ' ', ' ', ' ', ' ', ' ', ' ', ' ', ' ', ' ', ' ', ' ', ' ', ' ', ' ', ' ', ' ', ' ', ' ', ' ', ' ', ' ', ' ', ' ', ' ', ' ', ' ', ' ', ' ', ' ', ' ', ' ', ' '},
        {' ', ' ', ' ', ' ', ' ', ' ', ' ', ' ', ' ', ' ', ' ', ' ', ' ', ' ', ' ', ' ', ' ', ' ', ' ', ' ', ' ', ' ', ' ', ' ', ' ', ' ', ' ', ' ', ' ', ' ', ' ', ' ', ' ', ' ', ' ', ' ', ' ', ' ', ' ', ' ', ' ', ' ', ' ', ' ', ' ', ' ', ' ', ' ', ' ', ' ', ' ', ' ', ' ', ' ', ' ', ' ', ' ', ' ', ' ', ' '},
        {' ', ' ', ' ', ' ', ' ', ' ', ' ', ' ', ' ', ' ', ' ', ' ', ' ', ' ', ' ', ' ', ' ', ' ', ' ', ' ', ' ', ' ', ' ', ' ', ' ', ' ', ' ', ' ', ' ', ' ', ' ', ' ', ' ', ' ', ' ', ' ', ' ', ' ', ' ', ' ', ' ', ' ', ' ', ' ', ' ', ' ', ' ', ' ', ' ', ' ', ' ', ' ', ' ', ' ', ' ', ' ', ' ', ' ', ' ', ' '},
        {' ', ' ', ' ', ' ', ' ', ' ', ' ', ' ', ' ', ' ', ' ', ' ', ' ', ' ', ' ', ' ', ' ', ' ', ' ', ' ', ' ', ' ', ' ', ' ', ' ', ' ', ' ', ' ', ' ', ' ', ' ', ' ', ' ', ' ', ' ', ' ', ' ', ' ', ' ', ' ', ' ', ' ', ' ', ' ', ' ', ' ', ' ', ' ', ' ', ' ', ' ', ' ', ' ', ' ', ' ', ' ', ' ', ' ', ' ', ' '},
        {' ', ' ', ' ', ' ', ' ', ' ', ' ', ' ', ' ', ' ', ' ', ' ', ' ', ' ', ' ', ' ', ' ', ' ', ' ', ' ', ' ', ' ', ' ', ' ', ' ', ' ', ' ', ' ', ' ', ' ', ' ', ' ', ' ', ' ', ' ', ' ', ' ', ' ', ' ', ' ', ' ', ' ', ' ', ' ', ' ', ' ', ' ', ' ', ' ', ' ', ' ', ' ', ' ', ' ', ' ', ' ', ' ', ' ', ' ', ' '},
        {' ', ' ', ' ', ' ', ' ', ' ', ' ', ' ', ' ', ' ', ' ', ' ', ' ', ' ', ' ', ' ', ' ', ' ', ' ', ' ', ' ', ' ', ' ', ' ', ' ', ' ', ' ', ' ', ' ', ' ', ' ', ' ', ' ', ' ', ' ', ' ', ' ', ' ', ' ', ' ', ' ', ' ', ' ', ' ', ' ', ' ', ' ', ' ', ' ', ' ', ' ', ' ', ' ', ' ', ' ', ' ', ' ', ' ', ' ', ' '},
        {' ', ' ', ' ', ' ', ' ', ' ', ' ', ' ', ' ', ' ', ' ', ' ', ' ', ' ', ' ', ' ', ' ', ' ', ' ', ' ', ' ', ' ', ' ', ' ', ' ', ' ', ' ', ' ', ' ', ' ', ' ', ' ', ' ', ' ', ' ', ' ', ' ', ' ', ' ', ' ', ' ', ' ', ' ', ' ', ' ', ' ', ' ', ' ', ' ', ' ', ' ', ' ', ' ', ' ', ' ', ' ', ' ', ' ', ' ', ' '},
        {' ', ' ', ' ', ' ', ' ', ' ', ' ', ' ', ' ', ' ', ' ', ' ', ' ', ' ', ' ', ' ', ' ', ' ', ' ', ' ', ' ', ' ', ' ', ' ', ' ', ' ', ' ', ' ', ' ', ' ', ' ', ' ', ' ', ' ', ' ', ' ', ' ', ' ', ' ', ' ', ' ', ' ', ' ', ' ', ' ', ' ', ' ', ' ', ' ', ' ', ' ', ' ', ' ', ' ', ' ', ' ', ' ', ' ', ' ', ' '},
        {' ', ' ', ' ', ' ', ' ', ' ', ' ', ' ', ' ', ' ', ' ', ' ', ' ', ' ', ' ', ' ', ' ', ' ', ' ', ' ', ' ', ' ', ' ', ' ', ' ', ' ', ' ', ' ', ' ', ' ', ' ', ' ', ' ', ' ', ' ', ' ', ' ', ' ', ' ', ' ', ' ', ' ', ' ', ' ', ' ', ' ', ' ', ' ', ' ', ' ', ' ', ' ', ' ', ' ', ' ', ' ', ' ', ' ', ' ', ' '},
        {' ', ' ', ' ', ' ', ' ', ' ', ' ', ' ', ' ', ' ', ' ', ' ', ' ', ' ', ' ', ' ', ' ', ' ', ' ', ' ', ' ', ' ', ' ', ' ', ' ', ' ', ' ', ' ', ' ', ' ', ' ', ' ', ' ', ' ', ' ', ' ', ' ', ' ', ' ', ' ', ' ', ' ', ' ', ' ', ' ', ' ', ' ', ' ', ' ', ' ', ' ', ' ', ' ', ' ', ' ', ' ', ' ', ' ', ' ', ' '},
        {' ', ' ', ' ', ' ', ' ', ' ', ' ', ' ', ' ', ' ', ' ', ' ', ' ', ' ', ' ', ' ', ' ', ' ', ' ', ' ', ' ', ' ', ' ', ' ', ' ', ' ', ' ', ' ', ' ', ' ', ' ', ' ', ' ', ' ', ' ', ' ', ' ', ' ', ' ', ' ', ' ', ' ', ' ', ' ', ' ', ' ', ' ', ' ', ' ', ' ', ' ', ' ', ' ', ' ', ' ', ' ', ' ', ' ', ' ', ' '},
        {' ', ' ', ' ', ' ', ' ', ' ', ' ', ' ', ' ', ' ', ' ', ' ', ' ', ' ', ' ', ' ', ' ', ' ', ' ', ' ', ' ', ' ', ' ', ' ', ' ', ' ', ' ', ' ', ' ', ' ', ' ', ' ', ' ', ' ', ' ', ' ', ' ', ' ', ' ', ' ', ' ', ' ', ' ', ' ', ' ', ' ', ' ', ' ', ' ', ' ', ' ', ' ', ' ', ' ', ' ', ' ', ' ', ' ', ' ', ' '},
        {' ', ' ', ' ', ' ', ' ', ' ', ' ', ' ', ' ', ' ', ' ', ' ', ' ', ' ', ' ', ' ', ' ', ' ', ' ', ' ', ' ', ' ', ' ', ' ', ' ', ' ', ' ', ' ', ' ', ' ', ' ', ' ', ' ', ' ', ' ', ' ', ' ', ' ', ' ', ' ', ' ', ' ', ' ', ' ', ' ', ' ', ' ', ' ', ' ', ' ', ' ', ' ', ' ', ' ', ' ', ' ', ' ', ' ', ' ', ' '},
        {' ', ' ', ' ', ' ', ' ', ' ', ' ', ' ', ' ', ' ', ' ', ' ', ' ', ' ', ' ', ' ', ' ', ' ', ' ', ' ', ' ', ' ', ' ', ' ', ' ', ' ', ' ', ' ', ' ', ' ', ' ', ' ', ' ', ' ', ' ', ' ', ' ', ' ', ' ', ' ', ' ', ' ', ' ', ' ', ' ', ' ', ' ', ' ', ' ', ' ', ' ', ' ', ' ', ' ', ' ', ' ', ' ', ' ', ' ', ' '},
        {' ', ' ', ' ', ' ', ' ', ' ', ' ', ' ', ' ', ' ', ' ', ' ', ' ', ' ', ' ', ' ', ' ', ' ', ' ', ' ', ' ', ' ', ' ', ' ', ' ', ' ', ' ', ' ', ' ', ' ', ' ', ' ', ' ', ' ', ' ', ' ', ' ', ' ', ' ', ' ', ' ', ' ', ' ', ' ', ' ', ' ', ' ', ' ', ' ', ' ', ' ', ' ', ' ', ' ', ' ', ' ', ' ', ' ', ' ', ' '},
        {' ', ' ', ' ', ' ', ' ', ' ', ' ', ' ', ' ', ' ', ' ', ' ', ' ', ' ', ' ', ' ', ' ', ' ', ' ', ' ', ' ', ' ', ' ', ' ', ' ', ' ', ' ', ' ', ' ', ' ', ' ', ' ', ' ', ' ', ' ', ' ', ' ', ' ', ' ', ' ', ' ', ' ', ' ', ' ', ' ', ' ', ' ', ' ', ' ', ' ', ' ', ' ', ' ', ' ', ' ', ' ', ' ', ' ', ' ', ' '},
        {' ', ' ', ' ', ' ', ' ', ' ', ' ', ' ', ' ', ' ', ' ', ' ', ' ', ' ', ' ', ' ', ' ', ' ', ' ', ' ', ' ', ' ', ' ', ' ', ' ', ' ', ' ', ' ', ' ', ' ', ' ', ' ', ' ', ' ', ' ', ' ', ' ', ' ', ' ', ' ', ' ', ' ', ' ', ' ', ' ', ' ', ' ', ' ', ' ', ' ', ' ', ' ', ' ', ' ', ' ', ' ', ' ', ' ', ' ', ' '},
        {' ', ' ', ' ', ' ', ' ', ' ', ' ', ' ', ' ', ' ', ' ', ' ', ' ', ' ', ' ', ' ', ' ', ' ', ' ', ' ', ' ', ' ', ' ', ' ', 'x', ' ', ' ', ' ', ' ', ' ', ' ', ' ', ' ', ' ', 'x', ' ', ' ', ' ', ' ', ' ', ' ', ' ', ' ', ' ', ' ', ' ', ' ', ' ', ' ', ' ', ' ', ' ', ' ', ' ', ' ', ' ', ' ', ' ', ' ', ' '},
        {' ', ' ', ' ', ' ', ' ', ' ', ' ', ' ', ' ', ' ', ' ', ' ', ' ', ' ', ' ', ' ', ' ', ' ', ' ', ' ', ' ', ' ', ' ', ' ', ' ', ' ', ' ', ' ', ' ', ' ', ' ', ' ', ' ', ' ', ' ', ' ', ' ', ' ', ' ', ' ', ' ', ' ', ' ', ' ', ' ', ' ', ' ', ' ', ' ', ' ', ' ', ' ', ' ', ' ', ' ', ' ', ' ', ' ', ' ', ' '},
        {' ', ' ', ' ', ' ', ' ', ' ', ' ', ' ', ' ', ' ', ' ', ' ', ' ', ' ', ' ', ' ', ' ', ' ', ' ', ' ', ' ', ' ', 'x', ' ', ' ', ' ', ' ', ' ', ' ', ' ', ' ', ' ', ' ', ' ', ' ', ' ', 'x', ' ', ' ', ' ', ' ', ' ', ' ', ' ', ' ', ' ', ' ', ' ', ' ', ' ', ' ', ' ', ' ', ' ', ' ', ' ', ' ', ' ', ' ', ' '},
        {' ', ' ', ' ', ' ', ' ', ' ', ' ', ' ', ' ', ' ', ' ', ' ', ' ', ' ', ' ', ' ', ' ', ' ', ' ', ' ', ' ', ' ', ' ', ' ', ' ', ' ', ' ', ' ', ' ', ' ', ' ', ' ', ' ', ' ', ' ', ' ', ' ', ' ', ' ', ' ', ' ', ' ', ' ', ' ', ' ', ' ', ' ', ' ', ' ', ' ', ' ', ' ', ' ', ' ', ' ', ' ', ' ', ' ', ' ', ' '},
        {' ', ' ', ' ', ' ', ' ', ' ', ' ', ' ', ' ', ' ', ' ', ' ', ' ', ' ', ' ', ' ', ' ', ' ', 'o', ' ', ' ', ' ', ' ', ' ', ' ', ' ', ' ', ' ', ' ', ' ', ' ', ' ', ' ', ' ', ' ', ' ', ' ', ' ', ' ', ' ', 'o', ' ', ' ', ' ', ' ', ' ', ' ', ' ', ' ', ' ', ' ', ' ', ' ', ' ', ' ', ' ', ' ', ' ', ' ', ' '},
        {' ', ' ', ' ', ' ', ' ', ' ', ' ', ' ', ' ', ' ', ' ', ' ', ' ', ' ', ' ', ' ', ' ', ' ', ' ', ' ', ' ', ' ', ' ', ' ', ' ', ' ', ' ', ' ', ' ', ' ', ' ', ' ', ' ', ' ', ' ', ' ', ' ', ' ', ' ', ' ', ' ', ' ', ' ', ' ', ' ', ' ', ' ', ' ', ' ', ' ', ' ', ' ', ' ', ' ', ' ', ' ', ' ', ' ', ' ', ' '},
        {' ', ' ', ' ', ' ', ' ', ' ', ' ', ' ', ' ', ' ', ' ', ' ', ' ', ' ', ' ', ' ', 'o', ' ', ' ', ' ', ' ', ' ', ' ', ' ', ' ', ' ', ' ', ' ', ' ', ' ', ' ', ' ', ' ', ' ', ' ', ' ', ' ', ' ', ' ', ' ', ' ', ' ', 'o', ' ', ' ', ' ', ' ', ' ', ' ', ' ', ' ', ' ', ' ', ' ', ' ', ' ', ' ', ' ', ' ', ' '},
        {' ', ' ', ' ', ' ', ' ', ' ', ' ', ' ', ' ', ' ', ' ', ' ', ' ', ' ', ' ', ' ', ' ', ' ', ' ', ' ', ' ', ' ', ' ', ' ', ' ', ' ', ' ', ' ', ' ', ' ', ' ', ' ', ' ', ' ', ' ', ' ', ' ', ' ', ' ', ' ', ' ', ' ', ' ', ' ', ' ', ' ', ' ', ' ', ' ', ' ', ' ', ' ', ' ', ' ', ' ', ' ', ' ', ' ', ' ', ' '},
        {' ', ' ', ' ', ' ', ' ', ' ', ' ', ' ', ' ', ' ', ' ', ' ', 'x', ' ', ' ', ' ', ' ', ' ', ' ', ' ', ' ', ' ', ' ', ' ', ' ', ' ', ' ', ' ', ' ', ' ', ' ', ' ', ' ', ' ', ' ', ' ', ' ', ' ', ' ', ' ', ' ', ' ', ' ', ' ', ' ', ' ', 'x', ' ', ' ', ' ', ' ', ' ', ' ', ' ', ' ', ' ', ' ', ' ', ' ', ' '},
        {' ', ' ', ' ', ' ', ' ', ' ', ' ', ' ', ' ', ' ', ' ', ' ', ' ', ' ', ' ', ' ', ' ', ' ', ' ', ' ', ' ', ' ', ' ', ' ', ' ', ' ', ' ', ' ', ' ', ' ', ' ', ' ', ' ', ' ', ' ', ' ', ' ', ' ', ' ', ' ', ' ', ' ', ' ', ' ', ' ', ' ', ' ', ' ', ' ', ' ', ' ', ' ', ' ', ' ', ' ', ' ', ' ', ' ', ' ', ' '},
        {' ', ' ', ' ', ' ', ' ', ' ', ' ', ' ', ' ', ' ', ' ', ' ', ' ', ' ', ' ', ' ', ' ', ' ', ' ', ' ', ' ', ' ', ' ', ' ', ' ', ' ', ' ', ' ', ' ', ' ', ' ', ' ', ' ', ' ', ' ', ' ', ' ', ' ', ' ', ' ', ' ', ' ', ' ', ' ', ' ', ' ', ' ', ' ', ' ', ' ', ' ', ' ', ' ', ' ', ' ', ' ', ' ', ' ', ' ', ' '},
        {' ', ' ', ' ', ' ', ' ', ' ', ' ', ' ', ' ', ' ', ' ', ' ', ' ', ' ', ' ', ' ', ' ', ' ', ' ', ' ', ' ', ' ', ' ', ' ', ' ', ' ', ' ', ' ', ' ', ' ', ' ', ' ', ' ', ' ', ' ', ' ', ' ', ' ', ' ', ' ', ' ', ' ', ' ', ' ', ' ', ' ', ' ', ' ', ' ', ' ', ' ', ' ', ' ', ' ', ' ', ' ', ' ', ' ', ' ', ' '},
        {' ', ' ', ' ', ' ', ' ', ' ', ' ', ' ', ' ', ' ', ' ', ' ', ' ', ' ', ' ', ' ', ' ', ' ', ' ', ' ', ' ', ' ', ' ', ' ', ' ', ' ', ' ', ' ', ' ', ' ', ' ', ' ', ' ', ' ', ' ', ' ', ' ', ' ', ' ', ' ', ' ', ' ', ' ', ' ', ' ', ' ', ' ', ' ', ' ', ' ', ' ', ' ', ' ', ' ', ' ', ' ', ' ', ' ', ' ', ' '},
        {' ', ' ', ' ', ' ', ' ', ' ', ' ', ' ', ' ', ' ', ' ', ' ', ' ', ' ', ' ', ' ', ' ', ' ', ' ', ' ', ' ', ' ', ' ', ' ', ' ', ' ', ' ', ' ', ' ', ' ', ' ', ' ', ' ', ' ', ' ', ' ', ' ', ' ', ' ', ' ', ' ', ' ', ' ', ' ', ' ', ' ', ' ', ' ', ' ', ' ', ' ', ' ', ' ', ' ', ' ', ' ', ' ', ' ', ' ', ' '}
    }})};

    // clang-format on

    using port_gate_map = phmap::flat_hash_map<port_list<port_direction>, fcn_gate>;
    using double_port_gate_map =
        phmap::flat_hash_map<std::pair<port_list<port_direction>, port_list<port_direction>>, fcn_gate>;
    /**
     * Lookup table for 1-input/1-output Boolean functions.
     */
    static inline const port_gate_map ONE_IN_ONE_OUT_MAP = {
        // primary inputs
        {{{}, {port_direction(port_direction::cardinal::SOUTH_WEST)}}, STRAIGHT_WIRE},
        {{{}, {port_direction(port_direction::cardinal::SOUTH_EAST)}}, DIAGONAL_WIRE},
        // primary outputs
        {{{port_direction(port_direction::cardinal::NORTH_WEST)}, {}}, DIAGONAL_WIRE},
        {{{port_direction(port_direction::cardinal::NORTH_EAST)}, {}}, MIRRORED_STRAIGHT_WIRE},
        // straight wire
        {{{port_direction(port_direction::cardinal::NORTH_WEST)},
          {port_direction(port_direction::cardinal::SOUTH_WEST)}},
         STRAIGHT_WIRE},
        {{{port_direction(port_direction::cardinal::NORTH_EAST)},
          {port_direction(port_direction::cardinal::SOUTH_EAST)}},
         MIRRORED_STRAIGHT_WIRE},
        // diagonal wire
        {{{port_direction(port_direction::cardinal::NORTH_WEST)},
          {port_direction(port_direction::cardinal::SOUTH_EAST)}},
         DIAGONAL_WIRE},
        {{{port_direction(port_direction::cardinal::NORTH_EAST)},
          {port_direction(port_direction::cardinal::SOUTH_WEST)}},
         MIRRORED_DIAGONAL_WIRE},
        // empty gate (for crossing layer)
        {{{}, {}}, EMPTY_GATE},
    };
    /**
     * Lookup table for wire crossings and hourglass wires.
     */
    static inline const double_port_gate_map TWO_IN_TWO_OUT_MAP = {
        {{{{port_direction(port_direction::cardinal::NORTH_WEST)},
           {port_direction(port_direction::cardinal::SOUTH_WEST)}},
          {{port_direction(port_direction::cardinal::NORTH_EAST)},
           {port_direction(port_direction::cardinal::SOUTH_EAST)}}},
         DOUBLE_WIRE},
        {{{{port_direction(port_direction::cardinal::NORTH_EAST)},
           {port_direction(port_direction::cardinal::SOUTH_EAST)}},
          {{port_direction(port_direction::cardinal::NORTH_WEST)},
           {port_direction(port_direction::cardinal::SOUTH_WEST)}}},
         DOUBLE_WIRE},
        {{{{port_direction(port_direction::cardinal::NORTH_WEST)},
           {port_direction(port_direction::cardinal::SOUTH_EAST)}},
          {{port_direction(port_direction::cardinal::NORTH_EAST)},
           {port_direction(port_direction::cardinal::SOUTH_WEST)}}},
         CROSSING},
        {{{{port_direction(port_direction::cardinal::NORTH_EAST)},
           {port_direction(port_direction::cardinal::SOUTH_WEST)}},
          {{port_direction(port_direction::cardinal::NORTH_WEST)},
           {port_direction(port_direction::cardinal::SOUTH_EAST)}}},
         CROSSING},
    };
    /**
     * Lookup table for 2-input/1-output Boolean function (e.g., AND, OR, ...).
     */
    static inline const port_gate_map TWO_IN_ONE_OUT_MAP = {
        {{{port_direction(port_direction::cardinal::NORTH_WEST), port_direction(port_direction::cardinal::NORTH_EAST)},
          {port_direction(port_direction::cardinal::SOUTH_EAST)}},
         TWO_IN_ONE_OUT},
        {{{port_direction(port_direction::cardinal::NORTH_WEST), port_direction(port_direction::cardinal::NORTH_EAST)},
          {port_direction(port_direction::cardinal::SOUTH_WEST)}},
         MIRRORED_TWO_IN_ONE_OUT}};
    /**
     * Lookup table for fan-out.
     */
    static inline const port_gate_map ONE_IN_TWO_OUT_MAP = {
        {{{port_direction(port_direction::cardinal::NORTH_WEST)},
          {port_direction(port_direction::cardinal::SOUTH_EAST), port_direction(port_direction::cardinal::SOUTH_WEST)}},
         FANOUT_1_2},
        {{{port_direction(port_direction::cardinal::NORTH_EAST)},
          {port_direction(port_direction::cardinal::SOUTH_EAST), port_direction(port_direction::cardinal::SOUTH_WEST)}},
         MIRRORED_FANOUT_1_2}};
};

}  // namespace fiction

#endif  // FICTION_SIDB_ON_THE_FLY_GATE_LIBRARY_HPP<|MERGE_RESOLUTION|>--- conflicted
+++ resolved
@@ -432,15 +432,10 @@
         bestagon_lyt.foreach_cell([&defect_copy, &bestagon_lyt](const auto& c)
                                   { defect_copy.assign_cell_type(c, bestagon_lyt.get_cell_type(c)); });
         const auto status =
-<<<<<<< HEAD
-            is_operational(defect_copy, truth_table, parameters.design_gate_params.operational_params).first;
-
-=======
             is_operational(defect_copy, truth_table,
                            is_operational_params{parameters.design_gate_params.operational_params.simulation_parameters,
                                                  parameters.design_gate_params.operational_params.sim_engine})
                 .first;
->>>>>>> 18bafd25
         return static_cast<bool>(status == operational_status::OPERATIONAL);
     }
     /**
