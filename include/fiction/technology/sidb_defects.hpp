//
// Created by marcel on 07.03.22.
//

#ifndef FICTION_SIDB_DEFECTS_HPP
#define FICTION_SIDB_DEFECTS_HPP

#include <cassert>
#include <cmath>
#include <cstdint>
#include <optional>
#include <utility>

namespace fiction
{

/**
 * Specifies the types of fabrication defects that can occur on the H-Si(100) 2x1 surface according to \"Atomic defect
 * classification of the H–Si(100) surface through multi-mode scanning probe microscopy\" by Jeremiah Croshaw, Thomas
 * Dienel, Taleana Huff, and Robert Wolkow in Journal of Nanotechnology in 2020.
 */
enum class sidb_defect_type
{
    /**
     * Defect-free H-Si.
     */
    NONE,
    /**
     * A stray dangling bond.
     */
    DB,
    /**
     * A missing silicon atom.
     */
    SI_VACANCY,
    /**
     * Double hydrogen passivation.
     */
    SINGLE_DIHYDRIDE,
    /**
     * A missing bond between dimers that leads to two double hydrogen passivations.
     */
    DIHYDRIDE_PAIR,
    /**
     * A collection of dihydride pairs.
     */
    ONE_BY_ONE,
    /**
     * A collection of 1 by 1's.
     */
    THREE_BY_ONE,
    /**
     * An oxidized dimer.
     */
    SILOXANE,
    /**
     * A raised silicon dimer.
     */
    RAISED_SI,
    /**
     * The dimer is missing altogether.
     */
    MISSING_DIMER,
    /**
     * A collection of missing dimers.
     */
    ETCH_PIT,
    /**
     * A step edge, which is a break in the surface reconstruction.
     */
    STEP_EDGE,
    /**
     * Residual material.
     */
    GUNK,
    /**
     * Unknown defect.
     */
    UNKNOWN
};
/**
 * In accordance with the paper mentioned above, the `sidb_defect` struct is used to represent a specific defect on the
 * H-Si(100) 2x1 surface that has a charge as well as relative permittivity (`epsilon_r`) and Thomas-Fermi screening
 * distance (`lambda_tf`) values associated to it.
 *
 * See \"SiQAD: A Design and Simulation Tool for Atomic Silicon Quantum Dot Circuits\" by S. S. H. Ng, J. Retallick, H.
 * N. Chiu, R. Lupoiu, L. Livadaru, T. Huff, M. Rashidi, W. Vine, T. Dienel, R. A. Wolkow, and K. Walus in IEEE
 * Transactions on Nanotechnology for more details on these values.
 */
struct sidb_defect
{
    /**
     * Standard constructor.
     */
    constexpr explicit sidb_defect(const sidb_defect_type defect_type = sidb_defect_type::UNKNOWN,
                                   const int64_t electric_charge = 0.0, const double relative_permittivity = 0.0,
                                   const double screening_distance = 0.0) noexcept :
            type{defect_type},
            charge{electric_charge},
            epsilon_r{relative_permittivity},
            lambda_tf{screening_distance}
    {
        assert((epsilon_r >= 0) && "epsilon_r has to be >= 0.0");
        assert((lambda_tf >= 0.0) && "lambda_tf has to be >= 0.0 nanometer");
    }
    /**
     * Type of defect.
     */
    sidb_defect_type type;
    /**
     * Electrical charge in units of the elementary charge e (e.g., 1 ^= 1*e, -2 ^= -2*e).
     */
    int64_t charge;
    /**
     * Electric permittivity (unitless).
     */
    double epsilon_r;
    /**
     * Thomas-Fermi screening distance in nm.
     */
    double lambda_tf;
    /**
     * This operator compares two `sidb_defect` instances for equality. It checks if the `type`, `charge`,
     * `epsilon_r`, and `lambda_tf` members of the two instances are equal.
     *
     * @param rhs `sidb_defect` instance to compare against.
     */
    constexpr bool operator==(const sidb_defect& rhs) const noexcept
    {
        return type == rhs.type && charge == rhs.charge && epsilon_r == rhs.epsilon_r && lambda_tf == rhs.lambda_tf;
    }
    /**
     * This operator compares two `sidb_defect` instances for inequality. It uses the `operator==` to check
     * if the two instances are equal and returns the negation of the result.
     *
     * @param rhs `sidb_defect` instance to compare against.
     */
    constexpr bool operator!=(const sidb_defect& rhs) const noexcept
    {
        return !(*this == rhs);
    }
};
/**
 * Checks whether the given defect type is a charged one. `DB` and `SI_VACANCY` types are charged. Those charged defects
 * are to be avoided by a larger distance.
 *
 * @param defect Defect to check.
 * @return `true` iff `defect` is of a charged type.
 */
[[nodiscard]] static constexpr bool is_charged_defect_type(const sidb_defect& defect) noexcept
{
    return defect.charge != 0 || defect.type == sidb_defect_type::DB || defect.type == sidb_defect_type::SI_VACANCY;
}
/**
 * Checks whether the given defect type is not a charged one. Neutral defects are to be avoided as well, but not by such
 * a large distance. Even though the `NONE` defect type is technically neutral, it is not a defect per se which is why
 * this function returns false on the `NONE` defect input.
 *
 * @param defect Defect to check.
 * @return `true` iff `defect` is not of a charged type.
 */
[[nodiscard]] static constexpr bool is_neutral_defect_type(const sidb_defect& defect) noexcept
{
    return defect.type != sidb_defect_type::NONE && !is_charged_defect_type(defect);
}
/**
 * Checks whether the given defect has a positive charge value assigned to it. This function is irrespective of the
 * associated defect type.
 *
 * @param defect Defect to check.
 * @return `true` iff `defect` has a positive charge value.
 */
[[nodiscard]] static constexpr bool is_positively_charged_defect(const sidb_defect& defect) noexcept
{
    return defect.charge > 0;
}
/**
 * Checks whether the given defect has a negative charge value assigned to it. This function is irrespective of the
 * associated defect type.
 *
 * @param defect Defect to check.
 * @return `true` iff `defect` has a negative charge value.
 */
[[nodiscard]] static constexpr bool is_negatively_charged_defect(const sidb_defect& defect) noexcept
{
    return defect.charge < 0;
}
/**
 * Checks whether the given defect has a neutral charge value, i.e., `0`, assigned to it. This function is irrespective
 * of the associated defect type.
 *
 * @param defect Defect to check.
 * @return `true` iff `defect` has a neutral charge value.
 */
[[nodiscard]] static constexpr bool is_neutrally_charged_defect(const sidb_defect& defect) noexcept
{
    return defect.charge == 0;
}
/**
 * Horizontal distance to keep from charged SiDB defects. The value is to be understood as the number of DB positions
 * rather than the number of dimers. This is true even though each defect always affects the entire dimer.
 */
inline constexpr const uint16_t SIDB_CHARGED_DEFECT_HORIZONTAL_SPACING = 26u;
/**
 * Vertical distance to keep from charged SiDB defects. The value is to be understood as the number of DB positions
 * rather than the number of dimers. This is true even though each defect always affects the entire dimer.
 */
inline constexpr const uint16_t SIDB_CHARGED_DEFECT_VERTICAL_SPACING = 13u;
/**
 * Horizontal distance to keep from neutral SiDB defects. The value is to be understood as the number of DB positions
 * rather than the number of dimers. This is true even though each defect always affects the entire dimer.
 */
inline constexpr const uint16_t SIDB_NEUTRAL_DEFECT_HORIZONTAL_SPACING = 1u;
/**
 * Vertical distance to keep from neutral SiDB defects. The value is to be understood as the number of DB positions
 * rather than the number of dimers. This is true even though each defect always affects the entire dimer.
 */
inline constexpr const uint16_t SIDB_NEUTRAL_DEFECT_VERTICAL_SPACING = 0u;
/**
<<<<<<< HEAD
 * Returns the extent of a defect as a pair of SiDB distances in the horizontal and vertical directions.
 * If the defect type is `NONE`, `{0, 0}` is returned.
 *
 * @param defect Defect type to evaluate.
 * @param charged_defect_spacing_overwrite Override the default influence distance of charged atomic defects on SiDBs
 * with an optional pair of horizontal and vertical distances.
 * @param neutral_defect_spacing_overwrite Override the default influence distance of neutral atomic defects on SiDBs
 * with an optional pair of horizontal and vertical distances.
 * @return A pair of uint16_t values representing the number of horizontal and vertical SiDBs affected by the given
 * defect type.
=======
 * Returns the extent of a defect as a pair of SiDB distances in horizontal and vertical direction. If `defect` has the
 * `NONE` defect type, `{0, 0}` is returned.
 *
 * @param defect Defect to evaluate.
 * @return Number of horizontal and vertical SiDBs that are affected by the given defect.
>>>>>>> 9becc3af
 */
[[nodiscard]] static constexpr std::pair<uint16_t, uint16_t> defect_extent(
    const sidb_defect&                                  defect,
    const std::optional<std::pair<uint16_t, uint16_t>>& charged_defect_spacing_overwrite = std::nullopt,
    const std::optional<std::pair<uint16_t, uint16_t>>& neutral_defect_spacing_overwrite = std::nullopt) noexcept
{
    if (is_charged_defect_type(defect))
    {
        if (charged_defect_spacing_overwrite.has_value())
        {
            return charged_defect_spacing_overwrite.value();
        }
        return {SIDB_CHARGED_DEFECT_HORIZONTAL_SPACING, SIDB_CHARGED_DEFECT_VERTICAL_SPACING};
    }
    if (is_neutral_defect_type(defect))
    {
        if (neutral_defect_spacing_overwrite.has_value())
        {
            return neutral_defect_spacing_overwrite.value();
        }
        return {SIDB_NEUTRAL_DEFECT_HORIZONTAL_SPACING, SIDB_NEUTRAL_DEFECT_VERTICAL_SPACING};
    }

    return {};
}

}  // namespace fiction

#endif  // FICTION_SIDB_DEFECTS_HPP<|MERGE_RESOLUTION|>--- conflicted
+++ resolved
@@ -217,7 +217,6 @@
  */
 inline constexpr const uint16_t SIDB_NEUTRAL_DEFECT_VERTICAL_SPACING = 0u;
 /**
-<<<<<<< HEAD
  * Returns the extent of a defect as a pair of SiDB distances in the horizontal and vertical directions.
  * If the defect type is `NONE`, `{0, 0}` is returned.
  *
@@ -228,13 +227,6 @@
  * with an optional pair of horizontal and vertical distances.
  * @return A pair of uint16_t values representing the number of horizontal and vertical SiDBs affected by the given
  * defect type.
-=======
- * Returns the extent of a defect as a pair of SiDB distances in horizontal and vertical direction. If `defect` has the
- * `NONE` defect type, `{0, 0}` is returned.
- *
- * @param defect Defect to evaluate.
- * @return Number of horizontal and vertical SiDBs that are affected by the given defect.
->>>>>>> 9becc3af
  */
 [[nodiscard]] static constexpr std::pair<uint16_t, uint16_t> defect_extent(
     const sidb_defect&                                  defect,
