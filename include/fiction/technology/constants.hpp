//
// Created by Jan Drewniok on 25.07.23.
//

#ifndef FICTION_CONSTANTS_HPP
#define FICTION_CONSTANTS_HPP

namespace fiction::constants
{

/**
 * A value of \f$\pi\f$ that is accurate to 11 decimal places.
 */
inline constexpr double PI = 3.14159265359;
/**
 * This error margin is used for the comparison of floating-point numbers.
 */
inline constexpr double ERROR_MARGIN = 1E-6;

namespace physical
{

/**
 * The vacuum permittivity \f$\epsilon_0\f$ in \f$F \cdot m^{-1}\f$.
 */
inline constexpr double EPSILON = 8.8541878 * 1E-12;
/**
 * The elementary charge \f$e\f$ in \f$C\f$.
 */
inline constexpr double ELEMENTARY_CHARGE = 1.6021766 * 1E-19;
/**
 * The Coulomb constant \f$k\f$ in \f$N \cdot m^{2} \cdot C^{-2}\f$.
 */
<<<<<<< HEAD
constexpr double K_E = 8.987552 * 1E9;
/**
 * The Boltzmann constant \f$k_B\f$ in \f$J \cdot K^{-1}\f$.
 */
constexpr double BOLTZMANN_CONSTANT = 1.38064852 * 1E-23;
=======
inline constexpr double K_E = 8.987552 * 1E9;
/**
 * The Boltzmann constant \f$k_B\f$ in \f$J \cdot K^{-1}\f$.
 */
inline constexpr double BOLTZMANN_CONSTANT = 1.38064852 * 1E-23;
>>>>>>> 0c9616aa
/**
 * The conversion factor from electronvolts to joules.
 */
inline constexpr double EV_TO_JOULE = ELEMENTARY_CHARGE;

}  // namespace physical

}  // namespace fiction::constants

#endif  // FICTION_CONSTANTS_HPP<|MERGE_RESOLUTION|>--- conflicted
+++ resolved
@@ -31,19 +31,11 @@
 /**
  * The Coulomb constant \f$k\f$ in \f$N \cdot m^{2} \cdot C^{-2}\f$.
  */
-<<<<<<< HEAD
-constexpr double K_E = 8.987552 * 1E9;
-/**
- * The Boltzmann constant \f$k_B\f$ in \f$J \cdot K^{-1}\f$.
- */
-constexpr double BOLTZMANN_CONSTANT = 1.38064852 * 1E-23;
-=======
 inline constexpr double K_E = 8.987552 * 1E9;
 /**
  * The Boltzmann constant \f$k_B\f$ in \f$J \cdot K^{-1}\f$.
  */
 inline constexpr double BOLTZMANN_CONSTANT = 1.38064852 * 1E-23;
->>>>>>> 0c9616aa
 /**
  * The conversion factor from electronvolts to joules.
  */
