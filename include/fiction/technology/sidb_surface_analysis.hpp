//
// Created by marcel on 01.04.22.
//

#ifndef FICTION_SIDB_SURFACE_ANALYSIS_HPP
#define FICTION_SIDB_SURFACE_ANALYSIS_HPP

#include "fiction/technology/cell_ports.hpp"
#include "fiction/technology/cell_technologies.hpp"
#include "fiction/technology/sidb_defect_surface.hpp"
#include "fiction/traits.hpp"
#include "fiction/utils/layout_utils.hpp"

#include <kitty/dynamic_truth_table.hpp>
#include <kitty/hash.hpp>

#include <cstdint>
#include <type_traits>
#include <unordered_map>
#include <utility>
#include <vector>

namespace fiction
{

/**
 * This alias represents a black list of gates that cannot be placed on certain positions on a (layout) surface in
 * certain rotations. The type is just a map of tile positions to another map that associates gate functions with port
 * lists. The second map ensures that each gate function stays unique while the port lists represent the black listed
 * gate rotations.
 *
 * An empty port list vector means that the gate cannot be placed on the associated tile position AT ALL. This notion is
 * to be used preferably as it, e.g., helps the exact physical design algorithm to convert these assertions into unit
 * clauses which significantly helps runtime.
 */
template <typename Lyt, typename PortType>
using surface_black_list =
    std::unordered_map<tile<Lyt>, std::unordered_map<kitty::dynamic_truth_table, std::vector<port_list<PortType>>,
                                                     kitty::hash<kitty::dynamic_truth_table>>>;
/**
 * Analyzes a given defective SiDB surface and matches it against gate tiles provided by a library. Any gate type that
 * cannot be realized on a certain tile due to disturbances caused by defects gets blacklisted on said tile. The black
 * list is then returned by this function.
 *
 * @note The given gate library must implement both the `get_functional_implementations()` and `get_gate_ports()`
 * functions.
 *
 * @tparam GateLibrary FCN gate library type to fetch the gate descriptions from.
 * @tparam GateLyt Gate-level layout type that specifies the tiling of the SiDB surface.
 * @tparam CellLyt Cell-level layout type that is underlying to the SiDB surface.
 * @param gate_lyt Gate-level layout instance that specifies the aspect ratio.
 * @param surface SiDB surface that instantiates the defects.
 * @param charged_defect_spacing_overwrite Override the default influence distance of charged atomic defects on SiDBs
 * with an optional pair of horizontal and vertical distances.
 * @param neutral_defect_spacing_overwrite Override the default influence distance of neutral atomic defects on SiDBs
 * with an optional pair of horizontal and vertical distances.
 * @return A black list of gate functions associated with tiles.
 */
template <typename GateLibrary, typename GateLyt, typename CellLyt>
<<<<<<< HEAD
[[nodiscard]] auto sidb_surface_analysis(
    const GateLyt& gate_lyt, const sidb_surface<CellLyt>& surface,
    const std::optional<std::pair<uint64_t, uint64_t>>& charged_defect_spacing_overwrite = std::nullopt,
    const std::optional<std::pair<uint64_t, uint64_t>>& neutral_defect_spacing_overwrite = std::nullopt) noexcept
=======
[[nodiscard]] auto sidb_surface_analysis(const GateLyt& gate_lyt, const sidb_defect_surface<CellLyt>& surface) noexcept
>>>>>>> 1f6a37af
{
    static_assert(is_gate_level_layout_v<GateLyt>, "GateLyt is not a gate-level layout");
    static_assert(is_cell_level_layout_v<CellLyt>, "CellLyt is not a cell-level layout");
    static_assert(std::is_same_v<technology<CellLyt>, sidb_technology>, "CellLyt is not an SiDB layout");

    static_assert(has_get_functional_implementations_v<GateLibrary>,
                  "GateLibrary does not implement the get_functional_implementations function");
    static_assert(has_get_gate_ports_v<GateLibrary>, "GateLibrary does not implement the get_gate_ports function");
    static_assert(std::is_same_v<technology<CellLyt>, technology<GateLibrary>>,
                  "CellLyt and GateLibrary must implement the same technology");

    // fetch the port type used by the gate library
    using port_type = typename decltype(GateLibrary::get_gate_ports())::mapped_type::value_type::port_type;

    surface_black_list<GateLyt, port_type> black_list{};

    const auto sidbs_affected_by_defects =
        surface.all_affected_sidbs(charged_defect_spacing_overwrite, neutral_defect_spacing_overwrite);
    const auto gate_implementations = GateLibrary::get_functional_implementations();
    const auto gate_ports           = GateLibrary::get_gate_ports();

    // a lambda that analyzes defect impact on a gate at a given layout tile
    // it had to be extracted from the foreach_tile lambda because its nesting caused an C1001: internal compiler error
    // on Visual Studio 17 (2022) as it could not access GateLibrary::gate_x_size() and GateLibrary::gate_y_size()
    // even though that should be possible and is perfectly valid C++ code... either way, this workaround fixes it
    const auto analyze_gate = [&](const auto& it, const auto& t) noexcept
    {
        const auto& [fun, impls] = it;

        // for each gate in the list of possible implementations
        for (const auto& gate : impls)
        {
            // flag to indicate that the current gate is exhaustively checked and can be skipped
            auto continue_with_next_gate = false;

            // for each cell position in the gate
            for (uint16_t y = 0u; y < GateLibrary::gate_y_size(); ++y)
            {
                for (uint16_t x = 0u; x < GateLibrary::gate_x_size(); ++x)
                {
                    // if the cell type at position (x, y) in the gate is non-empty
                    if (const auto cell_type = gate[y][x]; cell_type != technology<CellLyt>::cell_type::EMPTY)
                    {
                        // cell position within the gate
                        const cell<CellLyt> relative_cell_pos{x, y, t.z};

                        const auto sidb_pos =
                            relative_to_absolute_cell_position<GateLibrary::gate_x_size(), GateLibrary::gate_y_size(),
                                                               GateLyt, CellLyt>(gate_lyt, t, relative_cell_pos);

                        // if any SiDB position of the current gate is compromised
                        if (sidbs_affected_by_defects.count(sidb_pos) > 0)
                        {
                            // add this gate's function to the black list of tile t using the ports specified by
                            // get_gate_ports in GateLibrary
                            for (const auto& port : gate_ports.at(gate))
                            {
                                black_list[t][fun].push_back(port);
                            }

                            continue_with_next_gate = true;

                            break;
                        }
                    }
                }
                // break if any SiDB position of the current gate is found compromised in the inner loop
                if (continue_with_next_gate)
                {
                    break;
                }
            }
        }
    };

    // for each tile in the layout
    gate_lyt.foreach_tile(
        [&](const auto& t) noexcept
        {
            // for each gate in the library
            for (const auto& impl : gate_implementations)
            {
                // analyze the gate by matching its cell positions against the affected SiDBs on the surface
                analyze_gate(impl, t);
            }
        });

    return black_list;
}

}  // namespace fiction

#endif  // FICTION_SIDB_SURFACE_ANALYSIS_HPP<|MERGE_RESOLUTION|>--- conflicted
+++ resolved
@@ -57,14 +57,10 @@
  * @return A black list of gate functions associated with tiles.
  */
 template <typename GateLibrary, typename GateLyt, typename CellLyt>
-<<<<<<< HEAD
 [[nodiscard]] auto sidb_surface_analysis(
     const GateLyt& gate_lyt, const sidb_surface<CellLyt>& surface,
     const std::optional<std::pair<uint64_t, uint64_t>>& charged_defect_spacing_overwrite = std::nullopt,
     const std::optional<std::pair<uint64_t, uint64_t>>& neutral_defect_spacing_overwrite = std::nullopt) noexcept
-=======
-[[nodiscard]] auto sidb_surface_analysis(const GateLyt& gate_lyt, const sidb_defect_surface<CellLyt>& surface) noexcept
->>>>>>> 1f6a37af
 {
     static_assert(is_gate_level_layout_v<GateLyt>, "GateLyt is not a gate-level layout");
     static_assert(is_cell_level_layout_v<CellLyt>, "CellLyt is not a cell-level layout");
