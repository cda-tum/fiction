//
// Created by Jan Drewniok on 23.11.22.
//

#ifndef FICTION_CHARGE_DISTRIBUTION_SURFACE_HPP
#define FICTION_CHARGE_DISTRIBUTION_SURFACE_HPP

#include "fiction/algorithms/path_finding/distance.hpp"
#include "fiction/algorithms/simulation/sidb/sidb_simulation_engine.hpp"
#include "fiction/algorithms/simulation/sidb/sidb_simulation_parameters.hpp"
#include "fiction/layouts/cell_level_layout.hpp"
#include "fiction/technology/physical_constants.hpp"
#include "fiction/technology/sidb_charge_state.hpp"
#include "fiction/technology/sidb_defects.hpp"
#include "fiction/technology/sidb_nm_position.hpp"
#include "fiction/traits.hpp"
#include "fiction/types.hpp"

#include <algorithm>
#include <bitset>
#include <cassert>
#include <cmath>
#include <cstdint>
#include <cstdlib>
#include <iterator>
#include <limits>
#include <optional>
#include <random>
#include <type_traits>
#include <utility>

namespace fiction
{

/**
 * An enumeration of modes for the dependent cell.
 */
enum class dependent_cell_mode
{
    /**
     * The charge state of the dependent cell is not changed based on the local electrostatic potential at its position.
     */
    FIXED,
    /**
     * The charge state of the dependent cell is changed based on the local electrostatic potential at its position.
     */
    VARIABLE
};

/**
 * An enumeration of modes for calculation of the electrostatic potential energy of a given charge distribution.
 */
enum class energy_calculation
{
    /**
     * The electrostatic potential energy of a given charge distribution is not updated after it is changed.
     */
    KEEP_OLD_ENERGY_VALUE,
    /**
     * The electrostatic potential energy of a given charge distribution is updated after it is changed.
     */
    UPDATE_ENERGY
};

/**
 * An enumeration of modes to decide if the previous charge distribution is used to simply the computation of the
 * properties of a new charge distribution.
 */
enum class charge_distribution_history
{
    /**
     * The previous charge distribution is used.
     */
    CONSIDER,
    /**
     * The previous charge distribution is not used. Hence, the local electrostatic potential of the given charge
     * distribution is calculated from scratch.
     */
    NEGLECT
};

/**
 * A layout type to layer on top of any SiDB cell-level layout. It implements an interface to store and access
 * SiDBs' charge states.
 *
 * @tparam Lyt Cell-level layout based in SiQAD coordinates.
 * @tparam has_sidb_charge_distribution Automatically determines whether a charge distribution interface is already
 * present.
 */
template <typename Lyt, bool has_charge_distribution_interface =
                            std::conjunction_v<has_assign_charge_state<Lyt>, has_get_charge_state<Lyt>>>
class charge_distribution_surface : public Lyt
{};

template <typename Lyt>
class charge_distribution_surface<Lyt, true> : public Lyt
{
  public:
    explicit charge_distribution_surface(const Lyt& lyt) : Lyt(lyt) {}
};

template <typename Lyt>
class charge_distribution_surface<Lyt, false> : public Lyt
{
  public:
    using charge_index_base = typename std::pair<uint64_t, uint8_t>;

    struct charge_distribution_storage
    {
      private:
        /**
         * The distance matrix is a vector of vectors storing the euclidean distance in nm.
         */
        using distance_matrix = std::vector<std::vector<double>>;
        /**
         * The potential matrix is a vector of vectors storing the chargless electrostatic potentials in Volt (V).
         */
        using potential_matrix = std::vector<std::vector<double>>;
        /**
         * It is a vector that stores the local electrostatic potential in Volt (V).
         */
        using local_potential = std::vector<double>;

      public:
        /**
         * Standard constructor for the charge_distribution_storage.
         *
         * @param params Physical parameters used for the simulation (µ_minus, base number, ...).
         * @param external_potential Externally applied local electrostatic potential.
         * @param variable_cell SiDB which charge state is variable (called dependent-cell).
         */
        explicit charge_distribution_storage(
            const sidb_simulation_parameters&                     params             = sidb_simulation_parameters{},
            const std::unordered_map<typename Lyt::cell, double>& external_potential = {},
            const typename Lyt::cell&                             variable_cell      = {}) :
                phys_params{params},
                local_external_pot{external_potential},
                dependent_cell{variable_cell} {};
        /**
         * Stores all physical parameters used for the simulation.
         */
        sidb_simulation_parameters phys_params{};
        /**
         * All cells that are occupied by an SiDB are stored in order.
         */
        std::vector<typename Lyt::cell> sidb_order{};
        /**
         * All cells that cannot be positively charged in a physically valid layout.
         */
        std::vector<typename Lyt::cell> sidb_order_without_three_state_cells{};
        /**
         * The SiDBs' charge states are stored. Corresponding cells are stored in `sidb_order`.
         */
        std::vector<sidb_charge_state> cell_charge{};
        /**
         * Distance between SiDBs are stored as matrix (unit: nm).
         */
        distance_matrix nm_dist_mat{};
        /**
         * Electrostatic potential between SiDBs are stored as matrix (here, still charge-independent, unit: V).
         */
        potential_matrix pot_mat{};
        /**
         * Electrostatic potential at each SiDB position which is generated by defects (unit: eV).
         */
        std::unordered_map<typename Lyt::cell, double> defect_local_pot{};
        /**
         * External electrostatic potential in V at each SiDB position (can be used when different potentials are
         * applied to different SiDBs).
         */
        std::unordered_map<typename Lyt::cell, double> local_external_pot{};
        /**
         * Electrostatic potential at each SiDB position. Has to be updated when charge distribution is changed (unit:
         * V).
         */
        local_potential local_pot{};
        /**
         * Stores the electrostatic energy of a given charge distribution (unit: eV).
         */
        double system_energy{0.0};
        /**
         * Label if given charge distribution is physically valid (see https://ieeexplore.ieee.org/document/8963859).
         */
        bool validity = false;
        /**
         * Each charge distribution is assigned a unique index (first entry of pair), second one stores the base number
         * (2- or 3-state simulation).
         */
        charge_index_base charge_index_and_base{};
        /**
         * Charge index of the sublayout (collection of SiDBs that could be positively charged for a specific charge
         * configuration of the layout).
         */
        uint64_t charge_index_sublayout{};
        /**
         * Depending on the number of SiDBs and the base number, a maximal number of possible charge distributions
         * exists.
         */
        uint64_t max_charge_index{};
        /**
         * Depending on the number of SiDBs in the SiDBs, a maximal number of possible charge distributions
         * exists.
         */
        uint64_t max_charge_index_sulayout{};
        /**
         * This pair stores the cell index and its previously charge state (important when all possible charge
         * distributions are enumerated and checked for physical validity).
         */
        std::pair<int64_t, int8_t> cell_history_gray_code{};
        /**
         * This vector stores the cells and its previously charge states of the charge distribution before the charge
         * index was changed.
         */
        std::vector<std::pair<uint64_t, int8_t>> cell_history{};
        /**
         * This unordered map stores the cells and the placed defect.
         */
        std::unordered_map<typename Lyt::cell, const sidb_defect> defects{};
        /**
         * Dependent cell is the cell which charge state is determined by all other SiDBs in the layout.
         */
        typename Lyt::cell dependent_cell{};
        /**
         * Charge index of the dependent cell in the layout.
         */
        uint64_t dependent_cell_index{};
        /**
         * This vector collects all cells that could potentially be positively charged based on the maximum possible
         * local potential.
         */
        std::vector<typename Lyt::cell> three_state_cells{};
        /**
         * True indicates that the dependent SiDB is in the sublayout.
         */
        bool dependent_cell_in_sub_layout{};
    };

    using storage = std::shared_ptr<charge_distribution_storage>;

    /**
     * Standard constructor for empty layouts.
     *
     * @param params Physical parameters used for the simulation (µ_minus, base number, ...).
     * @param cs The charge state used for the initialization of all SiDBs, default is a negative charge.
     */
    explicit charge_distribution_surface(const sidb_simulation_parameters& params = sidb_simulation_parameters{},
                                         const sidb_charge_state           cs     = sidb_charge_state::NEGATIVE) :
            Lyt(),
            strg{std::make_shared<charge_distribution_storage>(params)}
    {
        static_assert(has_siqad_coord_v<Lyt>, "Lyt is not based on SiQAD coordinates");
        static_assert(is_cell_level_layout_v<Lyt>, "Lyt is not a cell-level layout");
        static_assert(has_sidb_technology_v<Lyt>, "Lyt is not an SiDB layout");

        initialize(cs);
    }
    /**
     * Standard constructor for existing layouts.
     *
     * @param lyt Cell-level layout.
     * @param params Physical parameters used for the simulation (µ_minus, base number, ...).
     * @param cs The charge state used for the initialization of all SiDBs, default is a negative charge.
     * @param variable_cells SiDB which charge state is variable (called dependent-cell).
     * @param external_potential Externally applied local electrostatic potential.
     */
    explicit charge_distribution_surface(
        const Lyt& lyt, const sidb_simulation_parameters& params = sidb_simulation_parameters{},
        const sidb_charge_state cs = sidb_charge_state::NEGATIVE, const typename Lyt::cell& variable_cells = {},
        const std::unordered_map<typename Lyt::cell, double>& external_potential = {}) :
            Lyt(lyt),
            strg{std::make_shared<charge_distribution_storage>(params, external_potential, variable_cells)}
    {
        static_assert(has_siqad_coord_v<Lyt>, "Lyt is not based on SiQAD coordinates");
        static_assert(is_cell_level_layout_v<Lyt>, "Lyt is not a cell-level layout");
        static_assert(has_sidb_technology_v<Lyt>, "Lyt is not an SiDB layout");

        initialize(cs);
    };
    /**
     * Copy constructor.
     *
     * @param lyt charge_distribution_surface
     */
    explicit charge_distribution_surface(const charge_distribution_surface<Lyt>& lyt) :
            Lyt(lyt),
            strg{std::make_shared<charge_distribution_storage>(*lyt.strg)}
    {}
    /**
     * Copy assignment operator.
     *
     * @param other charge_distribution_surface.
     */
    charge_distribution_surface& operator=(const charge_distribution_surface& other)
    {
        if (this != &other)
        {
            strg = std::make_shared<charge_distribution_storage>(*other.strg);
        }

        return *this;
    }
    /**
     * This function returns the locations of all SiDBs in nm of the form `(x,y)`.
     *
     * @return Vector of SiDB nanometer positions (unit: nm).
     */
    [[nodiscard]] std::vector<std::pair<double, double>> get_all_sidb_locations_in_nm() const noexcept
    {
        std::vector<std::pair<double, double>> positions{};
        positions.reserve(strg->sidb_order.size());

        for (const auto& cell : strg->sidb_order)
        {
            auto pos = sidb_nm_position<Lyt>(strg->phys_params, cell);
            positions.push_back(std::make_pair(pos.first, pos.second));
        }

        return positions;
    }
    /**
     * This function assigns the physical parameters for the simulation.
     *
     * @param params Physical parameters to be assigned.
     */
    void assign_physical_parameters(const sidb_simulation_parameters& params) noexcept
    {
        if ((strg->phys_params.base == params.base) && (strg->phys_params.lat_b == params.lat_b) &&
            (strg->phys_params.lat_c == params.lat_c) && (strg->phys_params.epsilon_r == params.epsilon_r) &&
            (strg->phys_params.lambda_tf == params.lambda_tf))
        {
            strg->phys_params                  = params;
            strg->charge_index_and_base.second = params.base;
            strg->max_charge_index = static_cast<uint64_t>(std::pow(strg->phys_params.base, this->num_cells())) - 1;
            this->update_local_potential();
            this->recompute_system_energy();
            this->validity_check();
        }
        else
        {
            strg->phys_params = params;
            this->initialize_nm_distance_matrix();
            this->initialize_potential_matrix();
            strg->charge_index_and_base.second = params.base;
            strg->max_charge_index = static_cast<uint64_t>(std::pow(strg->phys_params.base, this->num_cells())) - 1;
            this->update_local_potential();
            this->recompute_system_energy();
            this->validity_check();
        }
    }
    /**
     * This function retrieves the physical parameters of the simulation.
     *
     * @return sidb_simulation_parameters struct containing the physical parameters of the simulation.
     */
    [[nodiscard]] sidb_simulation_parameters get_phys_params() const noexcept
    {
        return strg->phys_params;
    }

    /**
     * This function checks if any SiDB exhibits the given charge state.
     *
     * @param cs Charge state.
     */
    [[nodiscard]] bool charge_exists(const sidb_charge_state cs) const noexcept
    {
        return std::any_of(strg->cell_charge.cbegin(), strg->cell_charge.cend(),
                           [&cs](const sidb_charge_state c) { return c == cs; });
    }
    /**
     * This function searches the index of an SiDB.
     *
     * @param c The cell to find the index of.
     * @return The index of the cell in the layout. Returns -1 if the cell is not part of the layout.
     */
    [[nodiscard]] int64_t cell_to_index(const typename Lyt::cell& c) const noexcept
    {
        if (const auto it = std::find(strg->sidb_order.cbegin(), strg->sidb_order.cend(), c);
            it != strg->sidb_order.cend())
        {
            return static_cast<int64_t>(std::distance(strg->sidb_order.cbegin(), it));
        }

        return -1;
    }
    /**
     * This function assigns the given charge state to the given cell of the layout.
     *
     * @param c The cell to which a charge state is to be assigned.
     * @param cs The charge state to be assigned to the cell.
     * @param update_charge_index `true` if the charge index should be changed, `false` otherwise.
     */
    void assign_charge_state(const typename Lyt::cell& c, const sidb_charge_state cs,
                             const bool update_charge_index = true) const noexcept
    {
        if (auto index = cell_to_index(c); index != -1)
        {
            strg->cell_charge[static_cast<uint64_t>(index)] = cs;
        }
        if (update_charge_index)
        {
            this->charge_distribution_to_index();
        }
    }
    /**
     * This function assigns the given charge state to the cell of the layout at the specified index. It updates the
     * `cell_charge` member of `strg` object with the new charge state of the specified cell.
     *
     * @param i The index of the cell.
     * @param cs The charge state to be assign to the cell.
     */
    void assign_charge_by_cell_index(const uint64_t i, const sidb_charge_state cs) const noexcept
    {
        strg->cell_charge[i] = cs;
        this->charge_distribution_to_index();
    }
    /**
     * This function assigns the charge state of all SiDBs in the layout to a given charge state.
     *
     * @param cs The charge state to be assigned to all the SiDBs.
     */
    void assign_all_charge_states(const sidb_charge_state cs) noexcept
    {
        for (uint64_t i = 0u; i < strg->cell_charge.size(); ++i)
        {
            strg->cell_charge[i] = cs;
        }
        this->charge_distribution_to_index();
    }
    /**
     * This function assigns the base number for the simulation.
     *
     * @param base Base number to be assigned.
     */
    void assign_base_number(const uint8_t base) noexcept
    {
        strg->phys_params.base             = base;
        strg->charge_index_and_base.second = base;
        if (!strg->dependent_cell.is_dead())
        {
            strg->max_charge_index =
                static_cast<uint64_t>(std::pow(static_cast<double>(base), this->num_cells() - 1) - 1);
        }
        else
        {
            strg->max_charge_index = static_cast<uint64_t>(std::pow(static_cast<double>(base), this->num_cells()) - 1);
        }
    }
    /**
     * This function adds a defect to the layout.
     *
     * @param c The cell to which a defect is added.
     * @param defect Defect which is added to the layout.
     */
    void add_sidb_defect_to_potential_landscape(const typename Lyt::cell& c, const sidb_defect& defect) noexcept
    {
        // check if defect is not placed on SiDB position
        if (std::find(strg->sidb_order.cbegin(), strg->sidb_order.cend(), c) == strg->sidb_order.end())
        {
            // check if defect was not added yet.
            if (strg->defects.find(c) == strg->defects.end())
            {
                strg->defects.insert({c, defect});
                this->foreach_cell(
                    [this, &c, &defect](const auto& c1)
                    {
                        const auto dist = sidb_nanometer_distance<Lyt>(*this, c1, c, strg->phys_params);
                        const auto pot  = chargeless_potential_generated_by_defect_at_given_distance(dist, defect);

                        if (strg->defect_local_pot.empty())
                        {
                            strg->defect_local_pot.insert(std::make_pair(c1, pot * static_cast<double>(defect.charge)));
                        }
                        else
                        {
                            strg->defect_local_pot[c1] += pot * static_cast<double>(defect.charge);
                        }
                    });

                this->update_after_charge_change(dependent_cell_mode::FIXED);
            }
            else
            {
                this->foreach_cell(
                    [this, &c, &defect](const auto& c1)
                    {
                        const auto dist = sidb_nanometer_distance<Lyt>(*this, c1, c, strg->phys_params);

                        strg->defect_local_pot[c1] =
                            strg->defect_local_pot[c1] +
                            chargeless_potential_generated_by_defect_at_given_distance(dist, defect) *
                                static_cast<double>(defect.charge) -
                            chargeless_potential_generated_by_defect_at_given_distance(dist, strg->defects[c]) *
                                static_cast<double>(strg->defects[c].charge);
                    });

                strg->defects.erase(c);
                strg->defects.insert({c, defect});

                this->update_after_charge_change(dependent_cell_mode::FIXED);
            }
        }
    }
    /**
     * This function erases a defect to the layout.
     *
     * @param c The cell where a defect is erased.
     */
    void erase_defect(const typename Lyt::cell& c) noexcept
    {
        if (strg->defects.find(c) != strg->defects.cend())
        {
            this->foreach_cell(
                [this, &c](const auto& c1)
                {
                    strg->local_pot[static_cast<uint64_t>(cell_to_index(c1))] -=
                        chargeless_potential_generated_by_defect_at_given_distance(
                            sidb_nanometer_distance<Lyt>(*this, c1, c, strg->phys_params), strg->defects[c]) *
                        static_cast<double>(strg->defects[c].charge);
                    strg->defect_local_pot[c1] -=
                        chargeless_potential_generated_by_defect_at_given_distance(
                            sidb_nanometer_distance<Lyt>(*this, c1, c, strg->phys_params), strg->defects[c]) *
                        static_cast<double>(strg->defects[c].charge);
                });
            strg->defects.erase(c);
        }
    }
    /**
     * This function assigns the given charge state to the cell (accessed by `index`) of the layout.
     *
     * @param index The index of the cell to which a charge state is to be assigned.
     * @param cs The charge state to be assigned to the cell.
     * @param update_charge_configuration if set to `true`, the charge distribution index is updated after the charge
     * distribution is changed.
     */
    void assign_charge_state_by_cell_index(const uint64_t index, const sidb_charge_state cs,
                                           const bool update_charge_configuration = true) noexcept
    {
        strg->cell_charge[index] = cs;

        if (update_charge_configuration)
        {
            this->charge_distribution_to_index();
        }
    }
    /**
     * This function returns the charge state of a given cell.
     *
     * @param c The cell.
     * @return The charge state of the given cell.
     */
    [[nodiscard]] sidb_charge_state get_charge_state(const typename Lyt::cell& c) const noexcept
    {
        if (const auto index = cell_to_index(c); index != -1)
        {
            return strg->cell_charge[static_cast<uint64_t>(index)];
        }

        return sidb_charge_state::NONE;
    }
    /**
     * This function returns the charge state of a cell of the layout at a given index.
     *
     * @param index The index of the cell.
     * @return The charge state of the cell at the given index.
     */
    [[nodiscard]] sidb_charge_state get_charge_state_by_index(const uint64_t index) const noexcept
    {
        if (index < (strg->cell_charge.size()))
        {
            return strg->cell_charge[index];
        }

        return sidb_charge_state::NONE;
    }
    /**
     * This function returns all SiDB charges of the placed SiDBs as a vector.
     *
     * @return Vector of SiDB charge states.
     */
    [[maybe_unused]] [[nodiscard]] std::vector<sidb_charge_state> get_all_sidb_charges() const noexcept
    {
        return strg->cell_charge;
    }
    /**
     * This function can be used to detect which SiDBs must be negatively charged due to their location. Important:
     * This function must be applied to a charge layout where all SiDBs are negatively initialized.
     *
     * @return Vector of indices describing which SiDBs must be negatively charged.
     */
    std::vector<int64_t> negative_sidb_detection() noexcept
    {
        std::vector<int64_t> negative_sidbs{};
        negative_sidbs.reserve(this->num_cells());
        this->foreach_cell(
            [&negative_sidbs, this](const auto& c)
            {
                if (const auto local_pot = this->get_local_potential(c); local_pot.has_value())
                {
                    // Check if the maximum band bending is sufficient to shift (0/-) above the Fermi level. The local
                    // potential is converted from J to eV to compare the band bending with the Fermi level (which is
                    // also given in eV).
                    if ((-*local_pot + strg->phys_params.mu_minus) < -physical_constants::POP_STABILITY_ERR)
                    {
                        negative_sidbs.push_back(cell_to_index(c));
                    }
                }
            });
        return negative_sidbs;
    }
    /**
     *  This function returns the distance between two cells in nanometer (unit: nm).
     *
     *  @param c1 the first cell to compare.
     *  @param c2 the second cell to compare.
     *  @return a constexpr double representing the distance in nm between the two cells.
     */
    [[nodiscard]] double get_nm_distance_between_cells(const typename Lyt::cell& c1,
                                                       const typename Lyt::cell& c2) const noexcept
    {
        if (const auto index1 = cell_to_index(c1), index2 = cell_to_index(c2); (index1 != -1) && (index2 != -1))
        {
            return strg->nm_dist_mat[static_cast<uint64_t>(index1)][static_cast<uint64_t>(index2)];
        }

        return 0.0;
    }
    /**
     * This function calculates and returns the distance between two cells in nanometer (accessed by indices) (unit:
     * nm).
     *
     * @param index1 The first index.
     * @param index2 The second index.
     * @return The distance in nanometer between `index1` and `index2` (indices correspond to unique SiDBs) (unit: nm).
     */
    [[nodiscard]] double get_nm_distance_by_indices(const uint64_t index1, const uint64_t index2) const noexcept
    {
        return strg->nm_dist_mat[index1][index2];
    }
    /**
     * This function calculates and returns the chargeless electrostatic potential between two cells (SiDBs) in Volt
     * (unit: V).
     *
     * @param index1 The first index.
     * @param index1 The second index.
     * @return The chargeless electrostatic potential between `index1` and `index2` (unit: V).
     */
    [[nodiscard]] double calculate_chargeless_potential_between_sidbs_by_index(const uint64_t index1,
                                                                               const uint64_t index2) const noexcept
    {
        assert(strg->phys_params.lambda_tf > 0.0 && "lambda_tf has to be > 0.0");

        if (strg->nm_dist_mat[index1][index2] == 0.0)
        {
            return 0.0;
        }

        return (strg->phys_params.k() / (strg->nm_dist_mat[index1][index2] * 1E-9) *
                std::exp(-strg->nm_dist_mat[index1][index2] / strg->phys_params.lambda_tf) *
                physical_constants::ELEMENTARY_CHARGE);
    }
    /**
     * This function calculates and returns the chargeless potential in Volt of a pair of cells based on their distance
     * and simulation parameters (unit: V).
     *
     * @param c1 The first cell.
     * @param c2 The second cell.
     * @return The potential between c1 and c2 (unit: V).
     */
    [[nodiscard]] double calculate_chargeless_potential_between_sidbs(const typename Lyt::cell& c1,
                                                                      const typename Lyt::cell& c2) const noexcept
    {
        const auto index1 = static_cast<std::size_t>(cell_to_index(c1));
        const auto index2 = static_cast<std::size_t>(cell_to_index(c2));

        return calculate_chargeless_potential_between_sidbs_by_index(index1, index2);
    }
    /**
     * This function returns the chargeless electrostatic potential between two cells in V (unit: V).
     *
     * @note If the signed electrostatic potential \f$ V_{i,j} \f$ is required, use the `get_potential_between_sidbs`
     * function.
     *
     * @param c1 The first cell.
     * @param c2 The second cell.
     * @return The chargeless electrostatic potential between `c1` and `c2`, i.e, \f$ \frac{V_{i,j}}{n_j} \f$ (unit: V).
     */
    [[nodiscard]] double get_chargeless_potential_between_sidbs(const typename Lyt::cell& c1,
                                                                const typename Lyt::cell& c2) const noexcept
    {
        if (const auto index1 = cell_to_index(c1), index2 = cell_to_index(c2); (index1 != -1) && (index2 != -1))
        {
            return strg->pot_mat[static_cast<uint64_t>(index1)][static_cast<uint64_t>(index2)];
        }

        return 0.0;
    }
    /**
     * This function calculates and returns the chargeless potential of two indices (representing two SiDBs) in Volt
     * (unit: V).
     *
     * @param index1 The first index.
     * @param index2 The second index.
     * @return The potential between `index1` and `index2` (unit: V).
     */
    [[nodiscard]] double get_chargless_potential_by_indices(const uint64_t index1, const uint64_t index2) const noexcept
    {
        return strg->pot_mat[index1][index2];
    }
    /**
     * This function calculates and returns the electrostatic potential at one cell (`c1`) generated by another cell
     * (`c2`) in Volt (unit: V).
     *
     * @note If the chargeless electrostatic potential \f$ \frac{V_{i,j}}{n_j} \f$ is required, use the
     * `get_chargeless_potential_between_sidbs` function.
     *
     * @param c1 The first cell.
     * @param c2 The second cell.
     * @return The electrostatic potential between `c1` and `c2`, i.e., \f$ V_{i,j} \f$ (unit: V).
     */
    [[nodiscard]] double get_potential_between_sidbs(const typename Lyt::cell& c1,
                                                     const typename Lyt::cell& c2) const noexcept
    {
        if (const auto index1 = cell_to_index(c1), index2 = cell_to_index(c2); (index1 != -1) && (index2 != -1))
        {
            return strg->pot_mat[static_cast<uint64_t>(index1)][static_cast<uint64_t>(index2)] *
                   charge_state_to_sign(get_charge_state(c2));
        }

        return 0.0;
    }
    /**
     * This function calculates and returns the electrostatic potential of two indices (representing two SiDBs) in Volt
     * (unit: V).
     *
     * @param index1 The first index.
     * @param index2 The second index.
     * @return The potential between `index1` and `index2` (unit: V).
     */
    [[nodiscard]] double get_electrostatic_potential_by_indices(const uint64_t index1,
                                                                const uint64_t index2) const noexcept
    {
        return strg->pot_mat[index1][index2];
    }
    /**
     * The electrostatic potential in Volt between two cells (SiDBs) is calculated and returned (unit: V).
     *
     * @param index1 The first index.
     * @param index1 The second index.
     * @return The potential between `index1` and `index2` (unit: V).
     */
    [[nodiscard]] double potential_between_sidbs_by_index(const uint64_t index1, const uint64_t index2) const noexcept
    {
        if (strg->nm_dist_mat[index1][index2] == 0.0)
        {
            return 0.0;
        }

        return (strg->phys_params.k / (strg->nm_dist_mat[index1][index2] * 1E-9) *
                std::exp(-strg->nm_dist_mat[index1][index2] / strg->phys_params.lambda_tf) *
                physical_constants::ELEMENTARY_CHARGE);
    }
    /**
     * This function calculates and returns the electrostatic potential in Volt of a pair of cells based on their
     * distance and simulation parameters (unit: V).
     *
     * @param c1 The first cell.
     * @param c2 The second cell.
     * @return The electrostatic potential between c1 and c2 (unit: V).
     */
    [[nodiscard]] double potential_between_sidbs(const typename Lyt::cell& c1,
                                                 const typename Lyt::cell& c2) const noexcept
    {
        const auto index1 = static_cast<std::size_t>(cell_to_index(c1));
        const auto index2 = static_cast<std::size_t>(cell_to_index(c2));

        return potential_between_sidbs_by_indices(index1, index2);
    }
    /**
     * This function calculates and returns the electrostatic potential in Volt between two cells (SiDBs) (unit: V).
     *
     * @param index1 The first index.
     * @param index1 The second index.
     * @return The electrostatic potential between `index1` and `index2` (unit: V).
     */
    [[nodiscard]] double potential_between_sidbs_by_indices(const uint64_t index1, const uint64_t index2) const noexcept
    {
        if (strg->nm_dist_mat[index1][index2] == 0.0)
        {
            return 0.0;
        }

        return (strg->phys_params.k / (strg->nm_dist_mat[index1][index2] * 1E-9) *
                std::exp(-strg->nm_dist_mat[index1][index2] / strg->phys_params.lambda_tf) *
                physical_constants::ELEMENTARY_CHARGE);
    }

    /**
     * This function calculates the local electrostatic potential in Volt for each SiDB position, including external
     * electrostatic potentials (generated by electrodes, defects, etc.) (unit: V).
     *
     * @param history_mode If set to NEGLECT, the local electrostatic is calculated from scratch, without using the
     * results of the previous charge distribution.
     */
    void update_local_potential(
        const charge_distribution_history history_mode = charge_distribution_history::NEGLECT) noexcept
    {
        if (history_mode == charge_distribution_history::NEGLECT)
        {
            strg->local_pot.resize(this->num_cells(), 0);

            for (uint64_t i = 0u; i < strg->sidb_order.size(); ++i)
            {
                double collect = 0.0;
                for (uint64_t j = 0u; j < strg->sidb_order.size(); j++)
                {
                    collect += strg->pot_mat[i][j] * static_cast<double>(charge_state_to_sign(strg->cell_charge[j]));
                }

                strg->local_pot[i] = collect;
            }

            for (const auto& [cell, defect_pot] : strg->defect_local_pot)
            {
                strg->local_pot[static_cast<uint64_t>(cell_to_index(cell))] += defect_pot;
            }

            for (const auto& [cell, external_pot] : strg->local_external_pot)
            {
                strg->local_pot[static_cast<uint64_t>(cell_to_index(cell))] += external_pot;
            }
        }
        else
        {
            if (strg->phys_params.base == 2)
            {
                if (strg->cell_history_gray_code.first != -1)
                {
                    const auto cell_charge = charge_state_to_sign(
                        strg->cell_charge[static_cast<uint64_t>(strg->cell_history_gray_code.first)]);
                    const auto charge_diff = static_cast<double>(cell_charge - strg->cell_history_gray_code.second);
                    for (uint64_t j = 0u; j < strg->sidb_order.size(); j++)
                    {
                        strg->local_pot[j] +=
                            strg->pot_mat[static_cast<uint64_t>(strg->cell_history_gray_code.first)][j] * charge_diff;
                    }
                }
            }
            else
            {
                for (const auto& [changed_cell, charge] : strg->cell_history)
                {
                    for (uint64_t j = 0u; j < strg->sidb_order.size(); j++)
                    {
                        strg->local_pot[j] +=
                            strg->pot_mat[changed_cell][j] *
                            (static_cast<double>(charge_state_to_sign(strg->cell_charge[changed_cell])) - charge);
                    }
                }
            }
        }
    }
    /**
     * The function returns the local electrostatic potential at a given SiDB position in V.
     *
     * @param c The cell defining the SiDB position.
     * @return Local potential at given cell position. If there is no SiDB at the given cell, `std::nullopt` is
     * returned (unit: V).
     */
    std::optional<double> get_local_potential(const typename Lyt::cell& c) const noexcept
    {
        if (const auto index = cell_to_index(c); index != -1)
        {
            return strg->local_pot[static_cast<uint64_t>(index)];
        }

        return std::nullopt;
    }
    /**
     * This function returns the local electrostatic potential at a given index position in Volt (unit: V).
     *
     * @param index The index defining the SiDB position.
     * @return local potential at given index position. If there is no SiDB at the given index (which corresponds to a
     * unique cell), `std::nullopt` is returned (unit: V).
     */
    [[nodiscard]] std::optional<double> get_local_potential_by_index(const uint64_t index) const noexcept
    {
        if (index < strg->sidb_order.size())
        {
            return strg->local_pot[index];
        }
        return std::nullopt;
    }
    /**
     * This function assign the electrostatic system energy to zero (unit: eV). It can be used if only one SiDB is
     * charged.
     */
    void assign_system_energy_to_zero() noexcept
    {
        strg->system_energy = 0.0;
    }
    /**
     * This function calculates the system's total electrostatic potential energy and stores it in the storage (unit:
     * eV).
     */
    void recompute_system_energy() noexcept
    {
        double total_potential = 0.0;

        for (uint64_t i = 0; i < strg->local_pot.size(); ++i)
        {
            total_potential +=
                0.5 * strg->local_pot[i] * static_cast<double>(charge_state_to_sign(strg->cell_charge[i]));
        }

        double defect_energy = 0;
        for (const auto& [cell, pot] : strg->defect_local_pot)
        {
            defect_energy += pot * static_cast<double>(charge_state_to_sign(
                                       strg->cell_charge[static_cast<uint64_t>(cell_to_index(cell))]));
        }

        double defect_interaction = 0;
        for (const auto& [cell1, defect1] : strg->defects)
        {
            for (const auto& [cell2, defect2] : strg->defects)
            {
                defect_interaction += chargeless_potential_at_given_distance(
                    sidb_nanometer_distance<Lyt>(*this, cell1, cell2, strg->phys_params));
            }
        }
        strg->system_energy = total_potential + 0.5 * defect_energy + 0.5 * defect_interaction;
    }
    /**
     * This function returns the currently stored system's total electrostatic potential energy in eV.
     *
     * @return The system's total electrostatic potential energy (unit: eV).
     */
    [[nodiscard]] double get_system_energy() const noexcept
    {
        return strg->system_energy;
    }
    /**
     * The function updates the local potential (unit: Volt) and the system energy (unit: eV) after a charge change.
     *
     * @param dependent_cell dependent_cell_mode::FIXED if the state of the dependent cell should not change,
     * dependent_cell_mode::VARIABLE if it should.
     * @param energy_calculation_mode energy_calculation::UPDATE_ENERGY if the electrostatic potential energy should be
     * updated, energy_calculation::KEEP_ENERGY otherwise.
     * @param history_mode charge_distribution_history::NEGLECT if the information (local electrostatic energy) of the
     * previous charge distribution is used to make the update more efficient, charge_distribution_history::CONSIDER
     * otherwise.
     */
    void update_after_charge_change(
        const dependent_cell_mode         dependent_cell          = dependent_cell_mode::FIXED,
        const energy_calculation          energy_calculation_mode = energy_calculation::UPDATE_ENERGY,
        const charge_distribution_history history_mode            = charge_distribution_history::NEGLECT) noexcept
    {
        this->update_local_potential(history_mode);
        if (dependent_cell == dependent_cell_mode::VARIABLE)
        {
            this->update_charge_state_of_dependent_cell();
        }
        if (energy_calculation_mode == energy_calculation::UPDATE_ENERGY)
        {
            this->recompute_system_energy();
        }
        this->validity_check();
    }
    /**
     * The physically validity of the current charge distribution is evaluated and stored in the storage struct. A
     * charge distribution is valid if the *Population Stability* and the *Configuration Stability* is fulfilled.
     */
    void validity_check() noexcept
    {
        uint64_t   population_stability_not_fulfilled_counter = 0;
        uint64_t   for_loop_counter                           = 0;
        const auto mu_p                                       = strg->phys_params.mu_plus();

        for (const auto& it : strg->local_pot)  // this for-loop checks if the "population stability" is fulfilled.
        {
            bool valid = (((strg->cell_charge[for_loop_counter] == sidb_charge_state::NEGATIVE) &&
                           (-it + strg->phys_params.mu_minus < physical_constants::POP_STABILITY_ERR)) ||
                          ((strg->cell_charge[for_loop_counter] == sidb_charge_state::POSITIVE) &&
                           (-it + mu_p > -physical_constants::POP_STABILITY_ERR)) ||
                          ((strg->cell_charge[for_loop_counter] == sidb_charge_state::NEUTRAL) &&
                           (-it + strg->phys_params.mu_minus > -physical_constants::POP_STABILITY_ERR) &&
                           (-it + mu_p < physical_constants::POP_STABILITY_ERR)));
            for_loop_counter += 1;
            if (!valid)
            {
                strg->validity = false;  // if at least one SiDB does not fulfill the population stability, the validity
                                         // of the given charge distribution is set to "false".
                population_stability_not_fulfilled_counter += 1;
                break;
            }
        }

        if ((population_stability_not_fulfilled_counter == 0) &&
            (for_loop_counter >
             0))  // if population stability is fulfilled for all SiDBs, the "configuration stability" is checked.
        {
            const auto hop_del =
                [this](const uint64_t c1, const uint64_t c2)  // energy change when charge hops between two SiDBs.
            {
                const int dn_i = (strg->cell_charge[c1] == sidb_charge_state::NEGATIVE) ? 1 : -1;
                const int dn_j = -dn_i;

                return strg->local_pot[c1] * dn_i + strg->local_pot[c2] * dn_j - strg->pot_mat[c1][c2] * 1;
            };

            uint64_t hop_counter = 0;
            for (uint64_t i = 0u; i < strg->local_pot.size(); ++i)
            {
                if (strg->cell_charge[i] == sidb_charge_state::POSITIVE)  // we do nothing with SiDB+
                {
                    continue;
                }

                for (uint64_t j = 0u; j < strg->local_pot.size(); j++)
                {
                    if (hop_counter == 1)
                    {
                        break;
                    }

                    if (const auto e_del = hop_del(i, j);
                        (charge_state_to_sign(strg->cell_charge[j]) > charge_state_to_sign(strg->cell_charge[i])) &&
                        (e_del < -physical_constants::POP_STABILITY_ERR))  // Checks if energetically favored
                                                                           // hops exist between two SiDBs.
                    {
                        hop_counter = 1;

                        break;
                    }
                }
            }

            // If there is no jump that leads to a decrease in the potential energy of the system, the given charge
            // distribution satisfies metastability.
            strg->validity = hop_counter == 0;
        }
    }
    /**
     * This function returns the currently stored validity of the present charge distribution layout.
     *
     * @returns The validity of the present charge distribution.
     */
    [[nodiscard]] bool is_physically_valid() const noexcept
    {
        return strg->validity;
    }

    /**
     * The charge distribution of the charge distribution surface is converted to a unique index. It is used to map
     * every possible charge distribution of an SiDB layout to a unique index.
     *
     * IMPORTANT: This function can be used whenever a charge distribution needs to be converted to a charge index.
     * However, this function is not optimized compared to charge_distribution_to_index.
     */
    void charge_distribution_to_index_general() const noexcept
    {
        const uint8_t base = strg->phys_params.base;

        uint64_t chargeindex = 0;
        uint64_t counter     = 0;

        for (const auto& cell : strg->sidb_order)
        {
            chargeindex +=
                static_cast<uint64_t>(
                    charge_state_to_sign(strg->cell_charge[static_cast<uint64_t>(cell_to_index(cell))]) + int8_t{1}) *
                static_cast<uint64_t>(std::pow(base, this->num_cells() - 1u - counter));
            counter += 1;
        }

        strg->charge_index_and_base = {chargeindex, base};
    }
    /**
     * The charge distribution of the charge distribution surface is converted to a unique index. It is used to map
     * every possible charge distribution of an SiDB layout to a unique index.
     */
    void charge_distribution_to_index() const noexcept
    {
        const uint8_t base = strg->phys_params.base;

        uint64_t chargeindex = 0;
        uint64_t counter     = 0;

        uint64_t chargeindex_sub_layout = 0;
        uint64_t counter_sub_layout     = 0;

        if (!strg->dependent_cell.is_dead())
        {
            if (!strg->three_state_cells.empty())
            {
                if (strg->dependent_cell_in_sub_layout)
                {
                    // iterate through all cells that can be positively charged
                    for (const auto& cell : strg->three_state_cells)
                    {
                        if (cell != strg->dependent_cell)
                        {
                            chargeindex_sub_layout +=
                                static_cast<uint64_t>(
                                    (charge_state_to_sign(
                                         strg->cell_charge[static_cast<uint64_t>(cell_to_index(cell))]) +
                                     int8_t{1})) *
                                static_cast<uint64_t>(
                                    std::pow(3, strg->three_state_cells.size() - counter_sub_layout - 1));
                            counter_sub_layout += 1u;
                        }
                    }
                    // iterate through all cells that cannot be positively charged
                    for (const auto& cell : strg->sidb_order_without_three_state_cells)
                    {
                        chargeindex += static_cast<uint64_t>(
                            (charge_state_to_sign(strg->cell_charge[static_cast<uint64_t>(cell_to_index(cell))]) + 1) *
                            std::pow(2, this->num_cells() - 1 - counter - 1));
                        counter += 1;
                    }
                }
                // dependent-cell is not among the SiDBs that can be positively charged
                else
                {
                    for (const auto& cell : strg->three_state_cells)
                    {
                        chargeindex_sub_layout +=
                            static_cast<uint64_t>(
                                charge_state_to_sign(strg->cell_charge[static_cast<uint64_t>(cell_to_index(cell))]) +
                                int8_t{1}) *
                            static_cast<uint64_t>(std::pow(3, strg->three_state_cells.size() - counter_sub_layout - 1));
                        counter_sub_layout += 1;
                    }
                    for (const auto& cell : strg->sidb_order_without_three_state_cells)
                    {
                        if (cell != strg->dependent_cell)
                        {
                            chargeindex += static_cast<uint64_t>(
                                               (charge_state_to_sign(
                                                    strg->cell_charge[static_cast<uint64_t>(cell_to_index(cell))]) +
                                                int8_t{1})) *
                                           static_cast<uint64_t>(std::pow(2, this->num_cells() - 1 - counter - 1));
                            counter += 1;
                        }
                    }
                }
            }
            // there are no positively charged SiDBs
            else
            {
                for (uint64_t c = 0; c < strg->cell_charge.size(); c++)
                {
                    if (c != static_cast<uint64_t>(cell_to_index(strg->dependent_cell)))
                    {
                        chargeindex += static_cast<uint64_t>((charge_state_to_sign(strg->cell_charge[c]) + 1) *
                                                             std::pow(base, this->num_cells() - 1 - counter - 1));
                        counter += 1;
                    }
                }
            }
        }
        // there is no dependent-cell chosen
        else
        {
            // there are SiDBs that can be positively charged
            if (!strg->three_state_cells.empty())
            {
                // iterate through SiDBs that can be positively charged
                for (const auto& cell : strg->three_state_cells)
                {

                    chargeindex_sub_layout += static_cast<uint64_t>(
                        (charge_state_to_sign(strg->cell_charge[static_cast<uint64_t>(cell_to_index(cell))]) + 1) *
                        std::pow(3, strg->three_state_cells.size() - 1 - counter_sub_layout));
                    counter_sub_layout += 1;
                }
                // iterate through SiDBs that cannot be positively charged
                for (const auto& cell : strg->sidb_order_without_three_state_cells)
                {
                    chargeindex += static_cast<uint64_t>(
                        (charge_state_to_sign(strg->cell_charge[static_cast<uint64_t>(cell_to_index(cell))]) + 1) *
                        std::pow(2, this->num_cells() - 1 - counter));
                    counter += 1;
                }
            }
            // there are no SiDBs that can be positively charged
            else
            {
                for (const auto& cell : strg->sidb_order)
                {
                    chargeindex += static_cast<uint64_t>(
                        (charge_state_to_sign(strg->cell_charge[static_cast<uint64_t>(cell_to_index(cell))]) + 1) *
                        std::pow(base, this->num_cells() - 1 - counter));
                    counter += 1;
                }
            }
        }

        strg->charge_index_and_base  = {chargeindex, base};
        strg->charge_index_sublayout = chargeindex_sub_layout;
    }
    /**
     * The charge index of the current charge distribution is returned.
     *
     * @return A pair with the charge index and the used base.
     */
    [[nodiscard]] charge_index_base get_charge_index_and_base() const noexcept
    {
        return strg->charge_index_and_base;
    }
    /**
     * The charge index is increased by one, but only if it is less than the maximum charge index for the given layout.
     * If that's the case, it is increased by one and afterward, the charge configuration is updated by invoking the
     * `index_to_charge_distribution()` function.
     *
     * @param dependent_cell dependent_cell_mode::FIXED if the state of the dependent cell should not change,
     * dependent_cell_mode::VARIABLE if it should.
     * @param energy_calculation_mode energy_calculation::UPDATE_ENERGY if the electrostatic potential energy should be
     * updated, energy_calculation::KEEP_ENERGY otherwise.
     * @param history_mode charge_distribution_history::NEGLECT if the information (local electrostatic energy) of the
     * previous charge distribution is used to make the update more efficient, charge_distribution_history::CONSIDER
     * otherwise.
     * @param engine exhaustive_sidb_simulation_engine::EXGS if `ExGS``should be used,
     * exhaustive_sidb_simulation_engine::QUICKEXACT for `QuickExact`.
     */
    void increase_charge_index_by_one(
        const dependent_cell_mode               dependent_cell_fixed    = dependent_cell_mode::FIXED,
        const energy_calculation                recompute_system_energy = energy_calculation::UPDATE_ENERGY,
        const charge_distribution_history       consider_history        = charge_distribution_history::NEGLECT,
        const exhaustive_sidb_simulation_engine engine = exhaustive_sidb_simulation_engine::EXGS) noexcept
    {
        if (strg->charge_index_and_base.first < strg->max_charge_index)
        {
            strg->charge_index_and_base.first += 1;
            this->index_to_charge_distribution(engine);
            this->update_after_charge_change(dependent_cell_fixed, recompute_system_energy, consider_history);
        }
    }
    /**
     * This function returns the maximum index of the cell-level layout.
     *
     * @returns The maximal possible charge distribution index.
     */
    [[nodiscard]] uint64_t get_max_charge_index() const noexcept
    {
        return strg->max_charge_index;
    }
    /**
     * Assigns a given charge index to the charge distribution layout. Charge distribution is updated
     * according to the set charge index.
     *
     * @param charge_index charge index of the new charge distribution.
     */
    void assign_charge_index(const uint64_t charge_index) noexcept
    {
        assert((charge_index <= strg->max_charge_index) && "charge index is too large");
        strg->charge_index_and_base.first = charge_index;
        this->index_to_charge_distribution();
    }
    /**
     * This function is used for the *QuickSim* algorithm (see quicksim.hpp). It gets a vector with indices representing
     * negatively charged SiDBs as input. Afterward, a distant and a neutrally charged SiDB is localized using a min-max
     * diversity algorithm. This selected SiDB is set to "negative" and the index is added to the input vector such that
     * the next iteration works correctly.
     *
     * @param alpha A parameter for the algorithm (default: 0.7).
     * @param negative_indices Vector of SiDBs indices that are already negatively charged (double occupied).
     */
    void adjacent_search(const double alpha, std::vector<uint64_t>& negative_indices) noexcept
    {
        double     dist_max     = 0.0;
        const auto reserve_size = this->num_cells() - negative_indices.size();

        std::vector<uint64_t> index_vector{};
        index_vector.reserve(reserve_size);
        std::vector<double> distance{};
        distance.reserve(reserve_size);

        for (uint64_t unocc = 0u; unocc < strg->cell_charge.size(); unocc++)
        {
            if (strg->cell_charge[unocc] != sidb_charge_state::NEUTRAL)
            {
                continue;
            }

            const auto dist_min =
                std::accumulate(negative_indices.begin(), negative_indices.end(), std::numeric_limits<double>::max(),
                                [&](const double acc, const uint64_t occ)
                                { return std::min(acc, this->get_nm_distance_by_indices(unocc, occ)); });

            index_vector.push_back(unocc);
            distance.push_back(dist_min);

            if (dist_min > dist_max)
            {
                dist_max = dist_min;
            }
        }

        std::vector<uint64_t> candidates{};
        candidates.reserve(reserve_size);

        for (uint64_t i = 0u; i < distance.size(); ++i)
        {
            if (distance[i] >= (alpha * dist_max))
            {
                candidates.push_back(i);
            }
        }

        if (!candidates.empty())
        {
            static std::mt19937_64                  generator(std::random_device{}());
            std::uniform_int_distribution<uint64_t> dist(0, candidates.size() - 1);
            const auto                              random_element = index_vector[candidates[dist(generator)]];
            strg->cell_charge[random_element]                      = sidb_charge_state::NEGATIVE;
            negative_indices.push_back(random_element);

            strg->system_energy += -(*this->get_local_potential_by_index(random_element));

            for (uint64_t i = 0u; i < strg->pot_mat.size(); ++i)
            {
                strg->local_pot[i] += -(this->get_chargless_potential_by_indices(i, random_element));
            }
        }
    }
    /**
     * This function can be used to assign a global external electrostatic potential in Volt (unit: V) to the layout
     * (e.g this could be a planar external electrode).
     *
     * @param potential_value Value of the global external electrostatic potential in Volt (e.g. -0.3).
     * Charge-transition levels are shifted by this value.
     * @param dependent_cell dependent_cell_mode::FIXED if the state of the dependent cell should not change,
     * dependent_cell_mode::VARIABLE if it should.
     */
    void assign_global_external_potential(const double        potential_value,
                                          dependent_cell_mode dependent_cell = dependent_cell_mode::FIXED) noexcept
    {
        this->foreach_cell(
            [this, &potential_value](const auto& cell) {
                strg->local_external_pot.insert({cell, potential_value});
            });
        this->update_after_charge_change(dependent_cell);
    }
    /**
     * This function determines if given layout has to be simulated with three states since positively charged SiDBs can
     * occur due to the local potential analysis. In addition, all SiDBs that can be positively charged are collected.
     *
     * @note All SiDBs have to be set to negatively charged.
     *
     * @return return value is true when three state simulation is required.
     */
    bool is_three_state_simulation_required() noexcept
    {
        this->update_after_charge_change();
        strg->three_state_cells                    = {};
        strg->sidb_order_without_three_state_cells = {};
        bool required                              = false;
        strg->dependent_cell_in_sub_layout         = false;

        // check if all SiDBs are negatively charged
        this->foreach_cell(
            [this]([[maybe_unused]] const auto& c) {
<<<<<<< HEAD
                assert(get_charge_state(c) == sidb_charge_state::NEGATIVE && "All SiDBs have to be negatively charged");
=======
                assert(this->get_charge_state(c) == sidb_charge_state::NEGATIVE &&
                       "All SiDBs have to be negatively charged");
>>>>>>> eabe4cc0
            });

        // Each SiDB is checked to see if the local electrostatic potential is high enough
        // to cause a positively charged SiDB
        this->foreach_cell(
            [&required, this](const auto& c)
            {
                if (const auto local_pot = this->get_local_potential(c); local_pot.has_value())
                {
                    if ((-(*local_pot) + strg->phys_params.mu_plus()) > -physical_constants::POP_STABILITY_ERR)
                    {
                        if (c == strg->dependent_cell)
                        {
                            strg->dependent_cell_in_sub_layout = true;
                        }
                        else
                        {
                            strg->three_state_cells.emplace_back(c);
                            required = true;
                        }
                    }
                }
            });

        // sort all SiDBs that can be positively charged by the defined < relation
        std::sort(strg->three_state_cells.begin(), strg->three_state_cells.end());

        // collect all SiDBs that are not among the SiDBs that can be positively charged
        for (const auto& cell : strg->sidb_order)
        {
            if (std::find(strg->three_state_cells.cbegin(), strg->three_state_cells.cend(), cell) ==
                    strg->three_state_cells.end() &&
                cell != strg->dependent_cell)
            {
                strg->sidb_order_without_three_state_cells.push_back(cell);
            }
        }

        // sort all SiDBs that cannot be positively charged by the defined < relation
        std::sort(strg->sidb_order_without_three_state_cells.begin(), strg->sidb_order_without_three_state_cells.end());

        // if SiDBs exist that can be positively charged, 3-state simulation is required
        if (required)
        {
            this->assign_base_number_to_three();
        }

        return required;
    }
    /**
     * This functions returns all cells that could be positively charged. However, this must not be necessarily the case
     * in a physically valid layout.
     *
     * @return All cell that could be positively charged.
     */
    std::vector<typename Lyt::cell> get_positive_candidates() const noexcept
    {
        return strg->three_state_cells;
    }
    /**
     * This function searches the index of a cell which is part of the sublayout (i.e. it should be a cell which can be
     * positively charged).
     *
     * @param c Cell that should be part of the sublayout.
     * @return Index (i.e. position in the vector) of the input cell.
     */
    [[nodiscard]] int64_t positive_cell_to_index(const typename Lyt::cell& c) const noexcept
    {
        if (const auto it = std::find(strg->three_state_cells.cbegin(), strg->three_state_cells.cend(), c);
            it != strg->three_state_cells.cend())
        {
            return static_cast<int64_t>(std::distance(strg->three_state_cells.cbegin(), it));
        }

        return -1;
    }
    /**
     * This function searches the index of a cell which is not part of the sublayout (i.e. it should be a cell which is
     * either neutrally or negatively charged).
     *
     * @param c Cell that should not be part of the sublayout.
     * @return Index (i.e. position in the vector) of the input cell.
     */
    [[nodiscard]] int64_t two_state_cell_to_index(const typename Lyt::cell& c) const noexcept
    {
        if (const auto it = std::find(strg->sidb_order_without_three_state_cells.cbegin(),
                                      strg->sidb_order_without_three_state_cells.cend(), c);
            it != strg->sidb_order_without_three_state_cells.cend())
        {
            return static_cast<int64_t>(std::distance(strg->sidb_order_without_three_state_cells.cbegin(), it));
        }

        return -1;
    }
    /**
     * This function searches the cell of a given index.
     *
     * @param c The index to find the cell of.
     * @return The cell in the layout for the given index. Returns dead-coordinate if the index is not assigned to a not
     * empty cell in the layout.
     */
    [[nodiscard]] typename Lyt::cell index_to_cell(const uint64_t index) const noexcept
    {
        if (index < strg->sidb_order.size())
        {
            return strg->sidb_order[index];
        }

        return {};
    }
    /**
     * This function finds the cell for a given index which is a candidate to be positively charged of a given index.
     *
     * @param index The index to find the cell of (cell is candidate to be positively charged).
     * @return Positive cell candidate. Dead-coordinate is returned if the index is not assigned to a not
     * empty cell in the layout.
     */
    [[nodiscard]] typename Lyt::cell index_to_three_state_cell(const uint64_t index) const noexcept
    {
        if (index < strg->three_state_cells.size())
        {
            return strg->three_state_cells[index];
        }

        return {};
    }
    /**
     * This function finds the cell which can only be neutrally or negatively charged of a given index.
     *
     * @param index The index to find the cell of.
     * @return The cell (which cannot be positively charged) in the layout for the given index. Dead-coordinate is
     * returned if the index is not assigned to a not empty cell in the layout.
     */
    [[nodiscard]] typename Lyt::cell index_to_two_state_cell(const uint64_t index) const noexcept
    {
        if (index < strg->sidb_order_without_three_state_cells.size())
        {
            return strg->sidb_order_without_three_state_cells[index];
        }

        return {};
    }
    /**
     * This function calculates and returns the chargeless electrostatic potential in Volt for a given distance in
     * nanometer.
     *
     * @param distance Distance in nanometer between position and defect (unit: nm).
     * @return The chargeless electrostatic potential at a given distance (unit: V).
     */
    [[nodiscard]] double chargeless_potential_at_given_distance(const double distance) const noexcept
    {
        if (distance == 0.0)
        {
            return 0.0;
        }

        return (strg->phys_params.k() / (distance * 1E-9) * std::exp(-distance / strg->phys_params.lambda_tf) *
                physical_constants::ELEMENTARY_CHARGE);
    }
    /**
     * This function calculates the chargeless potential in Volt generated by a defect at a given distance in nanometer.
     *
     * @param distance Distance between position and defect (unit: nm.
     * @param sidb_defect Defect (including defect specific parameters).
     * @return The chargeless electrostatic potential in Volt generated by the defect at a given distance (unit: V).
     */
    [[nodiscard]] double
    chargeless_potential_generated_by_defect_at_given_distance(const double       distance,
                                                               const sidb_defect& defect = sidb_defect{}) const noexcept
    {
        if (distance == 0.0)
        {
            return 0.0;
        }

        return strg->phys_params.k() * strg->phys_params.epsilon_r / defect.epsilon_r / (distance * 1e-9) *
               std::exp(-distance / defect.lambda_tf) * physical_constants::ELEMENTARY_CHARGE;
    }
    /**
     * This function can be used to assign an external local electrostatic potential in Volt to the layout. All
     * important attributes of the charge layout are updated automatically.
     *
     * @param cell Cell to which the local external potential is applied.
     * @param external_voltage External electrostatic potential in Volt applied to different cells.
     */
    void
    assign_local_external_potential(const std::unordered_map<typename Lyt::cell, double>& external_potential) noexcept
    {
        strg->local_external_pot = external_potential;
        this->update_after_charge_change();
    }
    /**
     * This function returns the external electrostatic potential in Volt applied to the layout.
     *
     * @return External electrostatic potential as unordered map. The cell is used as key and the external electrostatic
     * potential in Volt (unit: V) at its position as value.
     */
    std::unordered_map<typename Lyt::cell, double> get_external_potentials() noexcept
    {
        return strg->local_external_pot;
    }
    /**
     * This function returns the local electrostatic potentials which are generated by defects.
     *
     * @return Local electrostatic potential in Volt generated by the defects at each each cell.
     */
    std::unordered_map<typename Lyt::cell, double> get_defect_potentials() noexcept
    {
        return strg->defect_local_pot;
    }
    /**
     * This function returns the defects.
     *
     * @return Placed defects with cell position and type.
     */
    std::unordered_map<typename Lyt::cell, const sidb_defect> get_defects() noexcept
    {
        return strg->defects;
    }
    /**
     * The charge state of the dependent-SiDB is updated based on the local electrostatic potential at its position. All
     * other local electrostatic potentials are then also updated if the charge state of the dependent-SiDB has changed.
     */
    void update_charge_state_of_dependent_cell() noexcept
    {
        if (!strg->dependent_cell.is_dead())
        {
            const auto loc_pot_cell = -strg->local_pot[strg->dependent_cell_index];
            if ((loc_pot_cell + strg->phys_params.mu_minus) < physical_constants::POP_STABILITY_ERR)
            {
                if (strg->cell_charge[strg->dependent_cell_index] != sidb_charge_state::NEGATIVE)
                {
                    const auto charge_diff = (-charge_state_to_sign(strg->cell_charge[strg->dependent_cell_index]) - 1);
                    for (uint64_t i = 0u; i < strg->pot_mat.size(); ++i)
                    {
                        if (i != strg->dependent_cell_index)
                        {
                            strg->local_pot[i] +=
                                (this->get_electrostatic_potential_by_indices(i, strg->dependent_cell_index)) *
                                charge_diff;
                        }
                    }
                    strg->cell_charge[strg->dependent_cell_index] = sidb_charge_state::NEGATIVE;
                }
            }
            else if ((loc_pot_cell + strg->phys_params.mu_plus()) > -physical_constants::POP_STABILITY_ERR)
            {
                if (strg->cell_charge[strg->dependent_cell_index] != sidb_charge_state::POSITIVE)
                {
                    const auto charge_diff = (-charge_state_to_sign(strg->cell_charge[strg->dependent_cell_index]) + 1);
                    for (uint64_t i = 0u; i < strg->pot_mat.size(); ++i)
                    {
                        if (i != strg->dependent_cell_index)
                        {
                            strg->local_pot[i] +=
                                (this->get_electrostatic_potential_by_indices(i, strg->dependent_cell_index)) *
                                charge_diff;
                        }
                    }
                    strg->cell_charge[strg->dependent_cell_index] = sidb_charge_state::POSITIVE;
                }
            }

            else
            {
                if (strg->cell_charge[strg->dependent_cell_index] != sidb_charge_state::NEUTRAL)
                {
                    const auto charge_diff = (-charge_state_to_sign(strg->cell_charge[strg->dependent_cell_index]));
                    for (uint64_t i = 0u; i < strg->pot_mat.size(); ++i)
                    {
                        if (i != strg->dependent_cell_index)
                        {
                            strg->local_pot[i] +=
                                (this->get_electrostatic_potential_by_indices(i, strg->dependent_cell_index)) *
                                charge_diff;
                        }
                    }
                    strg->cell_charge[strg->dependent_cell_index] = sidb_charge_state::NEUTRAL;
                }
            }
        }
    }
    /**
     * This function returns the charge index of the sublayout (cells that can be positively charged).
     *
     * @returns The charge distribution index of the sublayout.
     */
    [[nodiscard]] uint64_t get_charge_index_of_sub_layout() const noexcept
    {
        return strg->charge_index_sublayout;
    }
    /**
     * This function changes the current charge distribution based on two given Gray codes (Important: The two Gray
     * codes should only differ by one bit)
     *
     * @param new_gray_code Gray code as uint64_t of the new charge distribution.
     * @param old_gray_code Gray code as uint64_t of the previous charge distribution layout.
     */
    void charge_index_gray_code_to_charge_distribution(const uint64_t new_gray_code,
                                                       const uint64_t old_gray_code) noexcept
    {
        strg->cell_history_gray_code = {};

        const std::bitset<64> r_new(new_gray_code);
        const std::bitset<64> r_old(old_gray_code);
        const std::bitset<64> diff = r_new ^ r_old;

        uint64_t index_changed = 0;

        // Check if there are differing bits (if 'diff' is not equal to 0).
        if (diff != 0)
        {
            // Find the bit position of the first difference. This position then describes the cell index of the SiDB
            // that has changed its charge state.
            while (index_changed < diff.size() && !diff.test(index_changed))
            {
                index_changed++;
            }

<<<<<<< HEAD
            const int8_t sign_old = int8_t{-1} * static_cast<int8_t>(r_old[index_changed]);
            const int8_t sign_new = int8_t{-1} * static_cast<int8_t>(r_new[index_changed]);
=======
            const auto sign_old = static_cast<int8_t>(-1 * static_cast<int8_t>(r_old[index_changed]));
            const auto sign_new = static_cast<int8_t>(-1 * static_cast<int8_t>(r_new[index_changed]));
>>>>>>> eabe4cc0

            if (index_changed < strg->dependent_cell_index)
            {
                strg->cell_history_gray_code.first  = static_cast<int64_t>(index_changed);
                strg->cell_history_gray_code.second = sign_old;
                this->assign_charge_state_by_cell_index(index_changed, sign_to_charge_state(sign_new), false);
            }
            else
            {
                strg->cell_history_gray_code.first  = static_cast<int64_t>(index_changed) + 1;
                strg->cell_history_gray_code.second = sign_old;
                this->assign_charge_state_by_cell_index(index_changed + 1, sign_to_charge_state(sign_new), false);
            }
        }
        else
        {
            strg->cell_history_gray_code.first  = -1;
            strg->cell_history_gray_code.second = 0;
        }
    }
    /**
     * The charge index of the sublayout is increased by one and the charge distribution is updated correspondingly.
     *
     * @param dependent_cell dependent_cell_mode::FIXED if the state of the dependent cell should not change,
     * dependent_cell_mode::VARIABLE if it should.
     * @param energy_calculation_mode energy_calculation::UPDATE_ENERGY if the electrostatic potential energy should be
     * updated, energy_calculation::KEEP_ENERGY otherwise.
     * @param history_mode charge_distribution_history::NEGLECT if the information (local electrostatic energy) of the
     * previous charge distribution is used to make the update more efficient, charge_distribution_history::CONSIDER
     * otherwise.
     * @param engine exhaustive_sidb_simulation_engine::EXGS if `ExGS``should be used,
     * exhaustive_sidb_simulation_engine::QUICKEXACT for `QuickExact`.
     */
    void increase_charge_index_of_sub_layout_by_one(
        const dependent_cell_mode               dependent_cell_fixed    = dependent_cell_mode::FIXED,
        const energy_calculation                recompute_system_energy = energy_calculation::UPDATE_ENERGY,
        const charge_distribution_history       consider_history        = charge_distribution_history::NEGLECT,
        const exhaustive_sidb_simulation_engine engine = exhaustive_sidb_simulation_engine::QUICKEXACT) noexcept
    {
        if (strg->charge_index_sublayout < strg->max_charge_index_sulayout)
        {
            strg->charge_index_sublayout += 1;
            this->index_to_charge_distribution(engine);
            this->update_after_charge_change(dependent_cell_fixed, recompute_system_energy, consider_history);
        }
    }
    /**
     * The charge index is assigned by a Gray code number in decimal.
     *
     * @param current_gray_code Gray code in decimal representing the new charge distribution.
     * @param previous_gray_code Gray code in decimal representing the old charge distribution.
     * @param dependent_cell dependent_cell_mode::FIXED if the state of the dependent cell should not change,
     * dependent_cell_mode::VARIABLE if it should.
     * @param energy_calculation_mode energy_calculation::UPDATE_ENERGY if the electrostatic potential energy should be
     * updated, energy_calculation::KEEP_ENERGY otherwise.
     * @param history_mode charge_distribution_history::NEGLECT if the information (local electrostatic energy) of the
     * previous charge distribution is used to make the update more efficient, charge_distribution_history::CONSIDER
     * otherwise.
     */
    void assign_charge_index_by_gray_code(
        const uint64_t current_gray_code, const uint64_t previous_gray_code,
        const dependent_cell_mode         dependent_cell   = dependent_cell_mode::FIXED,
        const energy_calculation          energy_calc_mode = energy_calculation::UPDATE_ENERGY,
        const charge_distribution_history history_mode     = charge_distribution_history::NEGLECT) noexcept
    {
        if (current_gray_code <= strg->max_charge_index)
        {
            this->assign_charge_index_by_two_gray_codes(current_gray_code, previous_gray_code);
            this->update_after_charge_change(dependent_cell, energy_calc_mode, history_mode);
        }
    }
    /**
     * Resets the charge index of the sublayout (cells of the layout that can also be positively charged).
     */
    void reset_charge_index_sub_layout() noexcept
    {
        strg->charge_index_sublayout = 0;
        this->index_to_charge_distribution(exhaustive_sidb_simulation_engine::QUICKEXACT);
        this->update_after_charge_change(dependent_cell_mode::VARIABLE, energy_calculation::KEEP_OLD_ENERGY_VALUE,
                                         charge_distribution_history::CONSIDER);
    }
    /**
     * Returns the maximum index of the sublayout (cells that can be positively charged).
     *
     * @returns The maximal possible charge distribution index of the sublayout.
     */
    [[nodiscard]] uint64_t get_max_charge_index_sub_layout() const noexcept
    {
        return strg->max_charge_index_sulayout;
    }
    /**
     * Assign a given charge index to the charge distribution layout. This function should be used if new and old charge
     * index are given as Gray code to provide high performance.
     *
     * @param gray_code charge index (as Gray code in decimal) of the new charge distribution.
     * @param gray_code_old charge index (as Gray code in decimal) of the old charge distribution.
     */
    void assign_charge_index_by_two_gray_codes(const uint64_t gray_code, const uint64_t gray_code_old) noexcept
    {
        strg->charge_index_and_base.first = gray_code;
        this->charge_index_gray_code_to_charge_distribution(gray_code, gray_code_old);
    }
    /**
     * This function returns all SiDBs of the layout.
     *
     * @return Vector with all cells.
     */
    std::vector<typename Lyt::cell> get_sidb_order() noexcept
    {
        return strg->sidb_order;
    }
    /**
     * This function can be used to add an SiDB to the layout. The SiDB is only added to the cell_charge and the
     * sidb_order vector.
     *
     * @param cell Cell which is added to the layout.
     * @param charge Charge state of the added cell.
     */
    void add_sidb(const typename Lyt::cell& cell, const sidb_charge_state charge) noexcept
    {
        strg->cell_charge.push_back(charge);
        strg->sidb_order.push_back(cell);
    }

  private:
    storage strg;

    /**
     * Initialization function used for the construction of the charge distribution surface.
     *
     * @param cs The charge state assigned to all SiDBs.
     */
    void initialize(const sidb_charge_state cs = sidb_charge_state::NEGATIVE) noexcept
    {
        strg->sidb_order.reserve(this->num_cells());
        strg->cell_charge.reserve(this->num_cells());
        this->foreach_cell([this](const auto& c1) { strg->sidb_order.push_back(c1); });
        std::sort(strg->sidb_order.begin(), strg->sidb_order.end());
        this->foreach_cell([this, &cs](const auto&) { strg->cell_charge.push_back(cs); });

        assert((((this->num_cells() < 41) && (strg->phys_params.base == 3)) ||
                ((strg->phys_params.base == 2) && (this->num_cells() < 64))) &&
               "number of SiDBs is too large");

        this->charge_distribution_to_index();
        this->initialize_nm_distance_matrix();
        this->initialize_potential_matrix();
        if (!strg->dependent_cell.is_dead())
        {
            strg->max_charge_index =
                static_cast<uint64_t>(std::pow(static_cast<double>(strg->phys_params.base), this->num_cells() - 1) - 1);
        }
        else
        {
            strg->max_charge_index =
                static_cast<uint64_t>(std::pow(static_cast<double>(strg->phys_params.base), this->num_cells()) - 1);
        }
        strg->dependent_cell_index = static_cast<uint64_t>(cell_to_index(strg->dependent_cell));
        this->update_local_potential();
        this->recompute_system_energy();
        this->validity_check();
    };
    /**
     * This function is used when three state simulations are required (i.e., is_three_state_simulation_required = true)
     * to set the base number to three. However, it is distinguished between the cells that can be positively charged an
     * the ones that cannot.
     *
     * @note is_three_state_simulation_required() has to be executed first.
     */
    void assign_base_number_to_three() noexcept
    {
        strg->phys_params.base             = 3;
        strg->charge_index_and_base.second = 2;
        if (!strg->dependent_cell.is_dead())
        {
            if (!strg->three_state_cells.empty())
            {
                if (std::find(strg->three_state_cells.cbegin(), strg->three_state_cells.cend(), strg->dependent_cell) !=
                    strg->three_state_cells.cend())
                {
                    strg->max_charge_index =
                        static_cast<uint64_t>(std::pow(2, this->num_cells() - strg->three_state_cells.size()) - 1);
                    strg->max_charge_index_sulayout =
                        static_cast<uint64_t>(std::pow(3, strg->three_state_cells.size() - 1) - 1);
                }
                else
                {
                    strg->max_charge_index =
                        static_cast<uint64_t>(std::pow(2, this->num_cells() - 1 - strg->three_state_cells.size()) - 1);
                    strg->max_charge_index_sulayout =
                        static_cast<uint64_t>(std::pow(3, strg->three_state_cells.size()) - 1);
                }
            }
        }
        else
        {
            strg->max_charge_index          = static_cast<uint64_t>(std::pow(3, this->num_cells()) - 1);
            strg->max_charge_index_sulayout = static_cast<uint64_t>(std::pow(3, strg->three_state_cells.size()) - 1);
        }
        if (strg->max_charge_index == 0)
        {
            this->assign_charge_index(0);
        }
    }

    /**
     * Initializes the distance matrix between all the cells of the layout.
     */
    void initialize_nm_distance_matrix() const noexcept
    {
        strg->nm_dist_mat =
            std::vector<std::vector<double>>(this->num_cells(), std::vector<double>(this->num_cells(), 0.0));

        for (uint64_t i = 0u; i < strg->sidb_order.size(); ++i)
        {
            for (uint64_t j = 0u; j < strg->sidb_order.size(); j++)
            {
                strg->nm_dist_mat[i][j] =
                    sidb_nanometer_distance<Lyt>(*this, strg->sidb_order[i], strg->sidb_order[j], strg->phys_params);
            }
        }
    }
    /**
     * Initializes the potential matrix between all the cells of the layout.
     */
    void initialize_potential_matrix() const noexcept
    {
        strg->pot_mat =
            std::vector<std::vector<double>>(this->num_cells(), std::vector<double>(this->num_cells(), 0.0));

        for (uint64_t i = 0u; i < strg->sidb_order.size(); ++i)
        {
            for (uint64_t j = 0u; j < strg->sidb_order.size(); j++)
            {
                strg->pot_mat[i][j] = calculate_chargeless_potential_between_sidbs_by_index(i, j);
            }
        }
    }
    /**
     *  The stored unique index is converted to a charge distribution.
     *
     *  @param engine exhaustive_sidb_simulation_engine::EXGS if `ExGS``should be used,
     * exhaustive_sidb_simulation_engine::QUICKEXACT for `QuickExact`.
     */
    void index_to_charge_distribution(
        const exhaustive_sidb_simulation_engine engine = exhaustive_sidb_simulation_engine::EXGS) noexcept
    {
        // This scope is executed if the function is used by `quickexact`.
        if (engine == exhaustive_sidb_simulation_engine::QUICKEXACT)
        {
            // Cell_history collects the cells (SiDBs) that have changed their charge state.
            strg->cell_history = {};
            strg->cell_history.reserve(this->num_cells());

            // If the charge index is set to zero, first, all SiDBs that are not among the "positive candidates" (sub
            // layout) are updated.
            if (strg->charge_index_and_base.first == 0)
            {
                for (const auto& cell : strg->sidb_order_without_three_state_cells)
                {
                    if (this->get_charge_state(cell) != sidb_charge_state::NEGATIVE && cell != strg->dependent_cell)
                    {
                        strg->cell_history.emplace_back(cell_to_index(cell),
                                                        charge_state_to_sign(get_charge_state(cell)));
                        this->assign_charge_state(cell, sidb_charge_state::NEGATIVE, false);
                    }
                }
            }
            // If the charge index of the sublayout is zero, the charge states are updated.
            if (strg->charge_index_sublayout == 0)
            {
                for (const auto& cell : strg->three_state_cells)
                {
                    if (this->get_charge_state(cell) != sidb_charge_state::NEGATIVE && cell != strg->dependent_cell)
                    {
                        strg->cell_history.emplace_back(cell_to_index(cell),
                                                        charge_state_to_sign(get_charge_state(cell)));
                        this->assign_charge_state(cell, sidb_charge_state::NEGATIVE, false);
                    }
                }
            }

            // Get the index of the dependent-cell. If it is not part of the sublayout, -1 is returned.
            const auto dependent_cell_index = positive_cell_to_index(strg->dependent_cell);

            auto       charge_quot_positive = strg->charge_index_sublayout;
            const auto base_positive        = 3;
            int64_t    counter              = static_cast<int64_t>(strg->three_state_cells.size() - 1);
            // Firstly, the charge distribution of the sublayout (i.e., collection of SiDBs that can be positively
            // charged) is updated.
            while (charge_quot_positive > 0)
            {
                const auto    charge_quot_int = static_cast<int64_t>(charge_quot_positive);
                const auto    base_int        = static_cast<int64_t>(base_positive);
                const int64_t quotient_int    = charge_quot_int / base_int;
                const int64_t remainder_int   = charge_quot_int % base_int;
                charge_quot_positive          = static_cast<uint64_t>(quotient_int);

                if (counter != dependent_cell_index)
                {
                    const auto sign = sign_to_charge_state(static_cast<int8_t>(remainder_int - 1));
                    if (const auto new_chargesign = this->get_charge_state_by_index(static_cast<uint64_t>(
                            cell_to_index(index_to_three_state_cell(static_cast<uint64_t>(counter)))));
                        new_chargesign != sign)
                    {
                        strg->cell_history.emplace_back(static_cast<uint64_t>(cell_to_index(
                                                            index_to_three_state_cell(static_cast<uint64_t>(counter)))),
                                                        charge_state_to_sign(new_chargesign));
                        this->assign_charge_state_by_cell_index(
                            static_cast<uint64_t>(
                                cell_to_index(index_to_three_state_cell(static_cast<uint64_t>(counter)))),
                            sign, false);
                    }
                    counter -= 1;
                }
                else
                {
                    counter -= 1;
                    const auto sign = sign_to_charge_state(static_cast<int8_t>(remainder_int - 1));
                    if (const auto old_chargesign = this->get_charge_state_by_index(static_cast<uint64_t>(
                            cell_to_index(index_to_three_state_cell(static_cast<uint64_t>(counter)))));
                        old_chargesign != sign)
                    {
                        strg->cell_history.emplace_back(static_cast<uint64_t>(cell_to_index(
                                                            index_to_three_state_cell(static_cast<uint64_t>(counter)))),
                                                        charge_state_to_sign(old_chargesign));
                        this->assign_charge_state_by_cell_index(
                            static_cast<uint64_t>(
                                cell_to_index(index_to_three_state_cell(static_cast<uint64_t>(counter)))),
                            sign, false);
                    }
                    counter -= 1;
                }
            }

            const auto dependent_cell_index_negative = two_state_cell_to_index(strg->dependent_cell);
            auto       charge_quot                   = strg->charge_index_and_base.first;
            const auto base                          = strg->charge_index_and_base.second;
            int64_t    counter_negative = static_cast<int64_t>(strg->sidb_order_without_three_state_cells.size() - 1);

            // Secondly, the charge distribution of the layout (only SiDBs which can be either neutrally or negatively
            // charged) is updated.
            while (charge_quot > 0)
            {
                const auto    charge_quot_int = static_cast<int64_t>(charge_quot);
                const auto    base_int        = static_cast<int64_t>(base);
                const int64_t quotient_int    = charge_quot_int / base_int;
                const int64_t remainder_int   = charge_quot_int % base_int;
                charge_quot                   = static_cast<uint64_t>(quotient_int);
                // If the current position is not the dependent-cell position, the charge state is updated.
                if (counter_negative != dependent_cell_index_negative)
                {
                    const auto sign = sign_to_charge_state(static_cast<int8_t>(remainder_int - 1));
                    if (const auto new_chargesign = this->get_charge_state_by_index(static_cast<uint64_t>(
                            cell_to_index(index_to_two_state_cell(static_cast<uint64_t>(counter_negative)))));
                        new_chargesign != sign)
                    {
                        strg->cell_history.emplace_back(static_cast<uint64_t>(cell_to_index(index_to_two_state_cell(
                                                            static_cast<uint64_t>(counter_negative)))),
                                                        charge_state_to_sign(new_chargesign));
                        this->assign_charge_state_by_cell_index(
                            static_cast<uint64_t>(
                                cell_to_index(index_to_two_state_cell(static_cast<uint64_t>(counter_negative)))),
                            sign, false);
                    }
                    counter_negative -= 1;
                }
                // If the current position is the dependent cell position, first the counter_negative is decremented by
                // one to get to the next cell position to update its charge state.
                else
                {
                    counter_negative -= 1;
                    const auto sign = sign_to_charge_state(static_cast<int8_t>(remainder_int - 1));
                    if (const auto old_chargesign = this->get_charge_state_by_index(static_cast<uint64_t>(
                            cell_to_index(index_to_two_state_cell(static_cast<uint64_t>(counter_negative)))));
                        old_chargesign != sign)
                    {
                        strg->cell_history.emplace_back(static_cast<uint64_t>(cell_to_index(index_to_two_state_cell(
                                                            static_cast<uint64_t>(counter_negative)))),
                                                        charge_state_to_sign(old_chargesign));
                        this->assign_charge_state_by_cell_index(
                            static_cast<uint64_t>(
                                cell_to_index(index_to_two_state_cell(static_cast<uint64_t>(counter_negative)))),
                            sign, false);
                    }
                    counter_negative -= 1;
                }
            }
        }
        else
        {
            auto           charge_quot          = strg->charge_index_and_base.first;
            const auto     base                 = strg->charge_index_and_base.second;
            const uint64_t num_charges          = this->num_cells();
            int64_t        counter              = static_cast<int64_t>(num_charges - 1);
            const auto     dependent_cell_index = cell_to_index(strg->dependent_cell);

            // A charge index of zero corresponds to a layout with all SiDBs set to negative.
            if (charge_quot == 0)
            {
                this->assign_all_charge_states(sidb_charge_state::NEGATIVE);
            }
            else
            {
                while (charge_quot > 0)
                {
                    const auto    charge_quot_int = static_cast<int64_t>(charge_quot);
                    const auto    base_int        = static_cast<int64_t>(base);
                    const int64_t quotient_int    = charge_quot_int / base_int;
                    const int64_t remainder_int   = charge_quot_int % base_int;
                    charge_quot                   = static_cast<uint64_t>(quotient_int);
                    // Dependent-SiDB is skipped since its charge state is not changed based on the charge index.

                    if (dependent_cell_index >= 0)
                    {
                        if (counter != dependent_cell_index)
                        {
                            const auto sign = sign_to_charge_state(static_cast<int8_t>(remainder_int - 1));
                            this->assign_charge_state_by_cell_index(static_cast<uint64_t>(counter), sign, false);
                            counter -= 1;
                        }
                        // If the counter is at the dependent-cell location, it is reduced by one to get to the next
                        // cell position.
                        else
                        {
                            counter -= 1;
                            const auto sign = sign_to_charge_state(static_cast<int8_t>(remainder_int - 1));
                            // The charge state is only changed (i.e., the function assign_charge_state_by_cell_index is
                            // called), if the nw charge state differs to the previous one. Only then will the cell be
                            // added to the charge_distribution_history.
                            this->assign_charge_state_by_cell_index(static_cast<uint64_t>(counter), sign, false);
                            counter -= 1;
                        }
                    }
                    else
                    {
                        const auto sign = sign_to_charge_state(static_cast<int8_t>(remainder_int - 1));
                        this->assign_charge_state_by_cell_index(static_cast<uint64_t>(counter), sign, false);
                        counter -= 1;
                    }
                }
            }
        }
    }
};

template <class T>
charge_distribution_surface(const T&) -> charge_distribution_surface<T>;

template <class T>
charge_distribution_surface(const T&, const sidb_simulation_parameters&) -> charge_distribution_surface<T>;

template <class T>
charge_distribution_surface(const T&, const sidb_simulation_parameters&, sidb_charge_state cs)
    -> charge_distribution_surface<T>;

template <class T>
charge_distribution_surface(const T&, const sidb_simulation_parameters&, sidb_charge_state cs,
                            const typename T::cell& variable_cells) -> charge_distribution_surface<T>;

template <class T>
charge_distribution_surface(const T&, const sidb_simulation_parameters&, sidb_charge_state cs,
                            const typename T::cell&                             variable_cells,
                            const std::unordered_map<typename T::cell, double>& external_pot)
    -> charge_distribution_surface<T>;

}  // namespace fiction

#endif  // FICTION_CHARGE_DISTRIBUTION_SURFACE_HPP<|MERGE_RESOLUTION|>--- conflicted
+++ resolved
@@ -1362,12 +1362,8 @@
         // check if all SiDBs are negatively charged
         this->foreach_cell(
             [this]([[maybe_unused]] const auto& c) {
-<<<<<<< HEAD
-                assert(get_charge_state(c) == sidb_charge_state::NEGATIVE && "All SiDBs have to be negatively charged");
-=======
                 assert(this->get_charge_state(c) == sidb_charge_state::NEGATIVE &&
                        "All SiDBs have to be negatively charged");
->>>>>>> eabe4cc0
             });
 
         // Each SiDB is checked to see if the local electrostatic potential is high enough
@@ -1687,13 +1683,8 @@
                 index_changed++;
             }
 
-<<<<<<< HEAD
-            const int8_t sign_old = int8_t{-1} * static_cast<int8_t>(r_old[index_changed]);
-            const int8_t sign_new = int8_t{-1} * static_cast<int8_t>(r_new[index_changed]);
-=======
             const auto sign_old = static_cast<int8_t>(-1 * static_cast<int8_t>(r_old[index_changed]));
             const auto sign_new = static_cast<int8_t>(-1 * static_cast<int8_t>(r_new[index_changed]));
->>>>>>> eabe4cc0
 
             if (index_changed < strg->dependent_cell_index)
             {
