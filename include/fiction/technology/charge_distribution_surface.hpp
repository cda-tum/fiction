//
// Created by Jan Drewniok on 23.11.22.
//

#ifndef FICTION_CHARGE_DISTRIBUTION_SURFACE_HPP
#define FICTION_CHARGE_DISTRIBUTION_SURFACE_HPP

#include "fiction/algorithms/path_finding/distance.hpp"
#include "fiction/algorithms/simulation/sidb/sidb_simulation_parameters.hpp"
#include "fiction/layouts/cell_level_layout.hpp"
#include "fiction/technology/physical_constants.hpp"
#include "fiction/technology/sidb_charge_state.hpp"
#include "fiction/technology/sidb_nm_position.hpp"
#include "fiction/traits.hpp"
#include "fiction/types.hpp"

#include <algorithm>
#include <cassert>
#include <cmath>
#include <cstdint>
#include <cstdlib>
#include <iterator>
#include <limits>
#include <optional>
#include <random>
#include <type_traits>
#include <utility>

namespace fiction
{

/**
 * A layout type to layer on top of any SiDB cell-level layout. It implements an interface to store and access
 * SiDBs' charge states.
 *
 * @tparam Lyt Cell-level layout based in SiQAD-coordinates.
 * @tparam has_sidb_charge_distribution Automatically determines whether a charge distribution interface is already
 * present.
 */
template <typename Lyt, bool has_charge_distribution_interface =
                            std::conjunction_v<has_assign_charge_state<Lyt>, has_get_charge_state<Lyt>>>
class charge_distribution_surface : public Lyt
{};

template <typename Lyt>
class charge_distribution_surface<Lyt, true> : public Lyt
{
  public:
    explicit charge_distribution_surface(const Lyt& lyt) : Lyt(lyt) {}
};

template <typename Lyt>
class charge_distribution_surface<Lyt, false> : public Lyt
{
  public:
    using charge_index_base = typename std::pair<uint64_t, uint8_t>;

    struct charge_distribution_storage
    {
      private:
        /**
         * The distance matrix is a vector of vectors storing the euclidean distance in nm.
         */
        using distance_matrix = std::vector<std::vector<double>>;
        /**
         * The potential matrix is a vector of vectors storing the chargless electrostatic potentials in Volt (V).
         */
        using potential_matrix = std::vector<std::vector<double>>;
        /**
         * It is a vector that stores the local electrostatic potential in Volt (V).
         */
        using local_potential = std::vector<double>;

      public:
        explicit charge_distribution_storage(const sidb_simulation_parameters& params = sidb_simulation_parameters{}) :
                phys_params{params} {};
        /**
         * Stores all physical parameters used for the simulation.
         */
        sidb_simulation_parameters phys_params{};
        /**
         * All cells that are occupied by an SiDB are stored in order.
         */
        std::vector<typename Lyt::cell> sidb_order{};
        /**
         * The SiDBs' charge states are stored. Corresponding cells are stored in `sidb_order`.
         */
        std::vector<sidb_charge_state> cell_charge{};
        /**
         * Distance between SiDBs are stored as matrix (unit: nm).
         */
        distance_matrix nm_dist_mat{};
        /**
         * Electrostatic potential between SiDBs are stored as matrix (here, still charge-independent, unit: V).
         */
        potential_matrix pot_mat{};
        /**
         * Electrostatic potential at each SiDB position. Has to be updated when charge distribution is changed (unit:
         * V).
         */
        local_potential loc_pot{};
        /**
         * Stores the electrostatic energy of a given charge distribution (unit: eV).
         */
        double system_energy{0.0};
        /**
         * Labels if given charge distribution is physically valid (see https://ieeexplore.ieee.org/document/8963859).
         */
        bool validity = false;
        /**
         * Each charge distribution is assigned a unique index (first entry of pair), second one stores the base number
         * (2- or 3-state simulation).
         */
        charge_index_base charge_index{};
        /**
         * Depending on the number of SiDBs and the base number, a maximal number of possible charge distributions
         * exists.
         */
        uint64_t max_charge_index{};
    };

    using storage = std::shared_ptr<charge_distribution_storage>;

    /**
     * Standard constructor for empty layouts.
     *
     * @param params Physical parameters used for the simulation (µ_minus, base number, ...).
     * @param cs The charge state used for the initialization of all SiDBs, default is a negative charge.
     */
    explicit charge_distribution_surface(const sidb_simulation_parameters& params = sidb_simulation_parameters{},
                                         const sidb_charge_state&          cs     = sidb_charge_state::NEGATIVE) :
            Lyt(),
            strg{std::make_shared<charge_distribution_storage>(params)}
    {
        static_assert(has_siqad_coord_v<Lyt>, "Lyt is not based on SiQAD coordinates");
        static_assert(is_cell_level_layout_v<Lyt>, "Lyt is not a cell-level layout");
        static_assert(has_sidb_technology_v<Lyt>, "Lyt is not an SiDB layout");

        initialize(cs);
    }
    /**
     * Standard constructor for existing layouts.
     *
     * @param lyt The layout to be used as base.
     * @param params Physical parameters used for the simulation (µ_minus, base number, ...).
     * @param cs The charge state used for the initialization of all SiDBs, default is a negative charge.
     */
    explicit charge_distribution_surface(const Lyt&                        lyt,
                                         const sidb_simulation_parameters& params = sidb_simulation_parameters{},
                                         const sidb_charge_state&          cs     = sidb_charge_state::NEGATIVE) :
            Lyt(lyt),
            strg{std::make_shared<charge_distribution_storage>(params)}
    {
        static_assert(has_siqad_coord_v<Lyt>, "Lyt is not based on SiQAD coordinates");
        static_assert(is_cell_level_layout_v<Lyt>, "Lyt is not a cell-level layout");
        static_assert(has_sidb_technology_v<Lyt>, "Lyt is not an SiDB layout");

        initialize(cs);
    };
    /**
     * Copy constructor.
     *
     * @param lyt charge_distribution_surface
     */
    explicit charge_distribution_surface(const charge_distribution_surface<Lyt>& lyt) :
            Lyt(lyt),
            strg{std::make_shared<charge_distribution_storage>(*lyt.strg)}
    {}
    /**
     * Copy assignment operator.
     *
     * @param other charge_distribution_surface.
     */
    charge_distribution_surface& operator=(const charge_distribution_surface& other)
    {
        if (this != &other)
        {
            strg = std::make_shared<charge_distribution_storage>(*other.strg);
        }

        return *this;
    }
    /**
     * Returns all SiDB charges of the placed SiDBs as a vector.
     *
     * @return Vector of SiDB charges.
     */
    [[nodiscard]] std::vector<sidb_charge_state> get_all_sidb_charges() const noexcept
    {
        return strg->cell_charge;
    }
    /**
     * Returns the locations of all SiDBs in nm of the form `(x,y)`.
     *
     * @return Vector of SiDB nanometer positions.
     */
    [[nodiscard]] std::vector<std::pair<double, double>> get_all_sidb_locations_in_nm() const noexcept
    {
        std::vector<std::pair<double, double>> positions{};
        positions.reserve(strg->sidb_order.size());

        for (const auto& cell : strg->sidb_order)
        {
            auto pos = sidb_nm_position<Lyt>(strg->phys_params, cell);
            positions.push_back(std::make_pair(pos.first, pos.second));
        }

        return positions;
    }
    /**
     * Returns all SiDB cells.
     *
     * @return Vector of SiDB cells.
     */
    [[nodiscard]] std::vector<typename Lyt::cell> get_all_sidb_cells() const noexcept
    {
        return strg->sidb_order;
    }
    /**
     * Set the physical parameters for the simulation.
     *
     * @param params Physical parameters to be set.
     */
    void set_physical_parameters(const sidb_simulation_parameters& params) noexcept
    {
        if ((strg->phys_params.lat_a == params.lat_a) && (strg->phys_params.lat_b == params.lat_b) &&
            (strg->phys_params.lat_c == params.lat_c))
        {
            strg->phys_params         = params;
            strg->charge_index.second = params.base;
            strg->max_charge_index    = static_cast<uint64_t>(std::pow(strg->phys_params.base, this->num_cells())) - 1;
            this->update_local_potential();
            this->recompute_system_energy();
            this->validity_check();
        }
        else
        {
            strg->phys_params = params;
            this->initialize_nm_distance_matrix();
            this->initialize_potential_matrix();
            strg->charge_index.second = params.base;
            strg->max_charge_index    = static_cast<uint64_t>(std::pow(strg->phys_params.base, this->num_cells())) - 1;
            this->update_local_potential();
            this->recompute_system_energy();
            this->validity_check();
        }
    }
    /**
     * Delete the assign_cell_type function of the underlying layout.
     */
    void assign_cell_type(const typename Lyt::cell& c, const typename Lyt::cell_type& ct) = delete;
    /**
     * Check if any SiDB exhibits the given charge state.
     *
     * @param cs Charge state.
     */
    [[nodiscard]] bool charge_exists(const sidb_charge_state& cs) const noexcept
    {
        return std::any_of(strg->cell_charge.begin(), strg->cell_charge.end(),
                           [&cs](const sidb_charge_state& c) { return c == cs; });
    }
    /**
     * Retrieves the physical parameters of the simulation.
     *
     * @return sidb_simulation_parameters struct containing the physical parameters of the simulation.
     */
    [[nodiscard]] sidb_simulation_parameters get_phys_params() const noexcept
    {
        return strg->phys_params;
    }
    /**
     * This function assigns the given charge state to the cell of the layout at the specified index. It updates the
     * `cell_charge` member of `strg` object with the new charge state of the specified cell.
     *
     * @param i The index of the cell.
     * @param cs The charge state to be assigned to the cell.
     */
    void assign_charge_by_cell_index(const uint64_t i, const sidb_charge_state& cs) const noexcept
    {
        strg->cell_charge[i] = cs;
        this->charge_distribution_to_index();
    }
    /**
     * This function assigns the given charge state to the given cell of the layout.
     *
     * @param c The cell to which a charge state is to be assigned.
     * @param cs The charge state to be assigned to the cell.
     */
    void assign_charge_state(const typename Lyt::cell& c, const sidb_charge_state& cs) const noexcept
    {
        if (auto index = cell_to_index(c); index != -1)
        {
            strg->cell_charge[static_cast<uint64_t>(index)] = cs;
        }

        this->charge_distribution_to_index();
    }
    /**
     * This function assigns the given charge state to the cell (accessed by `index`) of the layout.
     *
     * @param index The index of the cell to which a charge state is to be assigned.
     * @param cs The charge state to be assigned to the cell.
     * @param update_chargeconf if set to `true`, the charge distribution index is updated after the charge distribution
     * is changed.
     */
    void assign_charge_state_by_cell_index(const uint64_t index, const sidb_charge_state& cs,
                                           const bool update_chargeconf = true) noexcept
    {
        strg->cell_charge[index] = cs;

        if (update_chargeconf)
        {
            this->charge_distribution_to_index();
        }
    }
    /**
     * Sets the charge state of all SiDBs in the layout to a given charge state.
     *
     * @param cs The charge state to be assigned to all the SiDBs.
     */
    void set_all_charge_states(const sidb_charge_state& cs) noexcept
    {
        for (uint64_t i = 0u; i < strg->cell_charge.size(); ++i)
        {
            strg->cell_charge[i] = cs;
        }

        this->charge_distribution_to_index();
    }
    /**
     * This function can be used to detect which SiDBs must be negatively charged due to their location. Important:
     * This function must be applied to a charge layout where all SiDBs are negatively initialized.
     *
     * @return Vector of indices describing which SiDBs must be negatively charged.
     */
    std::vector<int64_t> negative_sidb_detection() noexcept
    {
        std::vector<int64_t> negative_sidbs{};
        negative_sidbs.reserve(this->num_cells());
        this->foreach_cell(
            [&negative_sidbs, this](const auto& c)
            {
                if (const auto local_pot = this->get_local_potential(c); local_pot.has_value())
                {
                    // Check if the maximum band bending is sufficient to shift (0/-) above the Fermi level. The local
                    // potential is converted from J to eV to compare the band bending with the Fermi level (which is
                    // also given in eV).
                    if ((-*local_pot + strg->phys_params.mu) < -physical_constants::POP_STABILITY_ERR)
                    {
                        negative_sidbs.push_back(cell_to_index(c));
                    }
                }
            });
        return negative_sidbs;
    }
    /**
     * Returns the charge state of a cell of the layout at a given index.
     *
     * @param index The index of the cell.
     * @return The charge state of the cell at the given index.
     */
    [[nodiscard]] sidb_charge_state get_charge_state_by_index(const uint64_t index) const noexcept
    {
        if (index < (strg->cell_charge.size()))
        {
            return strg->cell_charge[index];
        }

        return sidb_charge_state::NONE;
    }
    /**
     * Returns the charge state of a given cell.
     *
     * @param c The cell.
     * @return The charge state of the given cell.
     */
    [[nodiscard]] sidb_charge_state get_charge_state(const typename Lyt::cell& c) const noexcept
    {
        if (const auto index = cell_to_index(c); index != -1)
        {
            return strg->cell_charge[static_cast<uint64_t>(index)];
        }

        return sidb_charge_state::NONE;
    }
    /**
     * Finds the index of an SiDB.
     *
     * @param c The cell to find the index of.
     * @return The index of the cell in the layout. Returns -1 if the cell is not part of the layout.
     */
    [[nodiscard]] int64_t cell_to_index(const typename Lyt::cell& c) const noexcept
    {
        if (const auto it = std::find(strg->sidb_order.cbegin(), strg->sidb_order.cend(), c);
            it != strg->sidb_order.cend())
        {
            return static_cast<int64_t>(std::distance(strg->sidb_order.cbegin(), it));
        }

        return -1;
    }
    /**
     *  Returns the distance between two cells.
     *
     *  @param c1 the first cell to compare.
     *  @param c2 the second cell to compare.
     *  @return a constexpr double representing the distance in nm between the two cells.
     */
    [[nodiscard]] double get_nm_distance_between_cells(const typename Lyt::cell& c1,
                                                       const typename Lyt::cell& c2) const noexcept
    {
        if (const auto index1 = cell_to_index(c1), index2 = cell_to_index(c2); (index1 != -1) && (index2 != -1))
        {
            return strg->nm_dist_mat[static_cast<uint64_t>(index1)][static_cast<uint64_t>(index2)];
        }

        return 0.0;
    }
    /**
     * Calculates and returns the distance between two cells (accessed by indices).
     *
     * @param index1 The first index.
     * @param index2 The second index.
     * @return The distance index between `index1` and `index2` (indices correspond to unique SiDBs) (unit: nm).
     */
    [[nodiscard]] double get_nm_distance_by_indices(const uint64_t index1, const uint64_t index2) const noexcept
    {
        return strg->nm_dist_mat[index1][index2];
    }
    /**
     * The chargeless electrostatic potential between two cells (SiDBs) is calculated in Volt.
     *
     * @param index1 The first index.
     * @param index1 The second index.
     * @return The chargeless electrostatic potential between `index1` and `index2` (unit: V).
     */
<<<<<<< HEAD
    [[nodiscard]] double chargeless_potential_between_sidbs_by_index(const uint64_t index1,
                                                                     const uint64_t index2) const noexcept
=======
    [[nodiscard]] double calculate_chargeless_potential_between_sidbs_by_index(const uint64_t index1,
                                                                               const uint64_t index2) const noexcept
>>>>>>> bd5cfc37
    {
        if (strg->nm_dist_mat[index1][index2] == 0.0)
        {
            return 0.0;
        }

        return (strg->phys_params.k / (strg->nm_dist_mat[index1][index2] * 1E-9) *
                std::exp(-strg->nm_dist_mat[index1][index2] / strg->phys_params.lambda_tf) *
                physical_constants::ELEMENTARY_CHARGE);
    }
    /**
     * Calculates and returns the chargeless potential of a pair of cells based on their distance and simulation
     * parameters.
     *
     * @param c1 The first cell.
     * @param c2 The second cell.
     * @return The potential between c1 and c2 (unit: eV).
     */
<<<<<<< HEAD
    [[nodiscard]] double chargeless_potential_between_sidbs(const typename Lyt::cell& c1,
                                                            const typename Lyt::cell& c2) const noexcept
=======
    [[nodiscard]] double calculate_chargeless_potential_between_sidbs(const typename Lyt::cell& c1,
                                                                      const typename Lyt::cell& c2) const noexcept
>>>>>>> bd5cfc37
    {
        const auto index1 = static_cast<std::size_t>(cell_to_index(c1));
        const auto index2 = static_cast<std::size_t>(cell_to_index(c2));

<<<<<<< HEAD
        return chargeless_potential_between_sidbs_by_index(index1, index2);
=======
        return calculate_chargeless_potential_between_sidbs_by_index(index1, index2);
>>>>>>> bd5cfc37
    }
    /**
     * Returns the chargeless electrostatic potential between two cells.
     *
     * @note If the signed electrostatic potential \f$ V_{i,j} \f$ is required, use the `get_potential_between_sidbs`
     * function.
     *
     * @param c1 The first cell.
     * @param c2 The second cell.
     * @return The chargeless electrostatic potential between `c1` and `c2`, i.e, \f$ \frac{V_{i,j}}{n_j} \f$ (unit: V).
     */
    [[nodiscard]] double get_chargeless_potential_between_sidbs(const typename Lyt::cell& c1,
                                                                const typename Lyt::cell& c2) const noexcept
    {
        if (const auto index1 = cell_to_index(c1), index2 = cell_to_index(c2); (index1 != -1) && (index2 != -1))
        {
            return strg->pot_mat[static_cast<uint64_t>(index1)][static_cast<uint64_t>(index2)];
        }

        return 0.0;
    }
    /**
     * Calculates and returns the potential of two indices.
     *
     * @param index1 The first index.
     * @param index2 The second index.
     * @return The potential between `index1` and `index2` (unit: V).
     */
    [[nodiscard]] double get_chargless_potential_by_indices(const uint64_t index1, const uint64_t index2) const noexcept
    {
        return strg->pot_mat[index1][index2];
    }
    /**
     * Calculates and returns the electrostatic potential at one cell (`c1`) generated by another cell (`c2`).
     *
     * @note If the chargeless electrostatic potential \f$ \frac{V_{i,j}}{n_j} \f$ is required, use the
     * `get_chargeless_potential_between_sidbs` function.
     *
     * @param c1 The first cell.
     * @param c2 The second cell.
     * @return The electrostatic potential between `c1` and `c2`, i.e., \f$ V_{i,j} \f$ (unit: V).
     */
    [[nodiscard]] double get_potential_between_sidbs(const typename Lyt::cell& c1,
                                                     const typename Lyt::cell& c2) const noexcept
    {
        if (const auto index1 = cell_to_index(c1), index2 = cell_to_index(c2); (index1 != -1) && (index2 != -1))
        {
            return strg->pot_mat[static_cast<uint64_t>(index1)][static_cast<uint64_t>(index2)] *
                   charge_state_to_sign(get_charge_state(c2));
        }

        return 0.0;
    }
    /**
     * The function calculates the electrostatic potential for each SiDB position (local).
     */
    void update_local_potential() noexcept
    {
        strg->loc_pot.resize(this->num_cells(), 0.0);

        for (uint64_t i = 0u; i < strg->sidb_order.size(); ++i)
        {
            double collect = 0.0;
            for (uint64_t j = 0u; j < strg->sidb_order.size(); j++)
            {
                collect += strg->pot_mat[i][j] * static_cast<double>(charge_state_to_sign(strg->cell_charge[j]));
            }

            strg->loc_pot[i] = collect;
        }
    }
    /**
     * The function returns the local electrostatic potential at a given SiDB position in V.
     *
     * @param c The cell defining the SiDB position.
     * @return Local potential at given cell position. If there is no SiDB at the given cell, `std::nullopt` is
     * returned (unit: V).
     */
    std::optional<double> get_local_potential(const typename Lyt::cell& c) const noexcept
    {
        if (const auto index = cell_to_index(c); index != -1)
        {
            return strg->loc_pot[static_cast<uint64_t>(index)];
        }

        return std::nullopt;
    }
    /**
     * The function returns the local electrostatic potential at a given index position in V.
     *
     * @param index The index defining the SiDB position.
     * @return local potential at given index position. If there is no SiDB at the given index (which corresponds to a
     * unique cell), `std::nullopt` is returned (unit: V).
     */
    [[nodiscard]] std::optional<double> get_local_potential_by_index(const uint64_t index) const noexcept
    {
        if (index < strg->sidb_order.size())
        {
            return strg->loc_pot[index];
        }
        return std::nullopt;
    }
    /**
     * Sets the electrostatic system energy to zero. Can be used if only one SiDB is charged.
     */
    void set_system_energy_to_zero() noexcept
    {
        strg->system_energy = 0.0;
    }
    /**
     * Calculates the system's total electrostatic potential energy and stores it in the storage.
     */
    void recompute_system_energy() noexcept
    {
        double total_potential = 0.0;

        for (uint64_t i = 0; i < strg->loc_pot.size(); ++i)
        {
            total_potential += 0.5 * strg->loc_pot[i] * charge_state_to_sign(strg->cell_charge[i]);
        }
        strg->system_energy = total_potential;
    }
    /**
     * Return the currently stored system's total electrostatic potential energy in eV.
     *
     * @return The system's total electrostatic potential energy (unit: eV).
     */
    [[nodiscard]] double get_system_energy() const noexcept
    {
        return strg->system_energy;
    }
    /**
     * The function updates the local potential and the system energy after a charge change.
     */
    void update_after_charge_change() noexcept
    {
        this->update_local_potential();
        this->recompute_system_energy();
        this->validity_check();
    }
    /**
     * The physically validity of the current charge distribution is evaluated and stored in the storage struct. A
     * charge distribution is valid if the *Population Stability* and the *Configuration Stability* is fulfilled.
     */
    void validity_check() noexcept
    {
        uint64_t population_stability_not_fulfilled_counter = 0;
        uint64_t for_loop_counter                           = 0;

        for (const auto& it : strg->loc_pot)  // this for-loop checks if the "population stability" is fulfilled.
        {
            bool valid = (((strg->cell_charge[for_loop_counter] == sidb_charge_state::NEGATIVE) &&
                           (-it + strg->phys_params.mu < physical_constants::POP_STABILITY_ERR)) ||
                          ((strg->cell_charge[for_loop_counter] == sidb_charge_state::POSITIVE) &&
                           (-it + strg->phys_params.mu_p > -physical_constants::POP_STABILITY_ERR)) ||
                          ((strg->cell_charge[for_loop_counter] == sidb_charge_state::NEUTRAL) &&
                           (-it + strg->phys_params.mu > -physical_constants::POP_STABILITY_ERR) &&
                           (-it + strg->phys_params.mu_p < physical_constants::POP_STABILITY_ERR)));
            for_loop_counter += 1;
            if (!valid)
            {
                strg->validity = false;  // if at least one SiDB does not fulfill the population stability, the validity
                                         // of the given charge distribution is set to "false".
                population_stability_not_fulfilled_counter += 1;
                break;
            }
        }

        if ((population_stability_not_fulfilled_counter == 0) &&
            (for_loop_counter >
             0))  // if population stability is fulfilled for all SiDBs, the "configuration stability" is checked.
        {
            const auto hop_del =
                [this](const uint64_t c1, const uint64_t c2)  // energy change when charge hops between two SiDBs.
            {
                const int dn_i = (strg->cell_charge[c1] == sidb_charge_state::NEGATIVE) ? 1 : -1;
                const int dn_j = -dn_i;

                return strg->loc_pot[c1] * dn_i + strg->loc_pot[c2] * dn_j - strg->pot_mat[c1][c2] * 1;
            };

            uint64_t hop_counter = 0;
            for (uint64_t i = 0u; i < strg->loc_pot.size(); ++i)
            {
                if (strg->cell_charge[i] == sidb_charge_state::POSITIVE)  // we do nothing with SiDB+
                {
                    continue;
                }

                for (uint64_t j = 0u; j < strg->loc_pot.size(); j++)
                {
                    if (hop_counter == 1)
                    {
                        break;
                    }

                    if (const auto e_del = hop_del(i, j);
                        (charge_state_to_sign(strg->cell_charge[j]) > charge_state_to_sign(strg->cell_charge[i])) &&
                        (e_del < -physical_constants::POP_STABILITY_ERR))  // Checks if energetically favored
                                                                           // hops exist between two SiDBs.
                    {
                        hop_counter = 1;

                        break;
                    }
                }
            }

            // If there is no jump that leads to a decrease in the potential energy of the system, the given charge
            // distribution satisfies metastability.
            strg->validity = hop_counter == 0;
        }
    }
    /**
     * Returns the currently stored validity of the present charge distribution layout.
     *
     * @returns The validity of the present charge distribution.
     */
    [[nodiscard]] bool is_physically_valid() const noexcept
    {
        return strg->validity;
    }
    /**
     * The charge distribution of the charge distribution surface is converted to a unique index. It is used to map
     * every possible charge distribution of an SiDB layout to a unique index.
     */
    void charge_distribution_to_index() const noexcept
    {
        const uint8_t base = strg->phys_params.base;

        uint64_t chargeindex = 0;
        uint64_t counter     = 0;

        for (const auto& c : strg->cell_charge)
        {
            chargeindex +=
                static_cast<uint64_t>((charge_state_to_sign(c) + 1) * std::pow(base, this->num_cells() - counter - 1));
            counter += 1;
        }

        strg->charge_index = {chargeindex, base};
    }
    /**
     * The charge index of the current charge distribution is returned.
     *
     * @return A pair with the charge index and the used base is returned.
     */
    [[nodiscard]] charge_index_base get_charge_index() const noexcept
    {
        return strg->charge_index;
    }
    /**
     *  The stored unique index is converted to the charge distribution of the charge distribution surface.
     */
    void index_to_charge_distribution() noexcept
    {
        auto       charge_quot = strg->charge_index.first;
        const auto base        = strg->charge_index.second;
        const auto num_charges = this->num_cells() - 1;
        auto       counter     = num_charges;

        while (charge_quot > 0)
        {
            const std::div_t d = std::div(static_cast<int>(charge_quot), static_cast<int>(base));
            charge_quot        = static_cast<uint64_t>(d.quot);

            this->assign_charge_state_by_cell_index(counter, sign_to_charge_state(static_cast<int8_t>(d.rem - 1)),
                                                    false);

            counter -= 1;
        }
    }
    /**
     * The charge index is increased by one, but only if it is less than the maximum charge index for the given layout.
     * If that's the case, it is increased by one and afterward, the charge configuration is updated by invoking the
     * `index_to_charge_distribution()` function.
     */
    void increase_charge_index_by_one() noexcept
    {
        if (strg->charge_index.first < strg->max_charge_index)
        {
            strg->charge_index.first += 1;
            this->index_to_charge_distribution();
            this->update_after_charge_change();
        }
    }
    /**
     * Returns the maximum index of the cell-level layout.
     *
     * @returns The maximal possible charge distribution index.
     */
    [[nodiscard]] uint64_t get_max_charge_index() const noexcept
    {
        return strg->max_charge_index;
    }
    /**
     * Assigns a certain charge state to a given index (which corresponds to a certain SiDB) and the charge distribution
     * is updated correspondingly.
     */
    void assign_charge_index(const uint64_t index) noexcept
    {
        strg->charge_index.first = index;
        this->index_to_charge_distribution();
    }
    /**
     * This function is used for the *QuickSim* algorithm (see quicksim.hpp). It gets a vector with indices representing
     * negatively charged SiDBs as input. Afterward, a distant and a neutrally charged SiDB is localized using a min-max
     * diversity algorithm. This selected SiDB is set to "negative" and the index is added to the input vector such that
     * the next iteration works correctly.
     *
     * @param alpha A parameter for the algorithm (default: 0.7).
     * @param negative_indices Vector of SiDBs indices that are already negatively charged (double occupied).
     */
    void adjacent_search(const double alpha, std::vector<uint64_t>& negative_indices) noexcept
    {
        double     dist_max     = 0.0;
        const auto reserve_size = this->num_cells() - negative_indices.size();

        std::vector<uint64_t> index_vector{};
        index_vector.reserve(reserve_size);
        std::vector<double> distance{};
        distance.reserve(reserve_size);

        for (uint64_t unocc = 0u; unocc < strg->cell_charge.size(); unocc++)
        {
            if (strg->cell_charge[unocc] != sidb_charge_state::NEUTRAL)
            {
                continue;
            }

            const auto dist_min =
                std::accumulate(negative_indices.begin(), negative_indices.end(), std::numeric_limits<double>::max(),
                                [&](const double acc, const uint64_t occ)
                                { return std::min(acc, this->get_nm_distance_by_indices(unocc, occ)); });

            index_vector.push_back(unocc);
            distance.push_back(dist_min);

            if (dist_min > dist_max)
            {
                dist_max = dist_min;
            }
        }

        std::vector<uint64_t> candidates{};
        candidates.reserve(reserve_size);

        for (uint64_t i = 0u; i < distance.size(); ++i)
        {
            if (distance[i] >= (alpha * dist_max))
            {
                candidates.push_back(i);
            }
        }

        if (!candidates.empty())
        {
            static std::mt19937_64                  generator(std::random_device{}());
            std::uniform_int_distribution<uint64_t> dist(0, candidates.size() - 1);
            const auto                              random_element = index_vector[candidates[dist(generator)]];
            strg->cell_charge[random_element]                      = sidb_charge_state::NEGATIVE;
            negative_indices.push_back(random_element);

            strg->system_energy += -(*this->get_local_potential_by_index(random_element));

            for (uint64_t i = 0u; i < strg->pot_mat.size(); ++i)
            {
                strg->loc_pot[i] += -(this->get_chargless_potential_by_indices(i, random_element));
            }
        }
    }

  private:
    storage strg;

    /**
     * Initialization function used for the construction of the charge distribution surface.
     *
     * @param cs The charge state assigned to all SiDBs.
     */
    void initialize(const sidb_charge_state& cs = sidb_charge_state::NEGATIVE) noexcept
    {
        strg->sidb_order.reserve(this->num_cells());
        strg->cell_charge.reserve(this->num_cells());
        this->foreach_cell([this](const auto& c1) { strg->sidb_order.push_back(c1); });
        this->foreach_cell([this, &cs](const auto&) { strg->cell_charge.push_back(cs); });

        assert((((this->num_cells() < 41) && (strg->phys_params.base == 3)) ||
                ((strg->phys_params.base == 2) && (this->num_cells() < 64))) &&
               "number of SiDBs is too large");

        this->charge_distribution_to_index();
        this->initialize_nm_distance_matrix();
        this->initialize_potential_matrix();
        strg->max_charge_index =
            static_cast<uint64_t>(std::pow(static_cast<double>(strg->phys_params.base), this->num_cells()) - 1);
        this->update_local_potential();
        this->recompute_system_energy();
        this->validity_check();
    };

    /**
     * Initializes the distance matrix between all the cells of the layout.
     */
    void initialize_nm_distance_matrix() const noexcept
    {
        strg->nm_dist_mat =
            std::vector<std::vector<double>>(this->num_cells(), std::vector<double>(this->num_cells(), 0.0));

        for (uint64_t i = 0u; i < strg->sidb_order.size(); ++i)
        {
            for (uint64_t j = 0u; j < strg->sidb_order.size(); j++)
            {
                strg->nm_dist_mat[i][j] =
                    sidb_nanometer_distance<Lyt>(*this, strg->sidb_order[i], strg->sidb_order[j], strg->phys_params);
            }
        }
    }
    /**
     * Initializes the potential matrix between all the cells of the layout.
     */
    void initialize_potential_matrix() const noexcept
    {
        strg->pot_mat =
            std::vector<std::vector<double>>(this->num_cells(), std::vector<double>(this->num_cells(), 0.0));

        for (uint64_t i = 0u; i < strg->sidb_order.size(); ++i)
        {
            for (uint64_t j = 0u; j < strg->sidb_order.size(); j++)
            {
<<<<<<< HEAD
                strg->pot_mat[i][j] = chargeless_potential_between_sidbs_by_index(i, j);
=======
                strg->pot_mat[i][j] = calculate_chargeless_potential_between_sidbs_by_index(i, j);
>>>>>>> bd5cfc37
            }
        }
    }
};

template <class T>
charge_distribution_surface(const T&) -> charge_distribution_surface<T>;

template <class T>
charge_distribution_surface(const T&, const sidb_simulation_parameters&, const sidb_charge_state& cs)
    -> charge_distribution_surface<T>;

template <class T>
charge_distribution_surface(const T&, const sidb_simulation_parameters&) -> charge_distribution_surface<T>;

}  // namespace fiction

#endif  // FICTION_CHARGE_DISTRIBUTION_SURFACE_HPP<|MERGE_RESOLUTION|>--- conflicted
+++ resolved
@@ -434,13 +434,8 @@
      * @param index1 The second index.
      * @return The chargeless electrostatic potential between `index1` and `index2` (unit: V).
      */
-<<<<<<< HEAD
-    [[nodiscard]] double chargeless_potential_between_sidbs_by_index(const uint64_t index1,
-                                                                     const uint64_t index2) const noexcept
-=======
     [[nodiscard]] double calculate_chargeless_potential_between_sidbs_by_index(const uint64_t index1,
                                                                                const uint64_t index2) const noexcept
->>>>>>> bd5cfc37
     {
         if (strg->nm_dist_mat[index1][index2] == 0.0)
         {
@@ -459,22 +454,13 @@
      * @param c2 The second cell.
      * @return The potential between c1 and c2 (unit: eV).
      */
-<<<<<<< HEAD
-    [[nodiscard]] double chargeless_potential_between_sidbs(const typename Lyt::cell& c1,
-                                                            const typename Lyt::cell& c2) const noexcept
-=======
     [[nodiscard]] double calculate_chargeless_potential_between_sidbs(const typename Lyt::cell& c1,
                                                                       const typename Lyt::cell& c2) const noexcept
->>>>>>> bd5cfc37
     {
         const auto index1 = static_cast<std::size_t>(cell_to_index(c1));
         const auto index2 = static_cast<std::size_t>(cell_to_index(c2));
 
-<<<<<<< HEAD
-        return chargeless_potential_between_sidbs_by_index(index1, index2);
-=======
         return calculate_chargeless_potential_between_sidbs_by_index(index1, index2);
->>>>>>> bd5cfc37
     }
     /**
      * Returns the chargeless electrostatic potential between two cells.
@@ -905,11 +891,7 @@
         {
             for (uint64_t j = 0u; j < strg->sidb_order.size(); j++)
             {
-<<<<<<< HEAD
-                strg->pot_mat[i][j] = chargeless_potential_between_sidbs_by_index(i, j);
-=======
                 strg->pot_mat[i][j] = calculate_chargeless_potential_between_sidbs_by_index(i, j);
->>>>>>> bd5cfc37
             }
         }
     }
