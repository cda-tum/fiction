--- conflicted
+++ resolved
@@ -1893,56 +1893,6 @@
         const auto base                           = strg->charge_index_and_base.second;
         auto       counter_negative               = strg->sidb_order_without_three_state_cells.size() - 1;
 
-<<<<<<< HEAD
-            auto       charge_quot_positive = strg->charge_index_sublayout;
-            const auto base_positive        = 3;
-            auto       counter              = static_cast<int64_t>(strg->three_state_cells.size() - 1);
-            // Firstly, the charge distribution of the sublayout (i.e., collection of SiDBs that can be positively
-            // charged) is updated.
-            while (charge_quot_positive > 0)
-            {
-                const auto    charge_quot_int = static_cast<int64_t>(charge_quot_positive);
-                const auto    base_int        = static_cast<int64_t>(base_positive);
-                const int64_t quotient_int    = charge_quot_int / base_int;
-                const int64_t remainder_int   = charge_quot_int % base_int;
-                charge_quot_positive          = static_cast<uint64_t>(quotient_int);
-
-                if (counter != dependent_cell_index)
-                {
-                    const auto sign = sign_to_charge_state(static_cast<int8_t>(remainder_int - 1));
-                    if (const auto new_chargesign = this->get_charge_state_by_index(static_cast<uint64_t>(
-                            cell_to_index(index_to_three_state_cell(static_cast<uint64_t>(counter)))));
-                        new_chargesign != sign)
-                    {
-                        strg->cell_history.emplace_back(static_cast<uint64_t>(cell_to_index(
-                                                            index_to_three_state_cell(static_cast<uint64_t>(counter)))),
-                                                        charge_state_to_sign(new_chargesign));
-                        this->assign_charge_state_by_cell_index(
-                            static_cast<uint64_t>(
-                                cell_to_index(index_to_three_state_cell(static_cast<uint64_t>(counter)))),
-                            sign, false);
-                    }
-                    counter -= 1;
-                }
-                else
-                {
-                    counter -= 1;
-                    const auto sign = sign_to_charge_state(static_cast<int8_t>(remainder_int - 1));
-                    if (const auto old_chargesign = this->get_charge_state_by_index(static_cast<uint64_t>(
-                            cell_to_index(index_to_three_state_cell(static_cast<uint64_t>(counter)))));
-                        old_chargesign != sign)
-                    {
-                        strg->cell_history.emplace_back(static_cast<uint64_t>(cell_to_index(
-                                                            index_to_three_state_cell(static_cast<uint64_t>(counter)))),
-                                                        charge_state_to_sign(old_chargesign));
-                        this->assign_charge_state_by_cell_index(
-                            static_cast<uint64_t>(
-                                cell_to_index(index_to_three_state_cell(static_cast<uint64_t>(counter)))),
-                            sign, false);
-                    }
-                    counter -= 1;
-                }
-=======
         // Secondly, the charge distribution of the layout (only SiDBs which can be either neutrally or negatively
         // charged) is updated.
         while (charge_quot > 0)
@@ -1956,7 +1906,6 @@
             if (counter_negative == static_cast<uint64_t>(dependent_cell_index_two_state))
             {
                 counter_negative -= 1;
->>>>>>> b948416f
             }
             const auto sign = sign_to_charge_state(static_cast<int8_t>(remainder_int - 1));
             if (const auto new_chargesign = this->get_charge_state_by_index(static_cast<uint64_t>(
@@ -1986,15 +1935,6 @@
         auto       counter              = num_charges - 1;
         const auto dependent_cell_index = cell_to_index(strg->dependent_cell);
 
-<<<<<<< HEAD
-            const auto dependent_cell_index_negative = two_state_cell_to_index(strg->dependent_cell);
-            auto       charge_quot                   = strg->charge_index_and_base.first;
-            const auto base                          = strg->charge_index_and_base.second;
-            auto       counter_negative = static_cast<int64_t>(strg->sidb_order_without_three_state_cells.size() - 1);
-
-            // Secondly, the charge distribution of the layout (only SiDBs which can be either neutrally or negatively
-            // charged) is updated.
-=======
         // A charge index of zero corresponds to a layout with all SiDBs set to negative.
         if (charge_quot == 0)
         {
@@ -2002,7 +1942,6 @@
         }
         else
         {
->>>>>>> b948416f
             while (charge_quot > 0)
             {
                 const auto    charge_quot_int = static_cast<int64_t>(charge_quot);
@@ -2010,86 +1949,15 @@
                 const int64_t quotient_int    = charge_quot_int / base_int;
                 const int64_t remainder_int   = charge_quot_int % base_int;
                 charge_quot                   = static_cast<uint64_t>(quotient_int);
-<<<<<<< HEAD
-                // If the current position is not the dependent-cell position, the charge state is updated.
-                if (counter_negative != dependent_cell_index_negative)
-                {
-                    const auto sign = sign_to_charge_state(static_cast<int8_t>(remainder_int - 1));
-                    if (const auto new_chargesign = this->get_charge_state_by_index(static_cast<uint64_t>(
-                            cell_to_index(index_to_two_state_cell(static_cast<uint64_t>(counter_negative)))));
-                        new_chargesign != sign)
-                    {
-                        strg->cell_history.emplace_back(static_cast<uint64_t>(cell_to_index(index_to_two_state_cell(
-                                                            static_cast<uint64_t>(counter_negative)))),
-                                                        charge_state_to_sign(new_chargesign));
-                        this->assign_charge_state_by_cell_index(
-                            static_cast<uint64_t>(
-                                cell_to_index(index_to_two_state_cell(static_cast<uint64_t>(counter_negative)))),
-                            sign, false);
-                    }
-                    counter_negative -= 1;
-                }
-                // If the current position is the dependent cell position, first the counter_negative is decremented by
-                // one to get to the next cell position to update its charge state.
-                else
-                {
-                    counter_negative -= 1;
-                    const auto sign = sign_to_charge_state(static_cast<int8_t>(remainder_int - 1));
-                    if (const auto old_chargesign = this->get_charge_state_by_index(static_cast<uint64_t>(
-                            cell_to_index(index_to_two_state_cell(static_cast<uint64_t>(counter_negative)))));
-                        old_chargesign != sign)
-                    {
-                        strg->cell_history.emplace_back(static_cast<uint64_t>(cell_to_index(index_to_two_state_cell(
-                                                            static_cast<uint64_t>(counter_negative)))),
-                                                        charge_state_to_sign(old_chargesign));
-                        this->assign_charge_state_by_cell_index(
-                            static_cast<uint64_t>(
-                                cell_to_index(index_to_two_state_cell(static_cast<uint64_t>(counter_negative)))),
-                            sign, false);
-                    }
-                    counter_negative -= 1;
-                }
-            }
-        }
-        else
-        {
-            auto       charge_quot          = strg->charge_index_and_base.first;
-            const auto base                 = strg->charge_index_and_base.second;
-            const auto num_charges          = this->num_cells();
-            auto       counter              = static_cast<int64_t>(num_charges - 1);
-            const auto dependent_cell_index = cell_to_index(strg->dependent_cell);
-=======
                 // Dependent-SiDB is skipped since its charge state is not changed based on the charge index.
->>>>>>> b948416f
 
                 if (dependent_cell_index >= 0)
                 {
                     if (counter != static_cast<uint64_t>(dependent_cell_index))
                     {
-<<<<<<< HEAD
-                        if (counter != dependent_cell_index)
-                        {
-                            const auto sign = sign_to_charge_state(static_cast<int8_t>(remainder_int - 1));
-                            this->assign_charge_state_by_cell_index(static_cast<uint64_t>(counter), sign, false);
-                            counter -= 1;
-                        }
-                        // If the counter is at the dependent-cell location, it is reduced by one to get to the next
-                        // cell position.
-                        else
-                        {
-                            counter -= 1;
-                            const auto sign = sign_to_charge_state(static_cast<int8_t>(remainder_int - 1));
-                            // The charge state is only changed (i.e., the function assign_charge_state_by_cell_index is
-                            // called), if the nw charge state differs to the previous one. Only then will the cell be
-                            // added to the charge_distribution_history.
-                            this->assign_charge_state_by_cell_index(static_cast<uint64_t>(counter), sign, false);
-                            counter -= 1;
-                        }
-=======
                         const auto sign = sign_to_charge_state(static_cast<int8_t>(remainder_int - 1));
                         this->assign_charge_state_by_cell_index(counter, sign, false);
                         counter -= 1;
->>>>>>> b948416f
                     }
                     // If the counter is at the dependent-cell location, it is reduced by one to get to the next
                     // cell position.
@@ -2097,14 +1965,10 @@
                     {
                         counter -= 1;
                         const auto sign = sign_to_charge_state(static_cast<int8_t>(remainder_int - 1));
-<<<<<<< HEAD
-                        this->assign_charge_state_by_cell_index(static_cast<uint64_t>(counter), sign, false);
-=======
                         // The charge state is only changed (i.e., the function assign_charge_state_by_cell_index is
                         // called), if the nw charge state differs to the previous one. Only then will the cell be
                         // added to the charge_distribution_history.
                         this->assign_charge_state_by_cell_index(counter, sign, false);
->>>>>>> b948416f
                         counter -= 1;
                     }
                 }
