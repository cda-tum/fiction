--- conflicted
+++ resolved
@@ -1905,7 +1905,6 @@
         strg->max_charge_index = static_cast<uint64_t>(
             std::pow(static_cast<double>(strg->simulation_parameters.base), this->num_cells()) - 1);
         this->charge_distribution_to_index();
-<<<<<<< HEAD
         strg->max_charge_index = static_cast<uint64_t>(
             std::pow(static_cast<double>(strg->simulation_parameters.base), this->num_cells()) - 1);
 
@@ -1922,14 +1921,6 @@
             this->recompute_system_energy();
             this->validity_check();
         }
-=======
-
-        this->initialize_nm_distance_matrix();
-        this->initialize_potential_matrix();
-        this->update_local_potential();
-        this->recompute_system_energy();
-        this->validity_check();
->>>>>>> 18bafd25
     };
     /**
      * This function is used when three state simulations are required (i.e., is_three_state_simulation_required =
