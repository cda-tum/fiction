//
// Created by Jan Drewniok on 23.11.22.
//

#ifndef FICTION_CHARGE_DISTRIBUTION_SURFACE_HPP
#define FICTION_CHARGE_DISTRIBUTION_SURFACE_HPP

#include "fiction/algorithms/path_finding/distance.hpp"
#include "fiction/algorithms/simulation/sidb/enum_class_exhaustive_algorithm.hpp"
#include "fiction/algorithms/simulation/sidb/sidb_simulation_parameters.hpp"
#include "fiction/layouts/cell_level_layout.hpp"
#include "fiction/technology/physical_constants.hpp"
#include "fiction/technology/sidb_charge_state.hpp"
#include "fiction/technology/sidb_defects.hpp"
#include "fiction/technology/sidb_nm_position.hpp"
#include "fiction/traits.hpp"
#include "fiction/types.hpp"

#include <algorithm>
#include <bitset>
#include <cassert>
#include <cmath>
#include <cstdint>
#include <cstdlib>
#include <iterator>
#include <limits>
#include <optional>
#include <random>
#include <type_traits>
#include <utility>

namespace fiction
{

/**
 * An enumeration of modes for the dependent cell.
 */
enum class dependent_cell_mode
{
    /**
     * The charge state of the dependent cell is not changed based on the local electrostatic potential at its position.
     */
    FIXED,
    /**
     * The charge state of the dependent cell is changed based on the local electrostatic potential at its position.
     */
    VARIABLE
};

/**
 * An enumeration of modes for calculation of the electrostatic potential energy of a given charge distribution.
 */
enum class energy_calculation
{
    /**
     * The electrostatic potential energy of a given charge distribution is not updated after it is changed.
     */
    KEEP_OLD_ENERGY_VALUE,
    /**
     * The electrostatic potential energy of a given charge distribution is updated after it is changed.
     */
    UPDATE_ENERGY
};

/**
 * An enumeration of modes to decide if the previous charge distirbution is used to simply the computation of the
 * properties of a new charge distribution.
 */
enum class charge_distribution_history
{
    /**
     * The previous charge distribution is used.
     */
    CONSIDER,
    /**
     * The previous charge distribution is not used. Hence, the local electrostatic potential of the given charge
     * distribution is calculated from scratch.
     */
    NEGLECT
};

/**
 * A layout type to layer on top of any SiDB cell-level layout. It implements an interface to store and access
 * SiDBs' charge states.
 *
 * @tparam Lyt Cell-level layout based in SiQAD-coordinates.
 * @tparam has_sidb_charge_distribution Automatically determines whether a charge distribution interface is already
 * present.
 */
template <typename Lyt, bool has_charge_distribution_interface =
                            std::conjunction_v<has_assign_charge_state<Lyt>, has_get_charge_state<Lyt>>>
class charge_distribution_surface : public Lyt
{};

template <typename Lyt>
class charge_distribution_surface<Lyt, true> : public Lyt
{
  public:
    explicit charge_distribution_surface(const Lyt& lyt) : Lyt(lyt) {}
};

template <typename Lyt>
class charge_distribution_surface<Lyt, false> : public Lyt
{
  public:
    using charge_index_base = typename std::pair<uint64_t, uint8_t>;

    struct charge_distribution_storage
    {
      private:
        /**
         * The distance matrix is a vector of vectors storing the euclidean distance in nm.
         */
        using distance_matrix = std::vector<std::vector<double>>;
        /**
         * The potential matrix is a vector of vectors storing the chargless electrostatic potentials in Volt (V).
         */
        using potential_matrix = std::vector<std::vector<double>>;
        /**
         * It is a vector that stores the local electrostatic potential in Volt (V).
         */
        using local_potential = std::vector<double>;

      public:
        explicit charge_distribution_storage(
            const sidb_simulation_parameters&                     params             = sidb_simulation_parameters{},
            const std::unordered_map<typename Lyt::cell, double>& external_potential = {},
            const typename Lyt::cell&                             variable_cell      = {}) :
                phys_params{params},
                local_external_pot{external_potential},
                dependent_cell{variable_cell} {};
        /**
         * Stores all physical parameters used for the simulation.
         */
        sidb_simulation_parameters phys_params{};
        /**
         * All cells that are occupied by an SiDB are stored in order.
         */
        std::vector<typename Lyt::cell> sidb_order{};

        std::vector<typename Lyt::cell> sidb_order_without_three_state_cells{};
        /**
         * The SiDBs' charge states are stored. Corresponding cells are stored in `sidb_order`.
         */
        std::vector<sidb_charge_state> cell_charge{};
        /**
         * Distance between SiDBs are stored as matrix (unit: nm).
         */
        distance_matrix nm_dist_mat{};
        /**
         * Electrostatic potential between SiDBs are stored as matrix (here, still charge-independent, unit: V).
         */
        potential_matrix pot_mat{};
        /**
         * Electrostatic potential at each SiDB position which is generated by defects (unit: eV).
         */
        std::unordered_map<typename Lyt::cell, double> defect_local_pot{};
        /**
         * External electrostatic potential in V at each SiDB position (can be used when different potentials are
         * applied to different SiDBs).
         */
        std::unordered_map<typename Lyt::cell, double> local_external_pot{};
        /**
         * Electrostatic potential at each SiDB position. Has to be updated when charge distribution is changed (unit:
         * V).
         */
        local_potential local_pot{};
        /**
         * Stores the electrostatic energy of a given charge distribution (unit: eV).
         */
        double system_energy{0.0};
        /**
         * Label if given charge distribution is physically valid (see https://ieeexplore.ieee.org/document/8963859).
         */
        bool validity = false;
        /**
         * Each charge distribution is assigned a unique index (first entry of pair), second one stores the base number
         * (2- or 3-state simulation).
         */
        charge_index_base charge_index{};
        /**
         * Charge index of the sublayout (collection of SiDBs that could be positively charged for a specific charge
         * configuration of the layout).
         */
        charge_index_base charge_index_sublayout{};
        /**
         * Depending on the number of SiDBs and the base number, a maximal number of possible charge distributions
         * exists.
         */
        uint64_t max_charge_index{};
        /**
         * Depending on the number of SiDBs in the SiDBs, a maximal number of possible charge distributions
         * exists.
         */
        uint64_t max_charge_index_sulayout{};
        /**
         * This pair stores the cell and its previously charge state (important when all possible charge distributions
         * are enumerated and checked for physical validity).
         */
        std::pair<int64_t, int8_t> cell_history_gray_code{};
        /**
         * This vector stores the cells and its previously charge states of the charge distribution before the charge
         * index was changed.
         */
        std::vector<std::pair<uint64_t, int8_t>> cell_history{};
        /**
         * This unordered map stores the cells and the placed defect.
         */
        std::unordered_map<typename Lyt::cell, const sidb_defect> defects{};
        /**
         * Dependent cell is the cell which charge state is determined by all other SiDBs in the layout.
         */
        typename Lyt::cell dependent_cell{};
        /**
         * Charge index of the dependent cell in the layout.
         */
        uint64_t dependent_cell_index{};
        /**
         * This vector collects all cells that could potentially be positively charged based on the maximum possible
         * local potential.
         */
        std::vector<typename Lyt::cell> three_state_cells{};
        /**
         * True indicates that the dependent SiDB is in the sublayout.
         */
        bool dependent_cell_in_sub_layout{};
    };

    using storage = std::shared_ptr<charge_distribution_storage>;

    /**
     * Standard constructor for empty layouts.
     *
     * @param params Physical parameters used for the simulation (µ_minus, base number, ...).
     * @param cs The charge state used for the initialization of all SiDBs, default is a negative charge.
     */
    explicit charge_distribution_surface(const sidb_simulation_parameters& params = sidb_simulation_parameters{},
                                         const sidb_charge_state&          cs     = sidb_charge_state::NEGATIVE) :
            Lyt(),
            strg{std::make_shared<charge_distribution_storage>(params)}
    {
        static_assert(has_siqad_coord_v<Lyt>, "Lyt is not based on SiQAD coordinates");
        static_assert(is_cell_level_layout_v<Lyt>, "Lyt is not a cell-level layout");
        static_assert(has_sidb_technology_v<Lyt>, "Lyt is not an SiDB layout");

        initialize(cs);
    }
    /**
     * Standard constructor for existing layouts.
     *
     * @param lyt The layout to be used as base.
     * @param params Physical parameters used for the simulation (µ_minus, base number, ...).
     * @param cs The charge state used for the initialization of all SiDBs, default is a negative charge.
     */

    explicit charge_distribution_surface(
        const Lyt& lyt, const sidb_simulation_parameters& params = sidb_simulation_parameters{},
        const sidb_charge_state& cs = sidb_charge_state::NEGATIVE, const typename Lyt::cell& variable_cells = {},
        const std::unordered_map<typename Lyt::cell, double>& external_potential = {}) :
            Lyt(lyt),
            strg{std::make_shared<charge_distribution_storage>(params, external_potential, variable_cells)}
    {
        static_assert(has_siqad_coord_v<Lyt>, "Lyt is not based on SiQAD coordinates");
        static_assert(is_cell_level_layout_v<Lyt>, "Lyt is not a cell-level layout");
        static_assert(has_sidb_technology_v<Lyt>, "Lyt is not an SiDB layout");

        initialize(cs);
    };
    /**
     * Copy constructor.
     *
     * @param lyt charge_distribution_surface
     */
    explicit charge_distribution_surface(const charge_distribution_surface<Lyt>& lyt) :
            Lyt(lyt),
            strg{std::make_shared<charge_distribution_storage>(*lyt.strg)}
    {}
    /**
     * Copy assignment operator.
     *
     * @param other charge_distribution_surface.
     */
    charge_distribution_surface& operator=(const charge_distribution_surface& other)
    {
        if (this != &other)
        {
            strg = std::make_shared<charge_distribution_storage>(*other.strg);
        }

        return *this;
    }

    /**
     * This function returns the locations of all SiDBs in nm of the form `(x,y)`.
     *
     * @return Vector of SiDB nanometer positions (unit: nm).
     */
    [[nodiscard]] std::vector<std::pair<double, double>> get_all_sidb_locations_in_nm() const noexcept
    {
        std::vector<std::pair<double, double>> positions{};
        positions.reserve(strg->sidb_order.size());

        for (const auto& cell : strg->sidb_order)
        {
            auto pos = sidb_nm_position<Lyt>(strg->phys_params, cell);
            positions.push_back(std::make_pair(pos.first, pos.second));
        }

        return positions;
    }
    /**
     * Returns all SiDB cells.
     *
     * @return Vector of SiDB cells.
     */
    [[nodiscard]] std::vector<typename Lyt::cell> get_all_sidb_cells() const noexcept
    {
        return strg->sidb_order;
    }
    /**
     * This function assigns the physical parameters for the simulation.
     *
     * @param params Physical parameters to be assigned.
     */
    void assign_physical_parameters(const sidb_simulation_parameters& params) noexcept
    {
        if ((strg->phys_params.base == params.base) && (strg->phys_params.lat_b == params.lat_b) &&
            (strg->phys_params.lat_c == params.lat_c) && (strg->phys_params.epsilon_r == params.epsilon_r) &&
            (strg->phys_params.lambda_tf == params.lambda_tf))
        {
            strg->phys_params         = params;
            strg->charge_index.second = params.base;
            strg->max_charge_index    = static_cast<uint64_t>(std::pow(strg->phys_params.base, this->num_cells())) - 1;
            this->update_local_potential();
            this->recompute_system_energy();
            this->validity_check();
        }
        else
        {
            strg->phys_params = params;
            this->initialize_nm_distance_matrix();
            this->initialize_potential_matrix();
            strg->charge_index.second = params.base;
            strg->max_charge_index    = static_cast<uint64_t>(std::pow(strg->phys_params.base, this->num_cells())) - 1;
            this->update_local_potential();
            this->recompute_system_energy();
            this->validity_check();
        }
    }
    /**
     * This function retrieves the physical parameters of the simulation.
     *
     * @return sidb_simulation_parameters struct containing the physical parameters of the simulation.
     */
    [[nodiscard]] sidb_simulation_parameters get_phys_params() const noexcept
    {
        return strg->phys_params;
    }

    /**
     * This function checks if any SiDB exhibits the given charge state.
     *
     * @param cs Charge state.
     */
    [[nodiscard]] bool charge_exists(const sidb_charge_state& cs) const noexcept
    {
        return std::any_of(strg->cell_charge.cbegin(), strg->cell_charge.cend(),
                           [&cs](const sidb_charge_state& c) { return c == cs; });
    }
    /**
     * This function searches the index of an SiDB.
     *
     * @param c The cell to find the index of.
     * @return The index of the cell in the layout. Returns -1 if the cell is not part of the layout.
     */
    [[nodiscard]] int64_t cell_to_index(const typename Lyt::cell& c) const noexcept
    {
        if (const auto it = std::find(strg->sidb_order.cbegin(), strg->sidb_order.cend(), c);
            it != strg->sidb_order.cend())
        {
            return static_cast<int64_t>(std::distance(strg->sidb_order.cbegin(), it));
        }

        return -1;
    }
    /**
     * This function assigns the given charge state to the given cell of the layout.
     *
     * @param c The cell to which a charge state is to be assigned.
     * @param cs The charge state to be assigned to the cell.
     */
    void assign_charge_state(const typename Lyt::cell& c, const sidb_charge_state& cs,
                             const bool update_chargeconf = true) const noexcept
    {
        if (auto index = cell_to_index(c); index != -1)
        {
            strg->cell_charge[static_cast<uint64_t>(index)] = cs;
        }
        if (update_chargeconf)
        {
            this->charge_distribution_to_index();
        }
    }
    /**
     * This function assigns the given charge state to the cell of the layout at the specified index. It updates the
     * `cell_charge` member of `strg` object with the new charge state of the specified cell.
     *
     * @param i The index of the cell.
     * @param cs The charge state to be assign to the cell.
     */
    void assign_charge_by_cell_index(const uint64_t i, const sidb_charge_state& cs) const noexcept
    {
        strg->cell_charge[i] = cs;
        this->charge_distribution_to_index();
    }
    /**
     * This function assigns the charge state of all SiDBs in the layout to a given charge state.
     *
     * @param cs The charge state to be assigned to all the SiDBs.
     */
    void assign_all_charge_states(const sidb_charge_state& cs) noexcept
    {
        for (uint64_t i = 0u; i < strg->cell_charge.size(); ++i)
        {
            strg->cell_charge[i] = cs;
        }
        this->charge_distribution_to_index();
    }
    /**
     * This function assigns the base number for the simulation.
     *
     * @param base Base number to be assigned.
     */
    void assign_base_number(const uint8_t base) noexcept
    {
        strg->phys_params.base    = base;
        strg->charge_index.second = base;
        if (!strg->dependent_cell.is_dead())
        {
            strg->max_charge_index =
                static_cast<uint64_t>(std::pow(static_cast<double>(base), this->num_cells() - 1) - 1);
        }
        else
        {
            strg->max_charge_index = static_cast<uint64_t>(std::pow(static_cast<double>(base), this->num_cells()) - 1);
        }
    }
    /**
     * This function adds a defect to the layout.
     *
     * @param c The cell to which a defect is added.
     * @param defect Defect which is added to the layout.
     */
    void add_defect(const typename Lyt::cell& c, const sidb_defect& defect) noexcept
    {
        if (std::find(strg->sidb_order.cbegin(), strg->sidb_order.cend(), c) == strg->sidb_order.end())
        {
            if (strg->defects.find(c) == strg->defects.end())
            {
                strg->defects.insert({c, defect});
                this->foreach_cell(
                    [this, &c, &defect](const auto& c1)
                    {
                        const auto dist = sidb_nanometer_distance<Lyt>(*this, c1, c, strg->phys_params);
                        const auto pot  = chargeless_potential_generated_by_defect_at_given_distance(dist, defect);

                        if (strg->defect_local_pot.empty())
                        {
                            strg->defect_local_pot.insert(std::make_pair(c1, pot * defect.charge));
                        }
                        else
                        {
                            strg->defect_local_pot[c1] += pot * defect.charge;
                        }
                    });

                this->update_after_charge_change(dependent_cell_mode::FIXED);
            }
            else
            {
                this->foreach_cell(
                    [this, &c, &defect](const auto& c1)
                    {
                        const auto dist = sidb_nanometer_distance<Lyt>(*this, c1, c, strg->phys_params);

                        strg->defect_local_pot[c1] =
                            strg->defect_local_pot[c1] +
                            chargeless_potential_generated_by_defect_at_given_distance(dist, defect) * defect.charge -
                            chargeless_potential_generated_by_defect_at_given_distance(dist, strg->defects[c]) *
                                strg->defects[c].charge;
                    });

                strg->defects.erase(c);
                strg->defects.insert({c, defect});

                this->update_after_charge_change(dependent_cell_mode::FIXED);
            }
        }
    }
    /**
     * This function erases a defect to the layout.
     *
     * @param c The cell where a defect is erased.
     */
    void erase_defect(const typename Lyt::cell& c) noexcept
    {
        if (strg->defects.find(c) != strg->defects.cend())
        {
            this->foreach_cell(
                [this, &c](const auto& c1)
                {
<<<<<<< HEAD
                    strg->local_pot[static_cast<int64_t>(cell_to_index(c1))] -=
                        chargeless_potential_generated_by_defect_at_given_distance(
                            sidb_nanometer_distance<Lyt>(*this, c1, c, strg->phys_params), strg->defects[c]) *
                        strg->defects[c].charge;
                    strg->defect_local_pot[c1] -=
                        chargeless_potential_generated_by_defect_at_given_distance(
                            sidb_nanometer_distance<Lyt>(*this, c1, c, strg->phys_params), strg->defects[c]) *
                        strg->defects[c].charge;
                });
            strg->defects.erase(c);
        }
=======
                    // Check if the maximum band bending is sufficient to shift (0/-) above the Fermi level. The local
                    // potential is converted from J to eV to compare the band bending with the Fermi level (which is
                    // also given in eV).
                    if ((-*local_pot + strg->phys_params.mu_minus) < -physical_constants::POP_STABILITY_ERR)
                    {
                        negative_sidbs.push_back(cell_to_index(c));
                    }
                }
            });
        return negative_sidbs;
>>>>>>> 751369cc
    }
    /**
     * This function assigns the given charge state to the cell (accessed by `index`) of the layout.
     *
     * @param index The index of the cell to which a charge state is to be assigned.
     * @param cs The charge state to be assigned to the cell.
     * @param update_charge_configuration if set to `true`, the charge distribution index is updated after the charge
     * distribution is changed.
     */
    void assign_charge_state_by_cell_index(const uint64_t index, const sidb_charge_state& cs,
                                           const bool update_charge_configuration = true) noexcept
    {
        strg->cell_charge[index] = cs;

        if (update_charge_configuration)
        {
            this->charge_distribution_to_index();
        }
    }
    /**
     * This function returns the charge state of a given cell.
     *
     * @param c The cell.
     * @return The charge state of the given cell.
     */
    [[nodiscard]] sidb_charge_state get_charge_state(const typename Lyt::cell& c) const noexcept
    {
        if (const auto index = cell_to_index(c); index != -1)
        {
            return strg->cell_charge[static_cast<uint64_t>(index)];
        }

        return sidb_charge_state::NONE;
    }
    /**
     * This function returns the charge state of a cell of the layout at a given index.
     *
     * @param index The index of the cell.
     * @return The charge state of the cell at the given index.
     */
    [[nodiscard]] sidb_charge_state get_charge_state_by_index(const uint64_t index) const noexcept
    {
        if (index < (strg->cell_charge.size()))
        {
            return strg->cell_charge[index];
        }

        return sidb_charge_state::NONE;
    }
    /**
     * This function returns all SiDB charges of the placed SiDBs as a vector.
     *
     * @return Vector of SiDB charge states.
     */
    [[maybe_unused]] [[nodiscard]] std::vector<sidb_charge_state> get_all_sidb_charges() const noexcept
    {
        return strg->cell_charge;
    }
    /**
     * This function can be used to detect which SiDBs must be negatively charged due to their location. Important:
     * This function must be applied to a charge layout where all SiDBs are negatively initialized.
     *
     * @return Vector of indices describing which SiDBs must be negatively charged.
     */
    std::vector<int64_t> negative_sidb_detection() noexcept
    {
        std::vector<int64_t> negative_sidbs{};
        negative_sidbs.reserve(this->num_cells());
        this->foreach_cell(
            [&negative_sidbs, this](const auto& c)
            {
                if (const auto local_pot = this->get_local_potential(c); local_pot.has_value())
                {
                    // Check if the maximum band bending is sufficient to shift (0/-) above the Fermi level. The local
                    // potential is converted from J to eV to compare the band bending with the Fermi level (which is
                    // also given in eV).
                    if ((-*local_pot + strg->phys_params.mu) < -physical_constants::POP_STABILITY_ERR)
                    {
                        negative_sidbs.push_back(cell_to_index(c));
                    }
                }
            });
        return negative_sidbs;
    }
    /**
     *  This function returns the distance between two cells in nanometer (unit: nm).
     *
     *  @param c1 the first cell to compare.
     *  @param c2 the second cell to compare.
     *  @return a constexpr double representing the distance in nm between the two cells.
     */
    [[nodiscard]] double get_nm_distance_between_cells(const typename Lyt::cell& c1,
                                                       const typename Lyt::cell& c2) const noexcept
    {
        if (const auto index1 = cell_to_index(c1), index2 = cell_to_index(c2); (index1 != -1) && (index2 != -1))
        {
            return strg->nm_dist_mat[static_cast<uint64_t>(index1)][static_cast<uint64_t>(index2)];
        }

        return 0.0;
    }
    /**
     * This function calculates and returns the distance between two cells in nanometer (accessed by indices) (unit:
     * nm).
     *
     * @param index1 The first index.
     * @param index2 The second index.
     * @return The distance in nanometer between `index1` and `index2` (indices correspond to unique SiDBs) (unit: nm).
     */
    [[nodiscard]] double get_nm_distance_by_indices(const uint64_t index1, const uint64_t index2) const noexcept
    {
        return strg->nm_dist_mat[index1][index2];
    }
    /**
     * This function calculates and returns the chargeless electrostatic potential between two cells (SiDBs) in Volt
     * (unit: V).
     *
     * @param index1 The first index.
     * @param index1 The second index.
     * @return The chargeless electrostatic potential between `index1` and `index2` (unit: V).
     */
    [[nodiscard]] double calculate_chargeless_potential_between_sidbs_by_index(const uint64_t index1,
                                                                               const uint64_t index2) const noexcept
    {
        assert(strg->phys_params.lambda_tf > 0.0 && "lambda_tf has to be > 0.0");

        if (strg->nm_dist_mat[index1][index2] == 0.0)
        {
            return 0.0;
        }

        return (strg->phys_params.k() / (strg->nm_dist_mat[index1][index2] * 1E-9) *
                std::exp(-strg->nm_dist_mat[index1][index2] / strg->phys_params.lambda_tf) *
                physical_constants::ELEMENTARY_CHARGE);
    }
    /**
     * This function calculates and returns the chargeless potential in Volt of a pair of cells based on their distance
     * and simulation parameters (unit: V).
     *
     * @param c1 The first cell.
     * @param c2 The second cell.
     * @return The potential between c1 and c2 (unit: V).
     */
    [[nodiscard]] double calculate_chargeless_potential_between_sidbs(const typename Lyt::cell& c1,
                                                                      const typename Lyt::cell& c2) const noexcept
    {
        const auto index1 = static_cast<std::size_t>(cell_to_index(c1));
        const auto index2 = static_cast<std::size_t>(cell_to_index(c2));

        return calculate_chargeless_potential_between_sidbs_by_index(index1, index2);
    }
    /**
     * This function returns the chargeless electrostatic potential between two cells in V (unit: V).
     *
     * @note If the signed electrostatic potential \f$ V_{i,j} \f$ is required, use the `get_potential_between_sidbs`
     * function.
     *
     * @param c1 The first cell.
     * @param c2 The second cell.
     * @return The chargeless electrostatic potential between `c1` and `c2`, i.e, \f$ \frac{V_{i,j}}{n_j} \f$ (unit: V).
     */
    [[nodiscard]] double get_chargeless_potential_between_sidbs(const typename Lyt::cell& c1,
                                                                const typename Lyt::cell& c2) const noexcept
    {
        if (const auto index1 = cell_to_index(c1), index2 = cell_to_index(c2); (index1 != -1) && (index2 != -1))
        {
            return strg->pot_mat[static_cast<uint64_t>(index1)][static_cast<uint64_t>(index2)];
        }

        return 0.0;
    }
    /**
     * This function calculates and returns the chargeless potential of two indices (representing two SiDBs) in Volt
     * (unit: V).
     *
     * @param index1 The first index.
     * @param index2 The second index.
     * @return The potential between `index1` and `index2` (unit: V).
     */
    [[nodiscard]] double get_chargless_potential_by_indices(const uint64_t index1, const uint64_t index2) const noexcept
    {
        return strg->pot_mat[index1][index2];
    }
    /**
     * This function calculates and returns the electrostatic potential at one cell (`c1`) generated by another cell
     * (`c2`) in Volt (unit: V).
     *
     * @note If the chargeless electrostatic potential \f$ \frac{V_{i,j}}{n_j} \f$ is required, use the
     * `get_chargeless_potential_between_sidbs` function.
     *
     * @param c1 The first cell.
     * @param c2 The second cell.
     * @return The electrostatic potential between `c1` and `c2`, i.e., \f$ V_{i,j} \f$ (unit: V).
     */
    [[nodiscard]] double get_potential_between_sidbs(const typename Lyt::cell& c1,
                                                     const typename Lyt::cell& c2) const noexcept
    {
        if (const auto index1 = cell_to_index(c1), index2 = cell_to_index(c2); (index1 != -1) && (index2 != -1))
        {
            return strg->pot_mat[static_cast<uint64_t>(index1)][static_cast<uint64_t>(index2)] *
                   charge_state_to_sign(get_charge_state(c2));
        }

        return 0.0;
    }
    /**
     * This function calculates and returns the electrostatic potential of two indices (representing two SiDBs) in Volt
     * (unit: V).
     *
     * @param index1 The first index.
     * @param index2 The second index.
     * @return The potential between `index1` and `index2` (unit: V).
     */
    [[nodiscard]] double get_electrostatic_potential_by_indices(const uint64_t index1,
                                                                const uint64_t index2) const noexcept
    {
        return strg->pot_mat[index1][index2];
    }
    /**
     * The electrostatic potential in Volt between two cells (SiDBs) is calculated and returned (unit: V).
     *
     * @param index1 The first index.
     * @param index1 The second index.
     * @return The potential between `index1` and `index2` (unit: V).
     */
    [[nodiscard]] double potential_between_sidbs_by_index(const uint64_t index1, const uint64_t index2) const noexcept
    {
        if (strg->nm_dist_mat[index1][index2] == 0.0)
        {
            return 0.0;
        }

        return (strg->phys_params.k / (strg->nm_dist_mat[index1][index2] * 1E-9) *
                std::exp(-strg->nm_dist_mat[index1][index2] / strg->phys_params.lambda_tf) *
                physical_constants::ELEMENTARY_CHARGE);
    }
    /**
     * This function calculates and returns the electrostatic potential in Volt of a pair of cells based on their
     * distance and simulation parameters (unit: V).
     *
     * @param c1 The first cell.
     * @param c2 The second cell.
     * @return The electrostatic potential between c1 and c2 (unit: V).
     */
    [[nodiscard]] double potential_between_sidbs(const typename Lyt::cell& c1,
                                                 const typename Lyt::cell& c2) const noexcept
    {
        const auto index1 = static_cast<std::size_t>(cell_to_index(c1));
        const auto index2 = static_cast<std::size_t>(cell_to_index(c2));

        return potential_between_sidbs_by_indices(index1, index2);
    }
    /**
     * This function calculates and returns the electrostatic potential in Volt between two cells (SiDBs) (unit: V).
     *
     * @param index1 The first index.
     * @param index1 The second index.
     * @return The electrostatic potential between `index1` and `index2` (unit: V).
     */
    [[nodiscard]] double potential_between_sidbs_by_indices(const uint64_t index1, const uint64_t index2) const noexcept
    {
        if (strg->nm_dist_mat[index1][index2] == 0.0)
        {
            return 0.0;
        }

        return (strg->phys_params.k / (strg->nm_dist_mat[index1][index2] * 1E-9) *
                std::exp(-strg->nm_dist_mat[index1][index2] / strg->phys_params.lambda_tf) *
                physical_constants::ELEMENTARY_CHARGE);
    }

    /**
     * This function calculates the local electrostatic potential in Volt for each SiDB position, including external
     * electrostatic potentials (generated by electrodes, defects, etc.) (unit: V).
     *
     * @param history_mode If set to NEGLECT, the local electrostatic is calculated from scratch, without using the
     * results of the previous charge distribution.
     */
    void update_local_potential(
        const charge_distribution_history& history_mode = charge_distribution_history::NEGLECT) noexcept
    {
        if (history_mode == charge_distribution_history::NEGLECT)
        {
            strg->local_pot.resize(this->num_cells(), 0);

            for (uint64_t i = 0u; i < strg->sidb_order.size(); ++i)
            {
                double collect = 0.0;
                for (uint64_t j = 0u; j < strg->sidb_order.size(); j++)
                {
                    collect += strg->pot_mat[i][j] * static_cast<double>(charge_state_to_sign(strg->cell_charge[j]));
                }

                strg->local_pot[i] = collect;
            }

            for (const auto& [cell, defect_pot] : strg->defect_local_pot)
            {
                strg->local_pot[static_cast<uint64_t>(cell_to_index(cell))] += defect_pot;
            }

            for (const auto& [cell, external_pot] : strg->local_external_pot)
            {
                strg->local_pot[static_cast<uint64_t>(cell_to_index(cell))] += external_pot;
            }
        }
        else
        {
            if (strg->phys_params.base == 2)
            {
                if (strg->cell_history_gray_code.first != -1)
                {
                    const auto cell_charge = static_cast<double>(
                        charge_state_to_sign(strg->cell_charge[strg->cell_history_gray_code.first]));
                    const auto charge_diff = (cell_charge - strg->cell_history_gray_code.second);
                    for (uint64_t j = 0u; j < strg->sidb_order.size(); j++)
                    {
                        strg->local_pot[j] += strg->pot_mat[strg->cell_history_gray_code.first][j] * charge_diff;
                    }
                }
            }
            else
            {
                for (const auto& [changed_cell, charge] : strg->cell_history)
                {
                    for (uint64_t j = 0u; j < strg->sidb_order.size(); j++)
                    {
                        strg->local_pot[j] +=
                            strg->pot_mat[changed_cell][j] *
                            (static_cast<double>(charge_state_to_sign(strg->cell_charge[changed_cell])) - charge);
                    }
                }
            }
        }
    }
    /**
     * The function returns the local electrostatic potential at a given SiDB position in V.
     *
     * @param c The cell defining the SiDB position.
     * @return Local potential at given cell position. If there is no SiDB at the given cell, `std::nullopt` is
     * returned (unit: V).
     */
    std::optional<double> get_local_potential(const typename Lyt::cell& c) const noexcept
    {
        if (const auto index = cell_to_index(c); index != -1)
        {
            return strg->local_pot[static_cast<uint64_t>(index)];
        }

        return std::nullopt;
    }
    /**
     * This function returns the local electrostatic potential at a given index position in Volt (unit: V).
     *
     * @param index The index defining the SiDB position.
     * @return local potential at given index position. If there is no SiDB at the given index (which corresponds to a
     * unique cell), `std::nullopt` is returned (unit: V).
     */
    [[nodiscard]] std::optional<double> get_local_potential_by_index(const uint64_t index) const noexcept
    {
        if (index < strg->sidb_order.size())
        {
            return strg->local_pot[index];
        }
        return std::nullopt;
    }
    /**
     * This function assign the electrostatic system energy to zero (unit: eV). It can be used if only one SiDB is
     * charged.
     */
    void assign_system_energy_to_zero() noexcept
    {
        strg->system_energy = 0.0;
    }
    /**
     * This function calculates the system's total electrostatic potential energy and stores it in the storage (unit:
     * eV).
     */
    void recompute_system_energy() noexcept
    {
        double total_potential = 0.0;

        for (uint64_t i = 0; i < strg->local_pot.size(); ++i)
        {
            total_potential += 0.5 * strg->local_pot[i] * charge_state_to_sign(strg->cell_charge[i]);
        }

        double defect_energy = 0;
        for (const auto& [cell, pot] : strg->defect_local_pot)
        {
            defect_energy += pot * static_cast<double>(charge_state_to_sign(strg->cell_charge[cell_to_index(cell)]));
        }

        double defect_interaction = 0;
        for (const auto& [cell1, defect1] : strg->defects)
        {
            for (const auto& [cell2, defect2] : strg->defects)
            {
                defect_interaction += chargeless_potential_at_given_distance(
                    sidb_nanometer_distance<Lyt>(*this, cell1, cell2, strg->phys_params));
            }
        }
        strg->system_energy = total_potential + 0.5 * defect_energy + 0.5 * defect_interaction;
    }
    /**
     * This function returns the currently stored system's total electrostatic potential energy in eV.
     *
     * @return The system's total electrostatic potential energy (unit: eV).
     */
    [[nodiscard]] double get_system_energy() const noexcept
    {
        return strg->system_energy;
    }
    /**
     * The function updates the local potential (unit: Volt) and the system energy (unit: eV) after a charge change.
     */
    void update_after_charge_change(
        const dependent_cell_mode&         dependent_cell   = dependent_cell_mode::FIXED,
        const energy_calculation&          energy_calc_mode = energy_calculation::UPDATE_ENERGY,
        const charge_distribution_history& history_mode     = charge_distribution_history::NEGLECT) noexcept
    {
        this->update_local_potential(history_mode);
        if (dependent_cell == dependent_cell_mode::VARIABLE)
        {
            this->update_charge_state_of_dependent_cell();
        }
        if (energy_calc_mode == energy_calculation::UPDATE_ENERGY)
        {
            this->recompute_system_energy();
        }
        this->validity_check();
    }
    /**
     * The physically validity of the current charge distribution is evaluated and stored in the storage struct. A
     * charge distribution is valid if the *Population Stability* and the *Configuration Stability* is fulfilled.
     */
    void validity_check() noexcept
    {
        uint64_t   population_stability_not_fulfilled_counter = 0;
        uint64_t   for_loop_counter                           = 0;
        const auto mu_p                                       = strg->phys_params.mu_plus();

        for (const auto& it : strg->local_pot)  // this for-loop checks if the "population stability" is fulfilled.
        {
            bool valid = (((strg->cell_charge[for_loop_counter] == sidb_charge_state::NEGATIVE) &&
                           (-it + strg->phys_params.mu_minus < physical_constants::POP_STABILITY_ERR)) ||
                          ((strg->cell_charge[for_loop_counter] == sidb_charge_state::POSITIVE) &&
                           (-it + mu_p > -physical_constants::POP_STABILITY_ERR)) ||
                          ((strg->cell_charge[for_loop_counter] == sidb_charge_state::NEUTRAL) &&
                           (-it + strg->phys_params.mu_minus > -physical_constants::POP_STABILITY_ERR) &&
                           (-it + mu_p < physical_constants::POP_STABILITY_ERR)));
            for_loop_counter += 1;
            if (!valid)
            {
                strg->validity = false;  // if at least one SiDB does not fulfill the population stability, the validity
                                         // of the given charge distribution is set to "false".
                population_stability_not_fulfilled_counter += 1;
                break;
            }
        }

        if ((population_stability_not_fulfilled_counter == 0) &&
            (for_loop_counter >
             0))  // if population stability is fulfilled for all SiDBs, the "configuration stability" is checked.
        {
            const auto hop_del =
                [this](const uint64_t c1, const uint64_t c2)  // energy change when charge hops between two SiDBs.
            {
                const int dn_i = (strg->cell_charge[c1] == sidb_charge_state::NEGATIVE) ? 1 : -1;
                const int dn_j = -dn_i;

                return strg->local_pot[c1] * dn_i + strg->local_pot[c2] * dn_j - strg->pot_mat[c1][c2] * 1;
            };

            uint64_t hop_counter = 0;
            for (uint64_t i = 0u; i < strg->local_pot.size(); ++i)
            {
                if (strg->cell_charge[i] == sidb_charge_state::POSITIVE)  // we do nothing with SiDB+
                {
                    continue;
                }

                for (uint64_t j = 0u; j < strg->local_pot.size(); j++)
                {
                    if (hop_counter == 1)
                    {
                        break;
                    }

                    if (const auto e_del = hop_del(i, j);
                        (charge_state_to_sign(strg->cell_charge[j]) > charge_state_to_sign(strg->cell_charge[i])) &&
                        (e_del < -physical_constants::POP_STABILITY_ERR))  // Checks if energetically favored
                                                                           // hops exist between two SiDBs.
                    {
                        hop_counter = 1;

                        break;
                    }
                }
            }

            // If there is no jump that leads to a decrease in the potential energy of the system, the given charge
            // distribution satisfies metastability.
            strg->validity = hop_counter == 0;
        }
    }
    /**
     * This function returns the currently stored validity of the present charge distribution layout.
     *
     * @returns The validity of the present charge distribution.
     */
    [[nodiscard]] bool is_physically_valid() const noexcept
    {
        return strg->validity;
    }

    /**
     * The charge distribution of the charge distribution surface is converted to a unique index. It is used to map
     * every possible charge distribution of an SiDB layout to a unique index.
     *
     * IMPORTANT: This function can be used whenever a charge distribution needs to be converted to a charge index.
     * However, this function is not optimized compared to charge_distribution_to_index.
     */
    void charge_distribution_to_index_general() const noexcept
    {
        const uint8_t base = strg->phys_params.base;

        uint64_t chargeindex = 0;
        uint64_t counter     = 0;

        for (const auto& cell : strg->sidb_order)
        {
            chargeindex += static_cast<uint64_t>((charge_state_to_sign(strg->cell_charge[cell_to_index(cell)]) + 1) *
                                                 std::pow(base, this->num_cells() - 1 - counter));
            counter += 1;
        }

        strg->charge_index = {chargeindex, base};
    }
    /**
     * The charge distribution of the charge distribution surface is converted to a unique index. It is used to map
     * every possible charge distribution of an SiDB layout to a unique index.
     */
    void charge_distribution_to_index() const noexcept
    {
        const uint8_t base = strg->phys_params.base;

        uint64_t chargeindex = 0;
        uint64_t counter     = 0;

        uint64_t chargeindex_sub_layout = 0;
        uint64_t counter_sub_layout     = 0;

        if (!strg->dependent_cell.is_dead())
        {
            if (!strg->three_state_cells.empty())
            {
                if (strg->dependent_cell_in_sub_layout)
                {
                    for (const auto& cell : strg->three_state_cells)
                    {
                        if (cell != strg->dependent_cell)
                        {
                            chargeindex_sub_layout += static_cast<uint64_t>(
                                (charge_state_to_sign(strg->cell_charge[cell_to_index(cell)]) + 1) *
                                static_cast<uint64_t>(std::pow(3, this->num_cells() - 1 - counter - 1)));
                            counter_sub_layout += 1;
                        }
                    }
                    for (const auto& cell : strg->sidb_order_without_three_state_cells)
                    {
                        chargeindex +=
                            static_cast<uint64_t>((charge_state_to_sign(strg->cell_charge[cell_to_index(cell)]) + 1) *
                                                  std::pow(2, this->num_cells() - 1 - counter - 1));
                        counter += 1;
                    }
                }
                else
                {
                    for (const auto& cell : strg->three_state_cells)
                    {

                        chargeindex_sub_layout +=
                            static_cast<uint64_t>((charge_state_to_sign(strg->cell_charge[cell_to_index(cell)]) + 1) *
                                                  std::pow(3, this->num_cells() - 1 - counter - 1));
                        counter_sub_layout += 1;
                    }
                    for (const auto& cell : strg->sidb_order_without_three_state_cells)
                    {
                        if (cell != strg->dependent_cell)
                        {
                            chargeindex += static_cast<uint64_t>(
                                (charge_state_to_sign(strg->cell_charge[cell_to_index(cell)]) + 1) *
                                std::pow(2, this->num_cells() - 1 - counter - 1));
                            counter += 1;
                        }
                    }
                }
            }
            else
            {
                for (uint64_t c = 0; c < strg->cell_charge.size(); c++)
                {
                    if (c != cell_to_index(strg->dependent_cell))
                    {
                        chargeindex += static_cast<uint64_t>((charge_state_to_sign(strg->cell_charge[c]) + 1) *
                                                             std::pow(base, this->num_cells() - 1 - counter - 1));
                        counter += 1;
                    }
                }
            }
        }

        else
        {
            if (!strg->three_state_cells.empty())
            {
                for (const auto& cell : strg->three_state_cells)
                {

                    chargeindex_sub_layout +=
                        static_cast<uint64_t>((charge_state_to_sign(strg->cell_charge[cell_to_index(cell)]) + 1) *
                                              std::pow(3, this->num_cells() - 1 - counter));
                    counter_sub_layout += 1;
                }
                for (const auto& cell : strg->sidb_order_without_three_state_cells)
                {

                    chargeindex +=
                        static_cast<uint64_t>((charge_state_to_sign(strg->cell_charge[cell_to_index(cell)]) + 1) *
                                              std::pow(2, this->num_cells() - 1 - counter));
                    counter += 1;
                }
            }
            else
            {
                for (const auto& cell : strg->sidb_order)
                {
                    chargeindex +=
                        static_cast<uint64_t>((charge_state_to_sign(strg->cell_charge[cell_to_index(cell)]) + 1) *
                                              std::pow(base, this->num_cells() - 1 - counter));
                    counter += 1;
                }
            }
        }

        strg->charge_index           = {chargeindex, base};
        strg->charge_index_sublayout = {chargeindex_sub_layout, 3};
    }
    /**
     *  The stored unique index is converted to a charge distribution.
     *  @param quickexact False by default, but set to true if used in `quickexact` simulation.
     */
    void index_to_charge_distribution(const exhaustive_algorithm& engine = exhaustive_algorithm::EXGS) noexcept
    {
        // This scope is executed if the function is used in combination (i.e. used by) with `quickexact` simulation.
        if (engine == exhaustive_algorithm::EXGS)
        {
            // Cell_history collects the cells (siDBs) that have changed their charge state.
            strg->cell_history = {};
            strg->cell_history.reserve(this->num_cells());

            auto       charge_quot          = strg->charge_index.first;
            const auto base                 = strg->charge_index.second;
            const auto num_charges          = this->num_cells();
            auto       counter              = num_charges - 1;
            const auto dependent_cell_index = cell_to_index(strg->dependent_cell);

            // A charge index of zero corresponds to a layout with all SiDBs set to negative.
            if (charge_quot == 0)
            {
                this->assign_all_charge_states(sidb_charge_state::NEGATIVE);
            }
            else
            {
                while (charge_quot > 0)
                {
                    const auto    charge_quot_int = static_cast<int64_t>(charge_quot);
                    const auto    base_int        = static_cast<int64_t>(base);
                    const int64_t quotient_int    = charge_quot_int / base_int;
                    const int64_t remainder_int   = charge_quot_int % base_int;
                    charge_quot                   = static_cast<uint64_t>(quotient_int);
                    // Dependent-SiDB is skipped since its charge state is not changed based on the charge index.
                    if (counter != dependent_cell_index)
                    {
                        const auto sign = sign_to_charge_state(static_cast<int8_t>(remainder_int - 1));
                        // The charge state is only changed (i.e. the function assign_charge_state_by_cell_index is c
                        // lled), if the nw charge state differs to the previous one. Only then will the cell be added
                        // to the charge_distribution_history.
                        if (const auto new_chargesign = this->get_charge_state_by_index(counter);
                            new_chargesign != sign)
                        {
                            strg->cell_history.emplace_back(static_cast<uint64_t>(counter),
                                                            charge_state_to_sign(new_chargesign));
                            this->assign_charge_state_by_cell_index(counter, sign, false);
                        }
                        counter -= 1;
                    }
                    // If the counter is at the dependent-cell location, it is reduced by one to get to next cell
                    // position.
                    else
                    {
                        counter -= 1;
                        const auto sign = sign_to_charge_state(static_cast<int8_t>(remainder_int - 1));
                        // The charge state is only changed (i.e. the function assign_charge_state_by_cell_index is c
                        // lled), if the nw charge state differs to the previous one. Only then will the cell be added
                        // to the charge_distribution_history.
                        if (const auto old_chargesign = this->get_charge_state_by_index(counter);
                            old_chargesign != sign)
                        {
                            strg->cell_history.emplace_back(static_cast<uint64_t>(counter),
                                                            charge_state_to_sign(old_chargesign));
                            this->assign_charge_state_by_cell_index(counter, sign, false);
                        }
                        counter -= 1;
                    }
                }
            }
        }
        // This scope is executed if the function is not used by `quickexact`.
        else
        {
            // Cell_history collects the cells (siDBs) that have changed their charge state.
            strg->cell_history = {};
            strg->cell_history.reserve(this->num_cells());

            // If the charge index is set to zero, first, all SiDBs that are not among the "positive candidates" (sub
            // layout) are updated.
            if (strg->charge_index.first == 0)
            {
                for (const auto& cell : strg->sidb_order_without_three_state_cells)
                {
                    if (this->get_charge_state(cell) != sidb_charge_state::NEGATIVE && cell != strg->dependent_cell)
                    {
                        strg->cell_history.emplace_back(cell_to_index(cell),
                                                        charge_state_to_sign(get_charge_state(cell)));
                        if (engine == exhaustive_algorithm::EXGS)
                        {
                            this->assign_charge_state(cell, sidb_charge_state::NEGATIVE, true);
                        }
                        else
                        {
                            this->assign_charge_state(cell, sidb_charge_state::NEGATIVE, false);
                        }
                    }
                }
            }
            // If the charge index of the sublayout is zero, the charge states are updated.

            if (strg->charge_index_sublayout.first == 0)
            {
                for (const auto& cell : strg->three_state_cells)
                {
                    if (this->get_charge_state(cell) != sidb_charge_state::NEGATIVE && cell != strg->dependent_cell)
                    {
                        strg->cell_history.emplace_back(cell_to_index(cell),
                                                        charge_state_to_sign(get_charge_state(cell)));
                        if (engine == exhaustive_algorithm::EXGS)
                        {
                            this->assign_charge_state(cell, sidb_charge_state::NEGATIVE, true);
                        }
                        else
                        {
                            this->assign_charge_state(cell, sidb_charge_state::NEGATIVE, false);
                        }
                    }
                }
            }

            // Get the index of the depedent-cell. If it is not part of the sublayout, -1 is returned.
            const auto dependent_cell_index = positive_cell_to_index(strg->dependent_cell);

            auto       charge_quot_positive = strg->charge_index_sublayout.first;
            const auto base_positive        = strg->charge_index_sublayout.second;
            auto       counter              = strg->three_state_cells.size() - 1;
            // Firstly, the charge distribution of the sublayout (i.e. collection of SiDBs that can be positively
            // charged) is updated.
            while (charge_quot_positive > 0)
            {
                const auto    charge_quot_int = static_cast<int64_t>(charge_quot_positive);
                const auto    base_int        = static_cast<int64_t>(base_positive);
                const int64_t quotient_int    = charge_quot_int / base_int;
                const int64_t remainder_int   = charge_quot_int % base_int;
                charge_quot_positive          = static_cast<uint64_t>(quotient_int);

                if (counter != dependent_cell_index)
                {
                    const auto sign = sign_to_charge_state(static_cast<int8_t>(remainder_int - 1));
                    if (const auto new_chargesign = this->get_charge_state_by_index(
                            static_cast<uint64_t>(cell_to_index(index_to_three_state_cell(counter))));
                        new_chargesign != sign)
                    {
                        strg->cell_history.emplace_back(
                            static_cast<uint64_t>(cell_to_index(index_to_three_state_cell(counter))),
                            charge_state_to_sign(new_chargesign));
                        this->assign_charge_state_by_cell_index(cell_to_index(index_to_three_state_cell(counter)), sign,
                                                                false);
                    }
                    counter -= 1;
                }
                else
                {
                    counter -= 1;
                    const auto sign = sign_to_charge_state(static_cast<int8_t>(remainder_int - 1));
                    if (const auto old_chargesign =
                            this->get_charge_state_by_index(cell_to_index(index_to_three_state_cell(counter)));
                        old_chargesign != sign)
                    {
                        strg->cell_history.emplace_back(
                            static_cast<uint64_t>(cell_to_index(index_to_three_state_cell(counter))),
                            charge_state_to_sign(old_chargesign));
                        this->assign_charge_state_by_cell_index(cell_to_index(index_to_three_state_cell(counter)), sign,
                                                                false);
                    }
                    counter -= 1;
                }
            }

            const auto dependent_cell_index_negative = two_state_cell_to_index(strg->dependent_cell);
            auto       charge_quot                   = strg->charge_index.first;
            const auto base                          = strg->charge_index.second;
            auto       counter_negative              = strg->sidb_order_without_three_state_cells.size() - 1;

            // Secondly, the charge distribution of the layout (onyl SiDBs which can be either neutrally or negatively
            // charged) is updated.
            while (charge_quot > 0)
            {
                const auto    charge_quot_int = static_cast<int64_t>(charge_quot);
                const auto    base_int        = static_cast<int64_t>(base);
                const int64_t quotient_int    = charge_quot_int / base_int;
                const int64_t remainder_int   = charge_quot_int % base_int;
                charge_quot                   = static_cast<uint64_t>(quotient_int);
                // If the current position is not the dependent-cell position, the charge state is updated.
                if (counter_negative != dependent_cell_index_negative)
                {
                    const auto sign = sign_to_charge_state(static_cast<int8_t>(remainder_int - 1));
                    if (const auto new_chargesign =
                            this->get_charge_state_by_index(cell_to_index(index_to_two_state_cell(counter_negative)));
                        new_chargesign != sign)
                    {
                        strg->cell_history.emplace_back(
                            static_cast<uint64_t>(cell_to_index(index_to_two_state_cell(counter_negative))),
                            charge_state_to_sign(new_chargesign));
                        this->assign_charge_state_by_cell_index(
                            cell_to_index(index_to_two_state_cell(counter_negative)), sign, false);
                    }
                    counter_negative -= 1;
                }
                // If the current position is the dependent cell position, first the counter_negative is decremented by
                // one to get to the next cell position to update its charge state.
                else
                {
                    counter_negative -= 1;
                    const auto sign = sign_to_charge_state(static_cast<int8_t>(remainder_int - 1));
                    if (const auto old_chargesign =
                            this->get_charge_state_by_index(cell_to_index(index_to_two_state_cell(counter_negative)));
                        old_chargesign != sign)
                    {
                        strg->cell_history.emplace_back(
                            static_cast<uint64_t>(cell_to_index(index_to_two_state_cell(counter_negative))),
                            charge_state_to_sign(old_chargesign));
                        this->assign_charge_state_by_cell_index(
                            cell_to_index(index_to_two_state_cell(counter_negative)), sign, false);
                    }
                    counter_negative -= 1;
                }
            }
        }
    }
    /**
     * The charge index of the current charge distribution is returned.
     *
     * @return A pair with the charge index and the used base.
     */
    [[nodiscard]] charge_index_base get_charge_index() const noexcept
    {
        return strg->charge_index;
    }
    /**
     * The charge index is increased by one, but only if it is less than the maximum charge index for the given layout.
     * If that's the case, it is increased by one and afterward, the charge configuration is updated by invoking the
     * `index_to_charge_distribution()` function.
     */
    void increase_charge_index_by_one(
        const dependent_cell_mode&         dependent_cell_fixed    = dependent_cell_mode::FIXED,
        const energy_calculation&          recompute_system_energy = energy_calculation::UPDATE_ENERGY,
        const charge_distribution_history& consider_history        = charge_distribution_history::NEGLECT,
        const exhaustive_algorithm&        engine                  = exhaustive_algorithm::EXGS) noexcept
    {
        if (strg->charge_index.first < strg->max_charge_index)
        {
            strg->charge_index.first += 1;
            this->index_to_charge_distribution(engine);
            this->update_after_charge_change(dependent_cell_fixed, recompute_system_energy, consider_history);
        }
    }
    /**
     * This function returns the maximum index of the cell-level layout.
     *
     * @returns The maximal possible charge distribution index.
     */
    [[nodiscard]] uint64_t get_max_charge_index() const noexcept
    {
        return strg->max_charge_index;
    }
    /**
     * This function assigns a given charge index to the charge distribution layout. Charge distribution is updated
     * according to the set charge index.
     *
     * @param charge_index charge index of the new charge distribution.
     */
    void assign_charge_index(const uint64_t charge_index) noexcept
    {
        assert((charge_index <= strg->max_charge_index) && "number of SiDBs is too large");
        strg->charge_index.first = charge_index;
        this->index_to_charge_distribution();
    }
    /**
     * This function is used for the *QuickSim* algorithm (see quicksim.hpp). It gets a vector with indices representing
     * negatively charged SiDBs as input. Afterward, a distant and a neutrally charged SiDB is localized using a min-max
     * diversity algorithm. This selected SiDB is set to "negative" and the index is added to the input vector such that
     * the next iteration works correctly.
     *
     * @param alpha A parameter for the algorithm (default: 0.7).
     * @param negative_indices Vector of SiDBs indices that are already negatively charged (double occupied).
     */
    void adjacent_search(const double alpha, std::vector<uint64_t>& negative_indices) noexcept
    {
        double     dist_max     = 0.0;
        const auto reserve_size = this->num_cells() - negative_indices.size();

        std::vector<uint64_t> index_vector{};
        index_vector.reserve(reserve_size);
        std::vector<double> distance{};
        distance.reserve(reserve_size);

        for (uint64_t unocc = 0u; unocc < strg->cell_charge.size(); unocc++)
        {
            if (strg->cell_charge[unocc] != sidb_charge_state::NEUTRAL)
            {
                continue;
            }

            const auto dist_min =
                std::accumulate(negative_indices.begin(), negative_indices.end(), std::numeric_limits<double>::max(),
                                [&](const double acc, const uint64_t occ)
                                { return std::min(acc, this->get_nm_distance_by_indices(unocc, occ)); });

            index_vector.push_back(unocc);
            distance.push_back(dist_min);

            if (dist_min > dist_max)
            {
                dist_max = dist_min;
            }
        }

        std::vector<uint64_t> candidates{};
        candidates.reserve(reserve_size);

        for (uint64_t i = 0u; i < distance.size(); ++i)
        {
            if (distance[i] >= (alpha * dist_max))
            {
                candidates.push_back(i);
            }
        }

        if (!candidates.empty())
        {
            static std::mt19937_64                  generator(std::random_device{}());
            std::uniform_int_distribution<uint64_t> dist(0, candidates.size() - 1);
            const auto                              random_element = index_vector[candidates[dist(generator)]];
            strg->cell_charge[random_element]                      = sidb_charge_state::NEGATIVE;
            negative_indices.push_back(random_element);

            strg->system_energy += -(*this->get_local_potential_by_index(random_element));

            for (uint64_t i = 0u; i < strg->pot_mat.size(); ++i)
            {
                strg->local_pot[i] += -(this->get_chargless_potential_by_indices(i, random_element));
            }
        }
    }
    /**
     * This function can be used to assign a global external electrostatic potential in Volt (unit: V) to the layout
     * (e.g this could be a planar external electrode).
     *
     * @param potential_value Value of the global external electrostatic potential in Volt (e.g. -0.3).
     * Charge-transition levels are shifted by this value.
     */
    void assign_global_external_potential(const double        potential_value,
                                          dependent_cell_mode dependent_cell = dependent_cell_mode::FIXED) noexcept
    {
        this->foreach_cell(
            [this, &potential_value](const auto& cell) {
                strg->local_external_pot.insert({cell, potential_value});
            });
        this->update_after_charge_change(dependent_cell);
    }
    /**
     * This function determines if given layout has to be simulated with three states since positively charged SiDBs can
     * occur due to the local potential analysis.
     *
     * @return return value is true when three state simulation is required.
     */
    bool is_three_state_simulation_required() noexcept
    {
        this->update_after_charge_change();
        strg->three_state_cells                    = {};
        strg->sidb_order_without_three_state_cells = {};
        bool required                              = false;

        this->foreach_cell(
            [&required, this](const auto& c)
            {
                if (const auto local_pot = this->get_local_potential(c); local_pot.has_value())
                {
                    if ((-(*local_pot) + strg->phys_params.mu_p) > -physical_constants::POP_STABILITY_ERR)
                    {
                        strg->three_state_cells.emplace_back(c);
                        required = true;
                    }
                }
            });

        for (const auto& cell : strg->sidb_order)
        {
            if (std::find(strg->three_state_cells.cbegin(), strg->three_state_cells.cend(), cell) ==
                strg->three_state_cells.end())
            {
                strg->sidb_order_without_three_state_cells.push_back(cell);
            }
        }

        if (required)
        {
            this->assign_base_number_to_three();
        }

        return required;
    }
    /**
     * This functions returns all cells that could be positively charged. However, this must not be necessarily the case
     * in a physically valid layout.
     *
     * @return All cell that could be positively charged.
     */
    std::vector<typename Lyt::cell> get_positive_candidates() const noexcept
    {
        return strg->three_state_cells;
    }
    /**
     * This function searches the index of a cell which is part of the sublayout (i.e. it should be a cell which can be
     * positively charged).
     *
     * @param c Cell that should be part of the sublayout.
     * @return Index (i.e. position in the vector) of the input cell.
     */
    [[nodiscard]] int64_t positive_cell_to_index(const typename Lyt::cell& c) const noexcept
    {
        if (const auto it = std::find(strg->three_state_cells.cbegin(), strg->three_state_cells.cend(), c);
            it != strg->three_state_cells.cend())
        {
            return static_cast<int64_t>(std::distance(strg->three_state_cells.cbegin(), it));
        }

        return -1;
    }
    /**
     * This function searches the index of a cell which is not part of the sublayout (i.e. it should be a cell which is
     * either neutrally or negatively charged).
     *
     * @param c Cell that should not be part of the sublayout.
     * @return Index (i.e. position in the vector) of the input cell.
     */
    [[nodiscard]] int64_t two_state_cell_to_index(const typename Lyt::cell& c) const noexcept
    {
        if (const auto it = std::find(strg->sidb_order_without_three_state_cells.cbegin(),
                                      strg->sidb_order_without_three_state_cells.cend(), c);
            it != strg->sidb_order_without_three_state_cells.cend())
        {
            return static_cast<int64_t>(std::distance(strg->sidb_order_without_three_state_cells.cbegin(), it));
        }

        return -1;
    }
    /**
     * This function searches the cell of a given index.
     *
     * @param c The index to find the cell of.
     * @return The cell in the layout for the given index. Returns dead-coordinate if the index is not assigned to a not
     * empty cell in the layout.
     */
    [[nodiscard]] typename Lyt::cell index_to_cell(const uint64_t index) const noexcept
    {
        if (index < strg->sidb_order.size())
        {
            return strg->sidb_order[index];
        }

        return {};
    }
    /**
     * This function finds the cell for a given index which is a candidate to be positively charged of a given index.
     *
     * @param c The index to find the cell of (cell is candidate to be positively charged).
     * @return Positive cell candidate. Dead-coordinate is returned if the index is not assigned to a not
     * empty cell in the layout.
     */
    [[nodiscard]] typename Lyt::cell index_to_three_state_cell(const uint64_t index) const noexcept
    {
        if (index < strg->three_state_cells.size())
        {
            return strg->three_state_cells[index];
        }

        return {};
    }

    /**
     * This function finds the cell which can only be neutrally or negatively charged of a given index.
     *
     * @param c The index to find the cell of.
     * @return The cell (which cannot be positively charged) in the layout for the given index. Dead-coordinate is
     * returned if the index is not assigned to a not empty cell in the layout.
     */
    [[nodiscard]] typename Lyt::cell index_to_two_state_cell(const uint64_t index) const noexcept
    {
        if (index < strg->sidb_order_without_three_state_cells.size())
        {
            return strg->sidb_order_without_three_state_cells[index];
        }

        return {};
    }
    /**
     * This function calculates and returns the chargeless electrostatic potential in Volt for a given distance in
     * nanometer.
     *
     * @param distance Distance in nanometer between position and defect (unit: nm).
     * @return The chargeless electrostatic potential at a given distance (unit: V).
     */
    [[nodiscard]] double chargeless_potential_at_given_distance(const double distance) const noexcept
    {
        if (distance == 0.0)
        {
            return 0.0;
        }

        return (strg->phys_params.k / (distance * 1E-9) * std::exp(-distance / strg->phys_params.lambda_tf) *
                physical_constants::ELEMENTARY_CHARGE);
    }
    /**
     * This function calculates the chargeless potential in Volt generated by a defect at a given distance in nanometer.
     *
     * @param distance Distance between position and defect (unit: nm.
     * @param sidb_defect Defect (including defect specific parameters).
     * @return The chargeless electrostatic potential in Volt generated by the defect at a given distance (unit: V).
     */
    [[nodiscard]] double
    chargeless_potential_generated_by_defect_at_given_distance(const double       distance,
                                                               const sidb_defect& defect = sidb_defect{}) const noexcept
    {
        if (distance == 0.0)
        {
            return 0.0;
        }

        return strg->phys_params.k * strg->phys_params.epsilon_r / defect.epsilon_r / (distance * 1e-9) *
               std::exp(-distance / defect.lambda_tf) * physical_constants::ELEMENTARY_CHARGE;
    }
    /**
     * This function can be used to assign an external local electrostatic potential in Volt to the layout. All
     * important attributes of the charge layout are updated automatically.
     *
     * @param external_voltage External electrostatic potential in Volt applied to different cells.
     */
    void
    assign_local_external_potential(const std::unordered_map<typename Lyt::cell, double>& external_potential) noexcept
    {
        strg->local_external_pot = external_potential;
        this->update_after_charge_change();
    }

    /**
     * This function returns the external electrostatic potential in Volt applied to the layout.
     *
     * @return External electrostatic potential as unordered map. The cell is used as key and the external electrostatic
     * potential in Volt (unit: V) at its position as value.
     */
    std::unordered_map<typename Lyt::cell, double> get_external_potentials() noexcept
    {
        return strg->local_external_pot;
    }
    /**
     * This function returns the local electrostatic potentials which are generated by defects.
     *
     * @return Local electrostatic potential in Volt generated by the defects at each each cell.
     */
    std::unordered_map<typename Lyt::cell, double> get_defect_potentials() noexcept
    {
        return strg->defect_local_pot;
    }
    /**
     * This function returns the defects.
     *
     * @return Placed defects with cell position and type.
     */
    std::unordered_map<typename Lyt::cell, const sidb_defect> get_defects() noexcept
    {
        return strg->defects;
    }
    /**
     * The charge state of the dependent-SiDB is updated based on the local electrostatic potential at its position. All
     * other local electrostatic potentials are then also updated if the charge state of the dependent-SiDB has changed.
     */
    void update_charge_state_of_dependent_cell() noexcept
    {
        if (!strg->dependent_cell.is_dead())
        {
            const auto loc_pot_cell = -strg->local_pot[strg->dependent_cell_index];
            if ((loc_pot_cell + strg->phys_params.mu) < physical_constants::POP_STABILITY_ERR)
            {
                if (strg->cell_charge[strg->dependent_cell_index] != sidb_charge_state::NEGATIVE)
                {
                    const auto charge_diff = (-charge_state_to_sign(strg->cell_charge[strg->dependent_cell_index]) - 1);
                    for (uint64_t i = 0u; i < strg->pot_mat.size(); ++i)
                    {
                        if (i != strg->dependent_cell_index)
                        {
                            strg->local_pot[i] +=
                                (this->get_electrostatic_potential_by_indices(i, strg->dependent_cell_index)) *
                                charge_diff;
                        }
                    }
                    strg->cell_charge[strg->dependent_cell_index] = sidb_charge_state::NEGATIVE;
                }
            }
            else if ((loc_pot_cell + strg->phys_params.mu_p) > -physical_constants::POP_STABILITY_ERR)
            {
                if (strg->cell_charge[strg->dependent_cell_index] != sidb_charge_state::POSITIVE)
                {
                    const auto charge_diff = (-charge_state_to_sign(strg->cell_charge[strg->dependent_cell_index]) + 1);
                    for (uint64_t i = 0u; i < strg->pot_mat.size(); ++i)
                    {
                        if (i != strg->dependent_cell_index)
                        {
                            strg->local_pot[i] +=
                                (this->get_electrostatic_potential_by_indices(i, strg->dependent_cell_index)) *
                                charge_diff;
                        }
                    }
                    strg->cell_charge[strg->dependent_cell_index] = sidb_charge_state::POSITIVE;
                }
            }

            else
            {
                if (strg->cell_charge[strg->dependent_cell_index] != sidb_charge_state::NEUTRAL)
                {
                    const auto charge_diff = (-charge_state_to_sign(strg->cell_charge[strg->dependent_cell_index]));
                    for (uint64_t i = 0u; i < strg->pot_mat.size(); ++i)
                    {
                        if (i != strg->dependent_cell_index)
                        {
                            strg->local_pot[i] +=
                                (this->get_electrostatic_potential_by_indices(i, strg->dependent_cell_index)) *
                                charge_diff;
                        }
                    }
                    strg->cell_charge[strg->dependent_cell_index] = sidb_charge_state::NEUTRAL;
                }
            }
        }
    }
    /**
     * This function returns the charge index of the sublayout (cells that can be positively charged).
     *
     * @returns The charge distribution index of the sublayout.
     */
    [[nodiscard]] charge_index_base get_charge_index_sub_layout() const noexcept
    {
        return strg->charge_index_sublayout;
    }
    /**
     * This function changes the current charge distribution based on two given gray codes (Important: The two gray
     * codes should only differ by one bit)
     *
     * @param new_gray_code gray code as uint64_t of the new charge distribution.
     * @param old_gray_code gray code as uint64_t of the previous charge distribution layout.
     */
    void charge_index_gray_code_to_charge_distribution(uint64_t new_gray_code, uint64_t old_gray_code) noexcept
    {
        strg->cell_history_gray_code = {};

        const std::bitset<64> r_new(new_gray_code);
        const std::bitset<64> r_old(old_gray_code);
        const std::bitset<64> diff = r_new ^ r_old;

        uint64_t index_changed = 0;

        if (diff != 0)
        {

            while (index_changed < diff.size() && !diff.test(index_changed))
            {
                index_changed++;
            }

            const auto sign_old = -static_cast<int8_t>(r_old[index_changed]);
            const auto sign_new = -static_cast<int8_t>(r_new[index_changed]);

            if (index_changed < strg->dependent_cell_index)
            {
                strg->cell_history_gray_code.first  = static_cast<int64_t>(index_changed);
                strg->cell_history_gray_code.second = sign_old;
                this->assign_charge_state_by_cell_index(index_changed, sign_to_charge_state(sign_new), false);
            }
            else
            {
                strg->cell_history_gray_code.first  = static_cast<int64_t>(index_changed) + 1;
                strg->cell_history_gray_code.second = sign_old;
                this->assign_charge_state_by_cell_index(index_changed + 1, sign_to_charge_state(sign_new), false);
            }
        }
        else
        {
            strg->cell_history_gray_code.first  = -1;
            strg->cell_history_gray_code.second = 0;
        }
    }
    /**
     * The charge index of the sublayout is increased by one and the charge distribution is updated correspondingly.
     *
     * @param dependent_cell_fixed If set to FIXED, the dependent cell's charge state is fixed and does not change if
     * the local electrostatic potential requires.
     * @param recompute_system_energy If set to UPDATE_ENERGY, the total electrostatic potential energy is computed.
     * @param consider_history If set to NEGLECT, the previous charge distribution is calculated from scratch.
     * @param engine Set to QUICKEXACT by default, since this function is only used for `quickexact` anyway.
     */
    void increase_charge_index_of_sub_layout_by_one(
        const dependent_cell_mode&         dependent_cell_fixed    = dependent_cell_mode::FIXED,
        const energy_calculation&          recompute_system_energy = energy_calculation::UPDATE_ENERGY,
        const charge_distribution_history& consider_history        = charge_distribution_history::NEGLECT,
        const exhaustive_algorithm&        engine                  = exhaustive_algorithm::QUICKEXACT) noexcept
    {
        if (strg->charge_index_sublayout.first < strg->max_charge_index_sulayout)
        {
            strg->charge_index_sublayout.first += 1;
            this->index_to_charge_distribution(engine);
            this->update_after_charge_change(dependent_cell_fixed, recompute_system_energy, consider_history);
        }
    }
    /**
     * The charge index is assigned by a gray code number in decimal.
     *
     * @param current_gray_code gray code in decimal representing the new charge distribution.
     * @param previous_gray_code gray code in decimal representing the old charge distribution.
     * @param dependent_cell if set to VARIABLE, the dependent cell's charge state is changed based on the local
     * potential at its position.
     * @param energy_calc_mode if set to UPDATE_ENERGY, the system energy is calculated for the new charge distribution.
     * @param history_mode if set to NEGLECT, the values of the previous charge distribution are not used to speed up
     * the calculation.
     */
    void assign_charge_index_by_gray_code(
        const uint64_t current_gray_code, const uint64_t previous_gray_code,
        const dependent_cell_mode&         dependent_cell   = dependent_cell_mode::FIXED,
        const energy_calculation&          energy_calc_mode = energy_calculation::UPDATE_ENERGY,
        const charge_distribution_history& history_mode     = charge_distribution_history::NEGLECT) noexcept
    {
        if (current_gray_code <= strg->max_charge_index)
        {
            this->assign_charge_index_by_two_gray_codes(current_gray_code, previous_gray_code);
            this->update_after_charge_change(dependent_cell, energy_calc_mode, history_mode);
        }
    }
    /**
     * Resets the charge index of the sublayout (cells of the layout that can also be positively charged).
     */
    void reset_charge_index_sub_layout() noexcept
    {
        strg->charge_index_sublayout.first = 0;
        this->index_to_charge_distribution(exhaustive_algorithm::QUICKEXACT);
        this->update_after_charge_change(dependent_cell_mode::VARIABLE, energy_calculation::KEEP_OLD_ENERGY_VALUE,
                                         charge_distribution_history::CONSIDER);
    }
    /**
     * Returns the maximum index of the sublayout (cells that can be positively charged).
     *
     * @returns The maximal possible charge distribution index of the sublayout.
     */
    [[nodiscard]] uint64_t get_max_charge_index_sub_layout() const noexcept
    {
        return strg->max_charge_index_sulayout;
    }
    /**
     * Assign a given charge index to the charge distribution layout. This function should be used if new and old charge
     * index are given as gray code to provide high performance.
     *
     * @param gray_code charge index (as gray code in decimal) of the new charge distribution.
     * @param gray_code_old charge index (as gray code in decimal) of the old charge distribution.
     */
    void assign_charge_index_by_two_gray_codes(const uint64_t gray_code, const uint64_t gray_code_old) noexcept
    {
        strg->charge_index.first = gray_code;
        this->charge_index_gray_code_to_charge_distribution(gray_code, gray_code_old);
    }
    /**
     * This function returns all SiDBs of the layout.
     *
     * @return Vector with all cells.
     */
    std::vector<typename Lyt::cell> get_sidb_order() noexcept
    {
        return strg->sidb_order;
    }
    /**
     * This function can be used to add an SiDB to the layout. The SiDB is only added to the cell_charge and the
     * sidb_order vector.
     *
     * @param cell Cell which is added to the layout.
     * @param charge Charge state of the added cell.
     */
    void adding_sidb_to_layout(const typename Lyt::cell& cell, const int8_t& charge) noexcept
    {
        strg->cell_charge.push_back(sign_to_charge_state(charge));
        strg->sidb_order.push_back(cell);
    }

  private:
    storage strg;

    /**
     * Initialization function used for the construction of the charge distribution surface.
     *
     * @param cs The charge state assigned to all SiDBs.
     */
    void initialize(const sidb_charge_state& cs                               = sidb_charge_state::NEGATIVE,
                    bool                     three_state_simulation_detection = false) noexcept
    {
        strg->sidb_order.reserve(this->num_cells());
        strg->cell_charge.reserve(this->num_cells());
        this->foreach_cell([this](const auto& c1) { strg->sidb_order.push_back(c1); });
        std::sort(strg->sidb_order.begin(), strg->sidb_order.end());
        this->foreach_cell([this, &cs](const auto&) { strg->cell_charge.push_back(cs); });

        assert((((this->num_cells() < 41) && (strg->phys_params.base == 3)) ||
                ((strg->phys_params.base == 2) && (this->num_cells() < 64))) &&
               "number of SiDBs is too large");

        this->charge_distribution_to_index();
        this->initialize_nm_distance_matrix();
        this->initialize_potential_matrix();
        if (!strg->dependent_cell.is_dead())
        {
            strg->max_charge_index =
                static_cast<uint64_t>(std::pow(static_cast<double>(strg->phys_params.base), this->num_cells() - 1) - 1);
        }
        else
        {
            strg->max_charge_index =
                static_cast<uint64_t>(std::pow(static_cast<double>(strg->phys_params.base), this->num_cells()) - 1);
        }
        strg->dependent_cell_index = static_cast<uint64_t>(cell_to_index(strg->dependent_cell));
        this->update_local_potential();
        this->recompute_system_energy();
        this->validity_check();
        if (three_state_simulation_detection)
        {
            this->assign_all_charge_states(sidb_charge_state::NEGATIVE);
            this->update_after_charge_change();
            this->is_three_state_simulation_required();
            if (std::find(strg->three_state_cells.cbegin(), strg->three_state_cells.cend(), strg->dependent_cell) !=
                strg->three_state_cells.cend())
            {
                strg->dependent_cell_in_sub_layout = true;
            }
            else
            {
                strg->dependent_cell_in_sub_layout = false;
            }
        }
    };

    // This function is used when three state simulation is required (i.e. is_three_state_simulation_required = true) to
    // set the base number to three. However, it is distinguished between the cells that can be positively charged and
    // the ones that cannot.
    void assign_base_number_to_three() noexcept
    {
        strg->phys_params.base              = 3;
        strg->charge_index.second           = 2;
        strg->charge_index_sublayout.second = 3;
        if (!strg->dependent_cell.is_dead())
        {
            if (!strg->three_state_cells.empty())
            {
                if (std::find(strg->three_state_cells.cbegin(), strg->three_state_cells.cend(), strg->dependent_cell) !=
                    strg->three_state_cells.end())
                {
                    strg->max_charge_index =
                        static_cast<uint64_t>(std::pow(2, this->num_cells() - strg->three_state_cells.size()) - 1);
                    strg->max_charge_index_sulayout =
                        static_cast<uint64_t>(std::pow(3, strg->three_state_cells.size() - 1) - 1);
                }
                else
                {
                    strg->max_charge_index =
                        static_cast<uint64_t>(std::pow(2, this->num_cells() - 1 - strg->three_state_cells.size()) - 1);
                    strg->max_charge_index_sulayout =
                        static_cast<uint64_t>(std::pow(3, strg->three_state_cells.size()) - 1);
                }
            }
            else
            {
                strg->max_charge_index = static_cast<uint64_t>(std::pow(3, this->num_cells() - 1) - 1);
            }
        }
        else
        {
            strg->max_charge_index = static_cast<uint64_t>(std::pow(3, this->num_cells()) - 1);
        }
    }

    /**
     * Initializes the distance matrix between all the cells of the layout.
     */
    void initialize_nm_distance_matrix() const noexcept
    {
        strg->nm_dist_mat =
            std::vector<std::vector<double>>(this->num_cells(), std::vector<double>(this->num_cells(), 0.0));

        for (uint64_t i = 0u; i < strg->sidb_order.size(); ++i)
        {
            for (uint64_t j = 0u; j < strg->sidb_order.size(); j++)
            {
                strg->nm_dist_mat[i][j] =
                    sidb_nanometer_distance<Lyt>(*this, strg->sidb_order[i], strg->sidb_order[j], strg->phys_params);
            }
        }
    }
    /**
     * Initializes the potential matrix between all the cells of the layout.
     */
    void initialize_potential_matrix() const noexcept
    {
        strg->pot_mat =
            std::vector<std::vector<double>>(this->num_cells(), std::vector<double>(this->num_cells(), 0.0));

        for (uint64_t i = 0u; i < strg->sidb_order.size(); ++i)
        {
            for (uint64_t j = 0u; j < strg->sidb_order.size(); j++)
            {
                strg->pot_mat[i][j] = calculate_chargeless_potential_between_sidbs_by_index(i, j);
            }
        }
    }
};

template <class T>
charge_distribution_surface(const T&) -> charge_distribution_surface<T>;

template <class T>
charge_distribution_surface(const T&, const sidb_simulation_parameters&) -> charge_distribution_surface<T>;

template <class T>
charge_distribution_surface(const T&, const sidb_simulation_parameters&, const sidb_charge_state& cs)
    -> charge_distribution_surface<T>;

template <class T>
charge_distribution_surface(const T&, const sidb_simulation_parameters&, const sidb_charge_state& cs,
                            const typename T::cell& variable_cells) -> charge_distribution_surface<T>;

template <class T>
charge_distribution_surface(const T&, const sidb_simulation_parameters&, const sidb_charge_state& cs,
                            const typename T::cell&                             variable_cells,
                            const std::unordered_map<typename T::cell, double>& external_pot)
    -> charge_distribution_surface<T>;

}  // namespace fiction

#endif  // FICTION_CHARGE_DISTRIBUTION_SURFACE_HPP<|MERGE_RESOLUTION|>--- conflicted
+++ resolved
@@ -509,7 +509,6 @@
             this->foreach_cell(
                 [this, &c](const auto& c1)
                 {
-<<<<<<< HEAD
                     strg->local_pot[static_cast<int64_t>(cell_to_index(c1))] -=
                         chargeless_potential_generated_by_defect_at_given_distance(
                             sidb_nanometer_distance<Lyt>(*this, c1, c, strg->phys_params), strg->defects[c]) *
@@ -521,95 +520,83 @@
                 });
             strg->defects.erase(c);
         }
-=======
+    }
+    /**
+     * This function assigns the given charge state to the cell (accessed by `index`) of the layout.
+     *
+     * @param index The index of the cell to which a charge state is to be assigned.
+     * @param cs The charge state to be assigned to the cell.
+     * @param update_charge_configuration if set to `true`, the charge distribution index is updated after the charge
+     * distribution is changed.
+     */
+    void assign_charge_state_by_cell_index(const uint64_t index, const sidb_charge_state& cs,
+                                           const bool update_charge_configuration = true) noexcept
+    {
+        strg->cell_charge[index] = cs;
+
+        if (update_charge_configuration)
+        {
+            this->charge_distribution_to_index();
+        }
+    }
+    /**
+     * This function returns the charge state of a given cell.
+     *
+     * @param c The cell.
+     * @return The charge state of the given cell.
+     */
+    [[nodiscard]] sidb_charge_state get_charge_state(const typename Lyt::cell& c) const noexcept
+    {
+        if (const auto index = cell_to_index(c); index != -1)
+        {
+            return strg->cell_charge[static_cast<uint64_t>(index)];
+        }
+
+        return sidb_charge_state::NONE;
+    }
+    /**
+     * This function returns the charge state of a cell of the layout at a given index.
+     *
+     * @param index The index of the cell.
+     * @return The charge state of the cell at the given index.
+     */
+    [[nodiscard]] sidb_charge_state get_charge_state_by_index(const uint64_t index) const noexcept
+    {
+        if (index < (strg->cell_charge.size()))
+        {
+            return strg->cell_charge[index];
+        }
+
+        return sidb_charge_state::NONE;
+    }
+    /**
+     * This function returns all SiDB charges of the placed SiDBs as a vector.
+     *
+     * @return Vector of SiDB charge states.
+     */
+    [[maybe_unused]] [[nodiscard]] std::vector<sidb_charge_state> get_all_sidb_charges() const noexcept
+    {
+        return strg->cell_charge;
+    }
+    /**
+     * This function can be used to detect which SiDBs must be negatively charged due to their location. Important:
+     * This function must be applied to a charge layout where all SiDBs are negatively initialized.
+     *
+     * @return Vector of indices describing which SiDBs must be negatively charged.
+     */
+    std::vector<int64_t> negative_sidb_detection() noexcept
+    {
+        std::vector<int64_t> negative_sidbs{};
+        negative_sidbs.reserve(this->num_cells());
+        this->foreach_cell(
+            [&negative_sidbs, this](const auto& c)
+            {
+                if (const auto local_pot = this->get_local_potential(c); local_pot.has_value())
+                {
                     // Check if the maximum band bending is sufficient to shift (0/-) above the Fermi level. The local
                     // potential is converted from J to eV to compare the band bending with the Fermi level (which is
                     // also given in eV).
                     if ((-*local_pot + strg->phys_params.mu_minus) < -physical_constants::POP_STABILITY_ERR)
-                    {
-                        negative_sidbs.push_back(cell_to_index(c));
-                    }
-                }
-            });
-        return negative_sidbs;
->>>>>>> 751369cc
-    }
-    /**
-     * This function assigns the given charge state to the cell (accessed by `index`) of the layout.
-     *
-     * @param index The index of the cell to which a charge state is to be assigned.
-     * @param cs The charge state to be assigned to the cell.
-     * @param update_charge_configuration if set to `true`, the charge distribution index is updated after the charge
-     * distribution is changed.
-     */
-    void assign_charge_state_by_cell_index(const uint64_t index, const sidb_charge_state& cs,
-                                           const bool update_charge_configuration = true) noexcept
-    {
-        strg->cell_charge[index] = cs;
-
-        if (update_charge_configuration)
-        {
-            this->charge_distribution_to_index();
-        }
-    }
-    /**
-     * This function returns the charge state of a given cell.
-     *
-     * @param c The cell.
-     * @return The charge state of the given cell.
-     */
-    [[nodiscard]] sidb_charge_state get_charge_state(const typename Lyt::cell& c) const noexcept
-    {
-        if (const auto index = cell_to_index(c); index != -1)
-        {
-            return strg->cell_charge[static_cast<uint64_t>(index)];
-        }
-
-        return sidb_charge_state::NONE;
-    }
-    /**
-     * This function returns the charge state of a cell of the layout at a given index.
-     *
-     * @param index The index of the cell.
-     * @return The charge state of the cell at the given index.
-     */
-    [[nodiscard]] sidb_charge_state get_charge_state_by_index(const uint64_t index) const noexcept
-    {
-        if (index < (strg->cell_charge.size()))
-        {
-            return strg->cell_charge[index];
-        }
-
-        return sidb_charge_state::NONE;
-    }
-    /**
-     * This function returns all SiDB charges of the placed SiDBs as a vector.
-     *
-     * @return Vector of SiDB charge states.
-     */
-    [[maybe_unused]] [[nodiscard]] std::vector<sidb_charge_state> get_all_sidb_charges() const noexcept
-    {
-        return strg->cell_charge;
-    }
-    /**
-     * This function can be used to detect which SiDBs must be negatively charged due to their location. Important:
-     * This function must be applied to a charge layout where all SiDBs are negatively initialized.
-     *
-     * @return Vector of indices describing which SiDBs must be negatively charged.
-     */
-    std::vector<int64_t> negative_sidb_detection() noexcept
-    {
-        std::vector<int64_t> negative_sidbs{};
-        negative_sidbs.reserve(this->num_cells());
-        this->foreach_cell(
-            [&negative_sidbs, this](const auto& c)
-            {
-                if (const auto local_pot = this->get_local_potential(c); local_pot.has_value())
-                {
-                    // Check if the maximum band bending is sufficient to shift (0/-) above the Fermi level. The local
-                    // potential is converted from J to eV to compare the band bending with the Fermi level (which is
-                    // also given in eV).
-                    if ((-*local_pot + strg->phys_params.mu) < -physical_constants::POP_STABILITY_ERR)
                     {
                         negative_sidbs.push_back(cell_to_index(c));
                     }
