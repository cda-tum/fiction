//
// Created by Jan Drewniok on 23.11.22.
//

#ifndef FICTION_CHARGE_DISTRIBUTION_SURFACE_HPP
#define FICTION_CHARGE_DISTRIBUTION_SURFACE_HPP

#include "fiction/algorithms/path_finding/distance.hpp"
#include "fiction/algorithms/simulation/sidb/sidb_simulation_parameters.hpp"
#include "fiction/layouts/cell_level_layout.hpp"
#include "fiction/technology/sidb_charge_state.hpp"
#include "fiction/technology/sidb_nm_position.hpp"
#include "fiction/traits.hpp"
#include "fiction/types.hpp"

#include <algorithm>
#include <cassert>
#include <cmath>
#include <cstdint>
#include <cstdlib>
#include <iterator>
#include <limits>
#include <optional>
#include <random>
#include <type_traits>
#include <utility>

namespace fiction
{

/**
 * A layout type to layer on top of any SiDB cell-level layout. It implements an interface to store and access
 * SiDBs' charge states.
 *
 * @tparam Lyt Cell-level layout based in SiQAD-coordinates.
 * @tparam has_sidb_charge_distribution Automatically determines whether a charge distribution interface is already
 * present.
 */
template <typename Lyt, bool has_charge_distribution_interface =
                            std::conjunction_v<has_assign_charge_state<Lyt>, has_get_charge_state<Lyt>>>
class charge_distribution_surface : public Lyt
{};

template <typename Lyt>
class charge_distribution_surface<Lyt, true> : public Lyt
{
  public:
    explicit charge_distribution_surface(const Lyt& lyt) : Lyt(lyt) {}
};

template <typename Lyt>
class charge_distribution_surface<Lyt, false> : public Lyt
{
  public:
    using charge_index_base = typename std::pair<uint64_t, uint8_t>;

    struct charge_distribution_storage
    {
      private:
        /**
         * The distance matrix is a vector of vectors storing the euclidean distance.
         */
        using distance_matrix = std::vector<std::vector<double>>;
        /**
         * The potential matrix is a vector of vectors storing the electrostatic potentials.
         */
        using potential_matrix = std::vector<std::vector<double>>;
        /**
         * It is a vector that stores the local electrostatic potential.
         */
        using local_potential = std::vector<double>;

      public:
        explicit charge_distribution_storage(const sidb_simulation_parameters& params = sidb_simulation_parameters{}) :
                phys_params{params} {};
        /**
         * Stores all physical parameters used for the simulation.
         */
        sidb_simulation_parameters phys_params{};
        /**
         * All cells that are occupied by an SiDB are stored in order.
         */
        std::vector<typename Lyt::cell> sidb_order{};
        /**
         * The SiDBs' charge states are stored. Corresponding cells are stored in `sidb_order`.
         */
        std::vector<sidb_charge_state> cell_charge{};
        /**
         * Distance between SiDBs are stored as matrix.
         */
        distance_matrix dist_mat{};
        /**
         * Electrostatic potential between SiDBs are stored as matrix (here, still charge-independent).
         */
        potential_matrix pot_mat{};
        /**
         * Electrostatic potential at each SiDB position. Has to be updated when charge distribution is changed.
         */
        local_potential loc_pot{};
        /**
         * Stores the electrostatic energy of a given charge distribution.
         */
        double system_energy{0.0};
        /**
         * Labels if given charge distribution is physically valid (see https://ieeexplore.ieee.org/document/8963859).
         */
        bool validity = false;
        /**
         * Each charge distribution is assigned a unique index (first entry of pair), second one stores the base number
         * (2- or 3-state simulation).
         */
        charge_index_base charge_index{};
        /**
         * Depending on the number of SiDBs and the base number, a maximal number of possible charge distributions
         * exists.
         */
        uint64_t max_charge_index{};
    };

    using storage = std::shared_ptr<charge_distribution_storage>;

    /**
     * Standard constructor for empty layouts.
     *
     * @param params Physical parameters used for the simulation (µ_minus, base number, ...).
     * @param cs The charge state used for the initialization of all SiDBs, default is a negative charge.
     */
    explicit charge_distribution_surface(const sidb_simulation_parameters& params = sidb_simulation_parameters{},
                                         const sidb_charge_state&          cs     = sidb_charge_state::NEGATIVE) :
            Lyt(),
            strg{std::make_shared<charge_distribution_storage>(params)}
    {
        static_assert(has_siqad_coord_v<Lyt>, "Lyt is not based on SiQAD coordinates");
        static_assert(is_cell_level_layout_v<Lyt>, "Lyt is not a cell-level layout");
        static_assert(has_sidb_technology_v<Lyt>, "Lyt is not an SiDB layout");

        initialize(cs);
    }
    /**
     * Standard constructor for existing layouts.
     *
     * @param lyt The layout to be used as base.
     * @param params Physical parameters used for the simulation (µ_minus, base number, ...).
     * @param cs The charge state used for the initialization of all SiDBs, default is a negative charge.
     */
    explicit charge_distribution_surface(const Lyt&                        lyt,
                                         const sidb_simulation_parameters& params = sidb_simulation_parameters{},
                                         const sidb_charge_state&          cs     = sidb_charge_state::NEGATIVE) :
            Lyt(lyt),
            strg{std::make_shared<charge_distribution_storage>(params)}
    {
        static_assert(has_siqad_coord_v<Lyt>, "Lyt is not based on SiQAD coordinates");
        static_assert(is_cell_level_layout_v<Lyt>, "Lyt is not a cell-level layout");
        static_assert(has_sidb_technology_v<Lyt>, "Lyt is not an SiDB layout");

        initialize(cs);
    };
    /**
     * Copy constructor.
     *
     * @param lyt charge_distribution_surface
     */
    explicit charge_distribution_surface(const charge_distribution_surface<Lyt>& lyt) :
            Lyt(lyt),
            strg{std::make_shared<charge_distribution_storage>(*lyt.strg)}
    {}
    /**
     * Copy assignment operator.
     *
     * @param other charge_distribution_surface.
     */
    charge_distribution_surface& operator=(const charge_distribution_surface& other)
    {
        if (this != &other)
        {
            strg = std::make_shared<charge_distribution_storage>(*other.strg);
        }

        return *this;
    }

    /**
     * Returns all SiDB charges of the placed SiDBs as a vector.
     *
     * @return Vector of SiDB charges.
     */
    [[nodiscard]] std::vector<sidb_charge_state> get_all_sidb_charges() const noexcept
    {
        return strg->cell_charge;
    }

    /**
     * Returns the positions of all SiDBs in nm of the form `(x,y)`.
     *
     * @return Vector of SiDB nanometer positions.
     */
    [[nodiscard]] std::vector<std::pair<double, double>> get_all_sidb_location_in_nm() const noexcept
    {
        std::vector<std::pair<double, double>> positions{};
        positions.reserve(strg->sidb_order.size());

        for (const auto& cell : strg->sidb_order)
        {
            auto pos = sidb_nm_position<Lyt>(strg->phys_params, cell);
            positions.push_back(std::make_pair(pos.first, pos.second));
        }

        return positions;
    }

    /**
     * Returns all SiDB cells.
     *
     * @return Vector of SiDB cells.
     */
    [[nodiscard]] std::vector<typename Lyt::cell> get_all_sidb_cells() const noexcept
    {
        return strg->sidb_order;
    }

    /**
     * Set the physical parameters for the simulation.
     *
     * @param params Physical parameters to be set.
     */
    void set_physical_parameters(const sidb_simulation_parameters& params) noexcept
    {
        if ((strg->phys_params.lat_a == params.lat_a) && (strg->phys_params.lat_b == params.lat_b) &&
            (strg->phys_params.lat_c == params.lat_c))
        {
            strg->phys_params         = params;
            strg->charge_index.second = params.base;
            strg->max_charge_index    = static_cast<uint64_t>(std::pow(strg->phys_params.base, this->num_cells())) - 1;
            this->update_local_potential();
            this->recompute_system_energy();
            this->validity_check();
        }
        else
        {
            strg->phys_params = params;
            this->initialize_distance_matrix();
            this->initialize_potential_matrix();
            strg->charge_index.second = params.base;
            strg->max_charge_index    = static_cast<uint64_t>(std::pow(strg->phys_params.base, this->num_cells())) - 1;
            this->update_local_potential();
            this->recompute_system_energy();
            this->validity_check();
        }
    }
    /**
     * Delete the assign_cell_type function of the underlying layout.
     */
    void assign_cell_type(const typename Lyt::cell& c, const typename Lyt::cell_type& ct) = delete;
    /**
     * Check if any SiDB exhibits the given charge state.
     *
     * @param cs Charge state.
     */
    [[nodiscard]] bool charge_exists(const sidb_charge_state& cs) const noexcept
    {
        return std::any_of(strg->cell_charge.begin(), strg->cell_charge.end(),
                           [&cs](const sidb_charge_state& c) { return c == cs; });
    }
    /**
     * Retrieves the physical parameters of the simulation.
     *
     * @return sidb_simulation_parameters struct containing the physical parameters of the simulation.
     */
    [[nodiscard]] sidb_simulation_parameters get_phys_params() const noexcept
    {
        return strg->phys_params;
    }
    /**
     * This function assigns the given charge state to the cell of the layout at the specified index. It updates the
     * `cell_charge` member of `strg` object with the new charge state of the specified cell.
     *
     * @param i The index of the cell.
     * @param cs The charge state to be assigned to the cell.
     */
    void assign_charge_by_cell_index(const uint64_t i, const sidb_charge_state& cs) const noexcept
    {
        strg->cell_charge[i] = cs;
        this->charge_distribution_to_index();
    }
    /**
     * This function assigns the given charge state to the given cell of the layout.
     *
     * @param c The cell to which a charge state is to be assigned.
     * @param cs The charge state to be assigned to the cell.
     */
    void assign_charge_state(const typename Lyt::cell& c, const sidb_charge_state& cs) const noexcept
    {
        if (auto index = cell_to_index(c); index != -1)
        {
            strg->cell_charge[static_cast<uint64_t>(index)] = cs;
        }

        this->charge_distribution_to_index();
    }
    /**
     * This function assigns the given charge state to the cell (accessed by `index`) of the layout.
     *
     * @param index The index of the cell to which a charge state is to be assigned.
     * @param cs The charge state to be assigned to the cell.
     * @param update_chargeconf if set to `true`, the charge distribution index is updated after the charge distribution
     * is changed.
     */
    void assign_charge_state_by_cell_index(const uint64_t index, const sidb_charge_state& cs,
                                           const bool update_chargeconf = true) noexcept
    {
        strg->cell_charge[index] = cs;

        if (update_chargeconf)
        {
            this->charge_distribution_to_index();
        }
    }
    /**
     * Sets the charge state of all SiDBs in the layout to a given charge state.
     *
     * @param cs The charge state to be assigned to all the SiDBs.
     */
    void set_all_charge_states(const sidb_charge_state& cs) noexcept
    {
        for (uint64_t i = 0u; i < strg->cell_charge.size(); ++i)
        {
            strg->cell_charge[i] = cs;
        }

        this->charge_distribution_to_index();
    }
    /**
     * Returns the charge state of a cell of the layout at a given index.
     *
     * @param index The index of the cell.
     * @return The charge state of the cell at the given index.
     */
    [[nodiscard]] sidb_charge_state get_charge_state_by_index(const uint64_t index) const noexcept
    {
        if (index < (strg->cell_charge.size()))
        {
            return strg->cell_charge[index];
        }

        return sidb_charge_state::NONE;
    }
    /**
     * Returns the charge state of a given cell.
     *
     * @param c cell.
     * @return The charge state of the given cell.
     */
    [[nodiscard]] sidb_charge_state get_charge_state(const typename Lyt::cell& c) const noexcept
    {
        if (const auto index = cell_to_index(c); index != -1)
        {
            return strg->cell_charge[static_cast<uint64_t>(index)];
        }

        return sidb_charge_state::NONE;
    }
    /**
     * Finds the index of an SiDB.
     *
     * @param c The cell to find the index of.
     * @return The index of the cell in the layout. Returns -1 if the cell is not part of the layout.
     */
    [[nodiscard]] int64_t cell_to_index(const typename Lyt::cell& c) const noexcept
    {
        if (const auto it = std::find(strg->sidb_order.cbegin(), strg->sidb_order.cend(), c);
            it != strg->sidb_order.cend())
        {
            return static_cast<int64_t>(std::distance(strg->sidb_order.cbegin(), it));
        }

        return -1;
    }
    /**
     *  Returns the distance between two cells
     *
     *  @param c1 the first cell to compare
     *  @param c2 the second cell to compare
     *  @return a constexpr double representing the distance between the two cells.
     */
    [[nodiscard]] double get_distance_between_cells(const typename Lyt::cell& c1,
                                                    const typename Lyt::cell& c2) const noexcept
    {
        if (const auto index1 = cell_to_index(c1), index2 = cell_to_index(c2); (index1 != -1) && (index2 != -1))
        {
            return strg->dist_mat[static_cast<uint64_t>(index1)][static_cast<uint64_t>(index2)];
        }

        return 0;
    }
    /**
     * Calculates and returns the distance between two cells (accessed by indices).
     *
     * @param index1 The first index.
     * @param index2 The second index.
     * @return The distance index between `index1` and `index2` (indices correspond to unique SiDBs).
     */
    [[nodiscard]] double get_distance_by_indices(const uint64_t index1, const uint64_t index2) const noexcept
    {
        return strg->dist_mat[index1][index2];
    }
    /**
     * Calculates and returns the electrostatic potential between two cells.
     *
     * @param c1 The first cell
     * @param c2 The second cell
     * @return The potential between `c1` and `c2`.
     */
    [[nodiscard]] double get_electrostatic_potential(const typename Lyt::cell& c1,
                                                     const typename Lyt::cell& c2) const noexcept
    {
        if (const auto index1 = cell_to_index(c1), index2 = cell_to_index(c2); (index1 != -1) && (index2 != -1))
        {
            return strg->pot_mat[static_cast<uint64_t>(index1)][static_cast<uint64_t>(index2)];
        }

        return 0;
    }
    /**
     * Calculates and returns the potential of two indices.
     *
     * @param index1 The first index
     * @param index2 The second index
     * @return The potential between `index1` and `index2`.
     */
    [[nodiscard]] double get_electrostatic_potential_by_indices(const uint64_t index1,
                                                                const uint64_t index2) const noexcept
    {
        return strg->pot_mat[index1][index2];
    }
    /**
     * The electrostatic potential between two cells (SiDBs) is calculated.
     *
     * @param index1 The first index.
     * @param index1 The second index.
     * @return The potential between `index1` and `index2`.
     */
    [[nodiscard]] double potential_between_sidbs_by_index(const uint64_t index1, const uint64_t index2) const noexcept
    {
        if (strg->dist_mat[index1][index2] == 0)
        {
            return 0.0;
        }

        return (strg->phys_params.k / strg->dist_mat[index1][index2] *
                std::exp(-strg->dist_mat[index1][index2] / strg->phys_params.lambda_tf) *
                physical_constants::ELECTRIC_CHARGE);
    }
    /**
     * Calculates and returns the potential of a pair of cells based on their distance and simulation parameters.
     *
     * @param c1 The first cell.
     * @param c2 The second cell.
     * @return The potential between c1 and c2.
     */
    [[nodiscard]] double potential_between_sidbs(const typename Lyt::cell& c1,
                                                 const typename Lyt::cell& c2) const noexcept
    {
        const auto index1 = cell_to_index(c1);
        const auto index2 = cell_to_index(c2);

        if (strg->dist_mat[index1][index2] == 0)
        {
            return 0.0;
        }

        return (strg->sim_params.k / strg->dist_mat[index1][index2] *
                std::exp(-strg->dist_mat[index1][index2] / strg->sim_params.lambda_tf) *
                physical_constants::ELECTRIC_CHARGE);
    }
    /**
     * The function calculates the electrostatic potential for each SiDB position (local).
     */
    void update_local_potential() noexcept
    {
        strg->loc_pot.resize(this->num_cells(), 0);

        for (uint64_t i = 0u; i < strg->sidb_order.size(); ++i)
        {
            double collect = 0;
            for (uint64_t j = 0u; j < strg->sidb_order.size(); j++)
            {
                collect += strg->pot_mat[i][j] * static_cast<double>(charge_state_to_sign(strg->cell_charge[j]));
            }

            strg->loc_pot[i] = collect;
        }
    }
    /**
     * The function returns the local electrostatic potential at a given SiDB position.
     *
     * @param c The cell defining the SiDB position.
     * @return Local potential at given cell position. If there is no SiDB at the given cell, `std::nullopt` is
     * returned.
     */
    std::optional<double> get_local_potential(const typename Lyt::cell& c) const noexcept
    {
        if (const auto index = cell_to_index(c); index != -1)
        {
            return strg->loc_pot[static_cast<uint64_t>(index)];
        }

        return std::nullopt;
    }
    /**
     * The function returns the local electrostatic potential at a given index position.
     *
     * @param index The index defining the SiDB position.
     * @return local potential at given index position. If there is no SiDB at the given index (which corresponds to a
     * unique cell), `std::nullopt` is returned.
     */
    [[nodiscard]] std::optional<double> get_local_potential_by_index(const uint64_t index) const noexcept
    {
        if (index < strg->sidb_order.size())
        {
            return strg->loc_pot[index];
        }

        return std::nullopt;
    }
    /**
     * Calculates the system's total electrostatic potential energy and stores it in the storage.
     */
    void recompute_system_energy() noexcept
    {
        double total_energy = 0;

        for (uint64_t i = 0; i < strg->loc_pot.size(); ++i)
        {
            total_energy += 0.5 * strg->loc_pot[i] * charge_state_to_sign(strg->cell_charge[i]);
        }

        strg->system_energy = total_energy;
    }
    /**
     * Return the currently stored system's total electrostatic potential energy.
     *
     * @return The system's total electrostatic potential energy.
     */
    [[nodiscard]] double get_system_energy() const noexcept
    {
        return strg->system_energy;
    }
    /**
     * The function updates the local potential and the system energy after a charge change.
     */
    void update_after_charge_change() noexcept
    {
        this->update_local_potential();
        this->recompute_system_energy();
        this->validity_check();
    }
    /**
     * The physically validity of the current charge distribution is evaluated and stored in the storage struct. A
     * charge distribution is valid if the *Population Stability* and the *Configuration Stability* is fulfilled.
     */
    void validity_check() noexcept
    {
        uint64_t population_stability_not_fulfilled_counter = 0;
        uint64_t for_loop_counter                           = 0;

        for (const auto& it : strg->loc_pot)  // this for-loop checks if the "population stability" is fulfilled.
        {
            bool valid = (((strg->cell_charge[for_loop_counter] == sidb_charge_state::NEGATIVE) &&
                           ((-it + strg->phys_params.mu) < physical_constants::POP_STABILITY_ERR)) ||
                          ((strg->cell_charge[for_loop_counter] == sidb_charge_state::POSITIVE) &&
                           ((-it + strg->phys_params.mu_p) > -physical_constants::POP_STABILITY_ERR)) ||
                          ((strg->cell_charge[for_loop_counter] == sidb_charge_state::NEUTRAL) &&
                           ((-it + strg->phys_params.mu) > -physical_constants::POP_STABILITY_ERR) &&
                           (-it + strg->phys_params.mu_p) < physical_constants::POP_STABILITY_ERR));
            for_loop_counter += 1;
            if (!valid)
            {
                strg->validity = false;  // if at least one SiDB does not fulfill the population stability, the validity
                                         // of the given charge distribution is set to "false".
                population_stability_not_fulfilled_counter += 1;
                break;
            }
        }

        if ((population_stability_not_fulfilled_counter == 0) &&
            (for_loop_counter >
             0))  // if population stability is fulfilled for all SiDBs, the "configuration stability" is checked.
        {
            const auto hop_del =
                [this](const uint64_t c1, const uint64_t c2)  // energy change when charge hops between two SiDBs.
            {
                const int dn_i = (strg->cell_charge[c1] == sidb_charge_state::NEGATIVE) ? 1 : -1;
                const int dn_j = -dn_i;

                return strg->loc_pot[c1] * dn_i + strg->loc_pot[c2] * dn_j - strg->pot_mat[c1][c2] * 1;
            };

            uint64_t hop_counter = 0;
            for (uint64_t i = 0u; i < strg->loc_pot.size(); ++i)
            {
                if (strg->cell_charge[i] == sidb_charge_state::POSITIVE)  // we do nothing with SiDB+
                {
                    continue;
                }

                for (uint64_t j = 0u; j < strg->loc_pot.size(); j++)
                {
                    if (hop_counter == 1)
                    {
                        break;
                    }

                    if (const auto e_del = hop_del(i, j);
                        (charge_state_to_sign(strg->cell_charge[j]) > charge_state_to_sign(strg->cell_charge[i])) &&
                        (e_del < -physical_constants::POP_STABILITY_ERR))  // Checks if energetically favored hops
                                                                           // exist between two SiDBs.
                    {
                        hop_counter = 1;

                        break;
                    }
                }
            }

            // If there is no jump that leads to a decrease in the potential energy of the system, the given charge
            // distribution satisfies metastability.
            strg->validity = hop_counter == 0;
        }
    }
    /**
     * Returns the currently stored validity of the present charge distribution layout.
     *
     * @returns The validity of the present charge distribution.
     */
    [[nodiscard]] bool is_physically_valid() const noexcept
    {
        return strg->validity;
    }
    /**
     * The charge distribution of the charge distribution surface is converted to a unique index. It is used to map
     * every possible charge distribution of an SiDB layout to a unique index.
     */
    void charge_distribution_to_index() const noexcept
    {
        const uint8_t base = strg->phys_params.base;

        uint64_t chargeindex = 0;
        uint64_t counter     = 0;

        for (const auto& c : strg->cell_charge)
        {
            chargeindex +=
                static_cast<uint64_t>((charge_state_to_sign(c) + 1) * std::pow(base, this->num_cells() - counter - 1));
            counter += 1;
        }

        strg->charge_index = {chargeindex, base};
    }
    /**
     * The charge index of the current charge distribution is returned.
     *
     * @return A pair with the charge index and the used base is returned.
     */
    [[nodiscard]] charge_index_base get_charge_index() const noexcept
    {
        return strg->charge_index;
    }
    /**
     *  The stored unique index is converted to the charge distribution of the charge distribution surface.
     */
    void index_to_charge_distribution() noexcept
    {
        auto       charge_quot = strg->charge_index.first;
        const auto base        = strg->charge_index.second;
        const auto num_charges = this->num_cells() - 1;
        auto       counter     = num_charges;

        while (charge_quot > 0)
        {
            const std::div_t d = std::div(static_cast<int>(charge_quot), static_cast<int>(base));
            charge_quot        = static_cast<uint64_t>(d.quot);

            this->assign_charge_state_by_cell_index(counter, sign_to_charge_state(static_cast<int8_t>(d.rem - 1)),
                                                    false);

            counter -= 1;
        }
    }
    /**
     * The charge index is increased by one, but only if it is less than the maximum charge index for the given layout.
     * If that's the case, it is increased by one and afterward, the charge configuration is updated by invoking the
     * `index_to_charge_distribution()` function.
     */
    void increase_charge_index_by_one() noexcept
    {
        if (strg->charge_index.first < strg->max_charge_index)
        {
            strg->charge_index.first += 1;
            this->index_to_charge_distribution();
            this->update_after_charge_change();
        }
    }
    /**
     * Returns the maximum index of the cell-level layout.
     *
     * @returns The maximal possible charge distribution index.
     */
    [[nodiscard]] uint64_t get_max_charge_index() const noexcept
    {
        return strg->max_charge_index;
    }
    /**
     * Assigns a certain charge state to a given index (which corresponds to a certain SiDB) and the charge distribution
     * is updated correspondingly.
     */
    void assign_charge_index(const uint64_t index) noexcept
    {
        strg->charge_index.first = index;
        this->index_to_charge_distribution();
    }
    /**
     * This function is used for the *quicksim* algorithm (see quicksim.hpp). It gets a vector with indices representing
     * negatively charged SiDBs as input. Afterward, a distant and a neutrally charged SiDB is localized using a min-max
     * diversity algorithm. This selected SiDB is set to "negativ" and the index is added to the input vector such that
     * the next iteration works correctly.
     *
     * @param alpha A parameter for the algorithm (default: 0.7).
     * @param negative_indices Vector of SiDBs indices that are already negatively charged (double occupied).
     */
    void adjacent_search(const double alpha, std::vector<uint64_t>& negative_indices) noexcept
    {
        double     dist_max     = 0;
        const auto reserve_size = this->num_cells() - negative_indices.size();

        std::vector<uint64_t> index_vector{};
        index_vector.reserve(reserve_size);
        std::vector<double> distance{};
        distance.reserve(reserve_size);

        for (uint64_t unocc = 0u; unocc < strg->cell_charge.size(); unocc++)
        {
            if (strg->cell_charge[unocc] != sidb_charge_state::NEUTRAL)
            {
                continue;
            }

            const auto dist_min =
                std::accumulate(negative_indices.begin(), negative_indices.end(), std::numeric_limits<double>::max(),
                                [&](const double acc, const uint64_t occ)
                                { return std::min(acc, this->get_distance_by_indices(unocc, occ)); });

            index_vector.push_back(unocc);
            distance.push_back(dist_min);

            if (dist_min > dist_max)
            {
                dist_max = dist_min;
            }
        }

        std::vector<uint64_t> candidates{};
        candidates.reserve(reserve_size);

        for (uint64_t i = 0u; i < distance.size(); ++i)
        {
            if (distance[i] >= (alpha * dist_max))
            {
                candidates.push_back(i);
            }
        }

        if (!candidates.empty())
        {
<<<<<<< HEAD
            static std::mt19937_64 generator(std::random_device{}());
            std::uniform_int_distribution<uint64_t> dist(0, candidates.size() - 1);
            const auto random_element = index_vector[candidates[dist(generator)]];
            strg->cell_charge[random_element] = sidb_charge_state::NEGATIVE;
=======
            static std::mt19937_64                  generator(std::random_device{}());
            std::uniform_int_distribution<uint64_t> dist(0, candidates.size() - 1);
            const auto                              random_element = index_vector[candidates[dist(generator)]];
            strg->cell_charge[random_element]                      = sidb_charge_state::NEGATIVE;
>>>>>>> 49c183ef
            negative_indices.push_back(random_element);

            strg->system_energy += -(this->get_local_potential_by_index(random_element).value());

            for (uint64_t i = 0u; i < strg->pot_mat.size(); ++i) {
                strg->loc_pot[i] += -(this->get_electrostatic_potential_by_indices(i, random_element));
            }
        }
    }

  private:
    storage strg;

    /**
     * Initialization function used for the construction of the charge distribution surface.
     *
     * @param cs The charge state assigned to all SiDBs.
     */
    void initialize(const sidb_charge_state& cs = sidb_charge_state::NEGATIVE) noexcept
    {
        strg->sidb_order.reserve(this->num_cells());
        strg->cell_charge.reserve(this->num_cells());
        this->foreach_cell([this](const auto& c1) { strg->sidb_order.push_back(c1); });
        this->foreach_cell([this, &cs](const auto&) { strg->cell_charge.push_back(cs); });

        assert((((this->num_cells() < 41) && (strg->phys_params.base == 3)) ||
                ((strg->phys_params.base == 2) && (this->num_cells() < 64))) &&
               "number of SiDBs is too large");

        this->charge_distribution_to_index();
        this->initialize_distance_matrix();
        this->initialize_potential_matrix();
        strg->max_charge_index =
            static_cast<uint64_t>(std::pow(static_cast<double>(strg->phys_params.base), this->num_cells()) - 1);
        this->update_local_potential();
        this->recompute_system_energy();
        this->validity_check();
    };

    /**
     * Initializes the distance matrix between all the cells of the layout.
     */
    void initialize_distance_matrix() const noexcept
    {
        strg->dist_mat = std::vector<std::vector<double>>(this->num_cells(), std::vector<double>(this->num_cells(), 0));

        for (uint64_t i = 0u; i < strg->sidb_order.size(); ++i)
        {
            for (uint64_t j = 0u; j < strg->sidb_order.size(); j++)
            {
                strg->dist_mat[i][j] =
                    sidb_nanometer_distance<Lyt>(*this, strg->sidb_order[i], strg->sidb_order[j], strg->phys_params);
            }
        }
    }
    /**
     * Initializes the potential matrix between all the cells of the layout.
     */
    void initialize_potential_matrix() const noexcept
    {
        strg->pot_mat = std::vector<std::vector<double>>(this->num_cells(), std::vector<double>(this->num_cells(), 0));

        for (uint64_t i = 0u; i < strg->sidb_order.size(); ++i)
        {
            for (uint64_t j = 0u; j < strg->sidb_order.size(); j++)
            {
                strg->pot_mat[i][j] = potential_between_sidbs_by_index(i, j);
            }
        }
    }
};

template <class T>
charge_distribution_surface(const T&) -> charge_distribution_surface<T>;

template <class T>
charge_distribution_surface(const T&, const sidb_simulation_parameters&, const sidb_charge_state& cs)
    -> charge_distribution_surface<T>;

template <class T>
charge_distribution_surface(const T&, const sidb_simulation_parameters&) -> charge_distribution_surface<T>;

}  // namespace fiction

#endif  // FICTION_CHARGE_DISTRIBUTION_SURFACE_HPP<|MERGE_RESOLUTION|>--- conflicted
+++ resolved
@@ -770,18 +770,11 @@
         }
 
         if (!candidates.empty())
-        {
-<<<<<<< HEAD
+        {      
             static std::mt19937_64 generator(std::random_device{}());
             std::uniform_int_distribution<uint64_t> dist(0, candidates.size() - 1);
             const auto random_element = index_vector[candidates[dist(generator)]];
             strg->cell_charge[random_element] = sidb_charge_state::NEGATIVE;
-=======
-            static std::mt19937_64                  generator(std::random_device{}());
-            std::uniform_int_distribution<uint64_t> dist(0, candidates.size() - 1);
-            const auto                              random_element = index_vector[candidates[dist(generator)]];
-            strg->cell_charge[random_element]                      = sidb_charge_state::NEGATIVE;
->>>>>>> 49c183ef
             negative_indices.push_back(random_element);
 
             strg->system_energy += -(this->get_local_potential_by_index(random_element).value());
