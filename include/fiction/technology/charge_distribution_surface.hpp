--- conflicted
+++ resolved
@@ -321,11 +321,7 @@
 
         for (const auto& c : strg->sidb_order)
         {
-<<<<<<< HEAD
-            auto pos = sidb_nm_position<Lyt>(strg->simulation_parameters, c);
-=======
             auto pos = sidb_nm_position<Lyt>(c);
->>>>>>> 1f6a37af
             positions.push_back(std::make_pair(pos.first, pos.second));
         }
 
@@ -349,15 +345,8 @@
      */
     void assign_physical_parameters(const sidb_simulation_parameters& params) noexcept
     {
-<<<<<<< HEAD
-        if ((strg->simulation_parameters.base == params.base) && (strg->simulation_parameters.lat_b == params.lat_b) &&
-            (strg->simulation_parameters.lat_c == params.lat_c) &&
-            (strg->simulation_parameters.epsilon_r == params.epsilon_r) &&
-            (strg->simulation_parameters.lambda_tf == params.lambda_tf))
-=======
         if ((strg->phys_params.base == params.base) && (strg->phys_params.epsilon_r == params.epsilon_r) &&
             (strg->phys_params.lambda_tf == params.lambda_tf))
->>>>>>> 1f6a37af
         {
             strg->simulation_parameters        = params;
             strg->charge_index_and_base.second = params.base;
@@ -513,11 +502,7 @@
                 this->foreach_cell(
                     [this, &c, &defect](const auto& c1)
                     {
-<<<<<<< HEAD
-                        const auto dist = sidb_nanometer_distance<Lyt>(*this, c1, c, strg->simulation_parameters);
-=======
                         const auto dist = sidb_nanometer_distance<Lyt>(c1, c);
->>>>>>> 1f6a37af
                         const auto pot  = chargeless_potential_generated_by_defect_at_given_distance(dist, defect);
 
                         if (strg->defect_local_pot.empty())
@@ -537,11 +522,7 @@
                 this->foreach_cell(
                     [this, &c, &defect](const auto& c1)
                     {
-<<<<<<< HEAD
-                        const auto dist = sidb_nanometer_distance<Lyt>(*this, c1, c, strg->simulation_parameters);
-=======
                         const auto dist = sidb_nanometer_distance<Lyt>(c1, c);
->>>>>>> 1f6a37af
 
                         strg->defect_local_pot[c1] =
                             strg->defect_local_pot[c1] +
@@ -571,17 +552,8 @@
                 [this, &c](const auto& c1)
                 {
                     strg->local_pot[static_cast<uint64_t>(cell_to_index(c1))] -=
-<<<<<<< HEAD
-                        chargeless_potential_generated_by_defect_at_given_distance(
-                            sidb_nanometer_distance<Lyt>(*this, c1, c, strg->simulation_parameters), strg->defects[c]) *
-                        static_cast<double>(strg->defects[c].charge);
-                    strg->defect_local_pot[c1] -=
-                        chargeless_potential_generated_by_defect_at_given_distance(
-                            sidb_nanometer_distance<Lyt>(*this, c1, c, strg->simulation_parameters), strg->defects[c]) *
-=======
                         chargeless_potential_generated_by_defect_at_given_distance(sidb_nanometer_distance<Lyt>(c1, c),
                                                                                    strg->defects[c]) *
->>>>>>> 1f6a37af
                         static_cast<double>(strg->defects[c].charge);
                     strg->defect_local_pot[c1] -= chargeless_potential_generated_by_defect_at_given_distance(
                                                       sidb_nanometer_distance<Lyt>(c1, c), strg->defects[c]) *
@@ -925,13 +897,8 @@
         {
             for (const auto& [cell2, defect2] : strg->defects)
             {
-<<<<<<< HEAD
-                defect_interaction += chargeless_potential_at_given_distance(
-                    sidb_nanometer_distance<Lyt>(*this, cell1, cell2, strg->simulation_parameters));
-=======
                 defect_interaction +=
                     chargeless_potential_at_given_distance(sidb_nanometer_distance<Lyt>(cell1, cell2));
->>>>>>> 1f6a37af
             }
         }
         strg->system_energy = total_potential + 0.5 * defect_energy + 0.5 * defect_interaction;
@@ -1939,12 +1906,7 @@
         {
             for (uint64_t j = 0u; j < strg->sidb_order.size(); j++)
             {
-<<<<<<< HEAD
-                strg->nm_dist_mat[i][j] = sidb_nanometer_distance<Lyt>(*this, strg->sidb_order[i], strg->sidb_order[j],
-                                                                       strg->simulation_parameters);
-=======
                 strg->nm_dist_mat[i][j] = sidb_nanometer_distance<Lyt>(strg->sidb_order[i], strg->sidb_order[j]);
->>>>>>> 1f6a37af
             }
         }
     }
