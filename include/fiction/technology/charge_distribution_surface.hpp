--- conflicted
+++ resolved
@@ -958,11 +958,7 @@
                           ((strg->cell_charge[for_loop_counter] == sidb_charge_state::POSITIVE) &&
                            (-it + mu_p > -physical_constants::POP_STABILITY_ERR)) ||
                           ((strg->cell_charge[for_loop_counter] == sidb_charge_state::NEUTRAL) &&
-<<<<<<< HEAD
-                           (-it + strg->simulation_parameters.mu_minus > -physical_constants::POP_STABILITY_ERR) &&
-=======
-                           (-it + strg->phys_params.mu_minus > physical_constants::POP_STABILITY_ERR) &&
->>>>>>> 4acb6ac2
+                           (-it + strg->simulation_parameters.mu_minus > physical_constants::POP_STABILITY_ERR) &&
                            (-it + mu_p < physical_constants::POP_STABILITY_ERR)));
             for_loop_counter += 1;
             if (!valid)
