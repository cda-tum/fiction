--- conflicted
+++ resolved
@@ -1302,11 +1302,7 @@
         if (potential_value != 0.0)
         {
             this->foreach_cell([this, &potential_value](const auto& c)
-<<<<<<< HEAD
                                { strg->local_external_pot[c] += potential_value; });
-=======
-                               { strg->local_external_pot.insert({c, potential_value}); });
->>>>>>> ec465b85
             this->update_after_charge_change(dep_cell);
         }
     }
