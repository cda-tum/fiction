--- conflicted
+++ resolved
@@ -382,13 +382,8 @@
 
         for (const auto& c : strg->sidb_order)
         {
-<<<<<<< HEAD
-            auto pos = sidb_nm_position<Lyt>(*this, c);
-            positions.push_back(std::make_pair(pos.first, pos.second));
-=======
             auto pos = sidb_nm_position<Lyt>(Lyt{}, c);
             positions.emplace_back(pos.first, pos.second);
->>>>>>> 025679e3
         }
 
         return positions;
