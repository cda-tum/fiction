//
// Created by Jan Drewniok on 23.11.22.
//

#ifndef FICTION_CHARGE_DISTRIBUTION_SURFACE_HPP
#define FICTION_CHARGE_DISTRIBUTION_SURFACE_HPP

#include "fiction/algorithms/simulation/sidb/sidb_simulation_engine.hpp"
#include "fiction/algorithms/simulation/sidb/sidb_simulation_parameters.hpp"
#include "fiction/technology/physical_constants.hpp"
#include "fiction/technology/sidb_charge_state.hpp"
#include "fiction/technology/sidb_defects.hpp"
#include "fiction/technology/sidb_nm_distance.hpp"
#include "fiction/technology/sidb_nm_position.hpp"
#include "fiction/traits.hpp"

#include <algorithm>
#include <bitset>
#include <cassert>
#include <cmath>
#include <cstdint>
#include <cstdlib>
#include <iterator>
#include <limits>
#include <memory>
#include <numeric>
#include <optional>
#include <random>
#include <type_traits>
#include <unordered_map>
#include <utility>
#include <vector>

namespace fiction
{

/**
 * An enumeration of modes for the dependent cell.
 */
enum class dependent_cell_mode
{
    /**
     * The charge state of the dependent cell is not changed based on the local electrostatic potential at its position.
     */
    FIXED,
    /**
     * The charge state of the dependent cell is changed based on the local electrostatic potential at its position.
     */
    VARIABLE
};

/**
 * An enumeration of modes for calculation of the electrostatic potential energy of a given charge distribution.
 */
enum class energy_calculation
{
    /**
     * The electrostatic potential energy of a given charge distribution is not updated after it is changed.
     */
    KEEP_OLD_ENERGY_VALUE,
    /**
     * The electrostatic potential energy of a given charge distribution is updated after it is changed.
     */
    UPDATE_ENERGY
};

/**
 * An enumeration of modes to decide if the previous charge distribution is used to simply the computation of the
 * properties of a new charge distribution.
 */
enum class charge_distribution_history
{
    /**
     * The previous charge distribution is used.
     */
    CONSIDER,
    /**
     * The previous charge distribution is not used. Hence, the local electrostatic potential of the given charge
     * distribution is calculated from scratch.
     */
    NEGLECT
};

/**
 * An enumeration of modes to specifying if the charge index should be recomputed fully.
 */
enum class charge_index_recomputation
{
    /**
     * The charge index is recomputed from scratch.
     */
    FROM_SCRATCH,
    /**
     * The charge index is recomputed with the leading zeroes ignored. This optimization can be applied if we know that
     * the charge index was incremented after the last charge index computation.
     */
    IGNORE_LEADING_ZEROES
};

/**
 * An enumeration of modes for handling the charge distribution when assigning a charge index to the charge distribution
 * surface.
 */
enum class charge_distribution_mode
{
    /**
     * The charge distribution is updated after the charge index is assigned to the charge distribution surface.
     */
    UPDATE_CHARGE_DISTRIBUTION,
    /**
     * The charge distribution is kept and is not updated after a charge index is assigned to the charge distribution
     * surface.
     */
    KEEP_CHARGE_DISTRIBUTION
};

/**
 * An enumeration of modes for handling the charge index during charge state assignment.
 */
enum class charge_index_mode
{
    /**
     * The charge state is assigned to the cell and the charge index is updated.
     */
    UPDATE_CHARGE_INDEX,
    /**
     * The charge state is assigned to the cell but the old charge index is kept.
     */
    KEEP_CHARGE_INDEX,
};

/**
 * A layout type to layer on top of any SiDB cell-level layout. It implements an interface to store and access
 * SiDBs' charge states.
 *
 * @tparam Lyt SiDB cell-level layout type.
 * @tparam has_sidb_charge_distribution Automatically determines whether a charge distribution interface is already
 * present.
 */
template <typename Lyt, bool has_charge_distribution_interface =
                            std::conjunction_v<has_assign_charge_state<Lyt>, has_get_charge_state<Lyt>>>
class charge_distribution_surface : public Lyt
{};

template <typename Lyt>
class charge_distribution_surface<Lyt, true> : public Lyt
{
  public:
    explicit charge_distribution_surface(const Lyt& lyt) : Lyt(lyt) {}
};

template <typename Lyt>
class charge_distribution_surface<Lyt, false> : public Lyt
{
  public:
    using charge_index_base = typename std::pair<uint64_t, uint8_t>;

    struct charge_distribution_storage
    {
      private:
        /**
         * The distance matrix is a vector of vectors storing the euclidean distance in nm.
         */
        using distance_matrix = std::vector<std::vector<double>>;
        /**
         * The potential matrix is a vector of vectors storing the charge-less electrostatic potentials in Volt (V).
         */
        using potential_matrix = std::vector<std::vector<double>>;
        /**
         * It is a vector that stores the local electrostatic potential in Volt (V).
         */
        using local_potential = std::vector<double>;

      public:
        /**
         * Standard constructor for the charge_distribution_storage.
         *
         * @param params Physical parameters used for the simulation (µ_minus, base number, ...).
         */
        explicit charge_distribution_storage(const sidb_simulation_parameters& params = sidb_simulation_parameters{}) :
                simulation_parameters{params}
        {}
        /**
         * Stores all physical parameters used for the simulation.
         */
        sidb_simulation_parameters simulation_parameters{};
        /**
         * All cells that are occupied by an SiDB are stored in order.
         */
        std::vector<typename Lyt::cell> sidb_order{};
        /**
         * All cells that cannot be positively charged in a physically valid layout.
         */
        std::vector<typename Lyt::cell> sidb_order_without_three_state_cells{};
        /**
         * The SiDBs' charge states are stored. Corresponding cells are stored in `sidb_order`.
         */
        std::vector<sidb_charge_state> cell_charge{};
        /**
         * Distance between SiDBs are stored as matrix (unit: nm).
         */
        distance_matrix nm_dist_mat{};
        /**
         * Electrostatic potential between SiDBs are stored as matrix (here, still charge-independent, unit: V).
         */
        potential_matrix pot_mat{};
        /**
         * Electrostatic potential at each SiDB position which is generated by defects (unit: eV).
         */
        std::unordered_map<typename Lyt::cell, double> defect_local_pot{};
        /**
         * External electrostatic potential in V at each SiDB position (can be used when different potentials are
         * applied to different SiDBs).
         */
        std::unordered_map<typename Lyt::cell, double> local_external_pot{};
        /**
         * Electrostatic potential at each SiDB position. Has to be updated when charge distribution is changed (unit:
         * V).
         */
        local_potential local_pot{};
        /**
         * Stores the electrostatic energy of a given charge distribution (unit: eV).
         */
        double system_energy{0.0};
        /**
         * Label if given charge distribution is physically valid (see https://ieeexplore.ieee.org/document/8963859).
         */
        bool validity = false;
        /**
         * Each charge distribution is assigned a unique index (first entry of pair), second one stores the base number
         * (2- or 3-state simulation).
         */
        charge_index_base charge_index_and_base{};
        /**
         * Charge index of the sublayout (collection of SiDBs that could be positively charged for a specific charge
         * configuration of the layout).
         */
        uint64_t charge_index_sublayout{};
        /**
         * Depending on the number of SiDBs and the base number, a maximal number of possible charge distributions
         * exists.
         */
        uint64_t max_charge_index{};
        /**
         * Depending on the number of SiDBs in the SiDBs, a maximal number of possible charge distributions
         * exists.
         */
        uint64_t max_charge_index_sulayout{};
        /**
         * This pair stores the cell index and its previously charge state (important when all possible charge
         * distributions are enumerated and checked for physical validity).
         */
        std::pair<int64_t, int8_t> cell_history_gray_code{};
        /**
         * This vector stores the cells and its previously charge states of the charge distribution before the charge
         * index was changed.
         */
        std::vector<std::pair<uint64_t, int8_t>> cell_history{};
        /**
         * This unordered map stores the cells and the placed defect.
         */
        std::unordered_map<typename Lyt::cell, const sidb_defect> defects{};
        /**
         * Dependent cell is the cell which charge state is determined by all other SiDBs in the layout.
         */
        typename Lyt::cell dependent_cell{};
        /**
         * Charge index of the dependent cell in the layout.
         */
        uint64_t dependent_cell_index{};
        /**
         * This vector collects all cells that could potentially be positively charged based on the maximum possible
         * local potential.
         */
        std::vector<typename Lyt::cell> three_state_cells{};
        /**
         * True indicates that the dependent SiDB is in the sublayout.
         */
        bool dependent_cell_in_sub_layout{};
    };

    using storage = std::shared_ptr<charge_distribution_storage>;

    /**
     * Standard constructor for empty layouts.
     *
     * @param params Physical parameters used for the simulation (µ_minus, base number, ...).
     * @param cs The charge state used for the initialization of all SiDBs, default is a negative charge.
     */
    explicit charge_distribution_surface(const sidb_simulation_parameters& params = sidb_simulation_parameters{},
                                         const sidb_charge_state           cs     = sidb_charge_state::NEGATIVE) :
            Lyt(),
            strg{std::make_shared<charge_distribution_storage>(params)}
    {
        static_assert(is_cell_level_layout_v<Lyt>, "Lyt is not a cell-level layout");
        static_assert(has_sidb_technology_v<Lyt>, "Lyt is not an SiDB layout");

        initialize(cs);
    }

    /**
     * Standard constructor for existing layouts.
     *
     * @param lyt Cell-level layout.
     * @param params Physical parameters used for the simulation (µ_minus, base number, ...).
     * @param cs The charge state used for the initialization of all SiDBs, default is a negative charge.
     * @param variable_cells SiDB which charge state is variable (called dependent-cell).
     * @param external_potential Externally applied local electrostatic potential.
     */
    explicit charge_distribution_surface(const Lyt&                        lyt,
                                         const sidb_simulation_parameters& params = sidb_simulation_parameters{},
                                         const sidb_charge_state           cs     = sidb_charge_state::NEGATIVE) :
            Lyt(lyt),
            strg{std::make_shared<charge_distribution_storage>(params)}
    {
        static_assert(is_cell_level_layout_v<Lyt>, "Lyt is not a cell-level layout");
        static_assert(has_sidb_technology_v<Lyt>, "Lyt is not an SiDB layout");

        initialize(cs);
    };
    /**
     * Copy constructor.
     *
     * @param cds Other `charge_distribution_surface`.
     */
    charge_distribution_surface(const charge_distribution_surface<Lyt>& cds) :
            Lyt(cds),
            strg{std::make_shared<charge_distribution_storage>(*cds.strg)}
    {}
    /**
     * Copy assignment operator.
     *
     * @param other charge_distribution_surface.
     */
    charge_distribution_surface& operator=(const charge_distribution_surface& other)
    {
        if (this != &other)
        {
            strg = std::make_shared<charge_distribution_storage>(*other.strg);
        }

        return *this;
    }
    /**
     * This function returns the locations of all SiDBs in nm of the form `(x,y)`.
     *
     * @return Vector of SiDB nanometer positions (unit: nm).
     */
    [[nodiscard]] std::vector<std::pair<double, double>> get_all_sidb_locations_in_nm() const noexcept
    {
        std::vector<std::pair<double, double>> positions{};
        positions.reserve(strg->sidb_order.size());

        for (const auto& c : strg->sidb_order)
        {
            auto pos = sidb_nm_position<Lyt>(*this, c);
            positions.push_back(std::make_pair(pos.first, pos.second));
        }

        return positions;
    }
    /**
     * This function assigns a cell type to a given cell of the underlying cell-level layout.
     *
     * @param c Cell whose type is changed.
     * @param ct Cell type which is assigned to the given cell.
     */
    void assign_cell_type(const typename Lyt::cell& c, const typename Lyt::cell_type& ct) noexcept
    {
        Lyt::assign_cell_type(c, ct);
        initialize(sidb_charge_state::NEGATIVE);
    }
    /**
     * This function assigns the physical parameters for the simulation.
     *
     * @param params Physical parameters to be assigned.
     */
    void assign_simulation_parameters(const sidb_simulation_parameters& params) noexcept
    {
        strg->simulation_parameters        = params;
        strg->charge_index_and_base.second = params.base;
        strg->max_charge_index =
            static_cast<uint64_t>(std::pow(strg->simulation_parameters.base, this->num_cells())) - 1;
        this->initialize_potential_matrix();
        this->update_local_potential();
        this->recompute_system_energy();
        this->validity_check();
    }
    /**
     * This function retrieves the physical parameters of the simulation.
     *
     * @return sidb_simulation_parameters struct containing the physical parameters of the simulation.
     */
    [[nodiscard]] sidb_simulation_parameters get_simulation_params() const noexcept
    {
        return strg->simulation_parameters;
    }

    /**
     * This function checks if any SiDB exhibits the given charge state.
     *
     * @param cs Charge state.
     */
    [[nodiscard]] bool charge_exists(const sidb_charge_state cs) const noexcept
    {
        return std::any_of(strg->cell_charge.cbegin(), strg->cell_charge.cend(),
                           [&cs](const sidb_charge_state c) { return c == cs; });
    }
    /**
     * This function searches the index of an SiDB.
     *
     * @param c The cell to find the index of.
     * @return The index of the cell in the layout. Returns -1 if the cell is not part of the layout.
     */
    [[nodiscard]] int64_t cell_to_index(const typename Lyt::cell& c) const noexcept
    {
        if (const auto it = std::find(strg->sidb_order.cbegin(), strg->sidb_order.cend(), c);
            it != strg->sidb_order.cend())
        {
            return static_cast<int64_t>(std::distance(strg->sidb_order.cbegin(), it));
        }

        return -1;
    }
    /**
     * This function assigns the given charge state to the given cell of the layout.
     *
     * @param c The cell to which a charge state is to be assigned.
     * @param cs The charge state to be assigned to the cell.
     * @param index_mode Mode to determine whether the charge index should be updated.
     */
    void assign_charge_state(const typename Lyt::cell& c, const sidb_charge_state cs,
                             const charge_index_mode index_mode = charge_index_mode::UPDATE_CHARGE_INDEX) noexcept
    {
        if (auto index = cell_to_index(c); index != -1)
        {
            strg->cell_charge[static_cast<uint64_t>(index)] = cs;
        }
        if (index_mode == charge_index_mode::UPDATE_CHARGE_INDEX)
        {
            this->charge_distribution_to_index();
        }
    }
    /**
     * This function assigns the given charge state to the cell of the layout at the specified index. It updates the
     * `cell_charge` member of `strg` object with the new charge state of the specified cell.
     *
     * @param index The index of the cell.
     * @param cs The charge state to be assign to the cell.
     */
    void assign_charge_by_cell_index(const uint64_t index, const sidb_charge_state cs) noexcept
    {
        strg->cell_charge[index] = cs;
        this->charge_distribution_to_index();
    }
    /**
     * This function assigns the charge state of all SiDBs in the layout to a given charge state.
     *
     * @param cs The charge state to be assigned to all the SiDBs.
     */
    void assign_all_charge_states(const sidb_charge_state cs) noexcept
    {
        for (uint64_t i = 0u; i < strg->cell_charge.size(); ++i)
        {
            strg->cell_charge[i] = cs;
        }
        this->charge_distribution_to_index();
    }
    /**
     * This function assigns the dependent cell (i.e., cell which charge state is set based on the neighbor cells
     * and the population stability).
     *
     * @param c cell which is set as the dependent cell.
     *
     * @note c has to be part of the initialized charge distribution surface layout.
     */
    void assign_dependent_cell(const typename Lyt::cell& c) noexcept
    {
        assert(cell_to_index(c) != -1 && "dependent cell is not part of the layout");
        strg->dependent_cell   = c;
        strg->max_charge_index = static_cast<uint64_t>(
            std::pow(static_cast<double>(strg->simulation_parameters.base), this->num_cells() - 1) - 1);
        strg->dependent_cell_index = static_cast<uint64_t>(cell_to_index(strg->dependent_cell));
    }
    /**
     * This function assigns the base number for the simulation.
     *
     * @param base Base number to be assigned.
     */
    void assign_base_number(const uint8_t base) noexcept
    {
        strg->simulation_parameters.base   = base;
        strg->charge_index_and_base.second = base;
        if (!strg->dependent_cell.is_dead())
        {
            strg->max_charge_index =
                static_cast<uint64_t>(std::pow(static_cast<double>(base), this->num_cells() - 1) - 1);
        }
        else
        {
            strg->max_charge_index = static_cast<uint64_t>(std::pow(static_cast<double>(base), this->num_cells()) - 1);
        }
    }
    /**
     * This function adds a defect to the layout.
     *
     * @param c The cell to which a defect is added.
     * @param defect Defect which is added to the layout.
     */
    void add_sidb_defect_to_potential_landscape(const typename Lyt::cell& c, const sidb_defect& defect) noexcept
    {
        // check if defect is not placed on SiDB position
        if (std::find(strg->sidb_order.cbegin(), strg->sidb_order.cend(), c) == strg->sidb_order.end())
        {
            // check if defect was not added yet.
            if (strg->defects.find(c) == strg->defects.end())
            {
                strg->defects.insert({c, defect});
                this->foreach_cell(
                    [this, &c, &defect](const auto& c1)
                    {
                        const auto dist = sidb_nm_distance<Lyt>(*this, c1, c);
                        const auto pot  = chargeless_potential_generated_by_defect_at_given_distance(dist, defect);

                        strg->defect_local_pot[c1] += pot * static_cast<double>(defect.charge);
                    });

                this->update_after_charge_change(dependent_cell_mode::FIXED);
            }
            else
            {
                this->foreach_cell(
                    [this, &c, &defect](const auto& c1)
                    {
                        const auto dist = sidb_nm_distance<Lyt>(*this, c1, c);

                        strg->defect_local_pot[c1] =
                            strg->defect_local_pot[c1] +
                            chargeless_potential_generated_by_defect_at_given_distance(dist, defect) *
                                static_cast<double>(defect.charge) -
                            chargeless_potential_generated_by_defect_at_given_distance(dist, strg->defects[c]) *
                                static_cast<double>(strg->defects[c].charge);
                    });

                strg->defects.erase(c);
                strg->defects.insert({c, defect});

                this->update_after_charge_change(dependent_cell_mode::FIXED);
            }
        }
    }
    /**
     * This function erases a defect to the layout.
     *
     * @param c The cell where a defect is erased.
     */
    void erase_defect(const typename Lyt::cell& c) noexcept
    {
        if (strg->defects.find(c) != strg->defects.cend())
        {
            this->foreach_cell(
                [this, &c](const auto& c1)
                {
                    strg->local_pot[static_cast<uint64_t>(cell_to_index(c1))] -=
                        chargeless_potential_generated_by_defect_at_given_distance(sidb_nm_distance<Lyt>(*this, c1, c),
                                                                                   strg->defects[c]) *
                        static_cast<double>(strg->defects[c].charge);
                    strg->defect_local_pot[c1] -= chargeless_potential_generated_by_defect_at_given_distance(
                                                      sidb_nm_distance<Lyt>(*this, c1, c), strg->defects[c]) *
                                                  static_cast<double>(strg->defects[c].charge);
                });
            strg->defects.erase(c);
        }
    }
    /**
     * This function assigns the given charge state to the cell (accessed by `index`) of the layout.
     *
     * @param index The index of the cell to which a charge state is to be assigned.
     * @param cs The charge state to be assigned to the cell.
     * @param index_mode Mode to determine whether the charge index should be updated.
     */
    void assign_charge_state_by_cell_index(
        const uint64_t index, const sidb_charge_state cs,
        const charge_index_mode index_mode = charge_index_mode::UPDATE_CHARGE_INDEX) noexcept
    {
        strg->cell_charge[index] = cs;

        if (index_mode == charge_index_mode::UPDATE_CHARGE_INDEX)
        {
            this->charge_distribution_to_index();
        }
    }
    /**
     * This function returns the charge state of a given cell.
     *
     * @param c The cell.
     * @return The charge state of the given cell.
     */
    [[nodiscard]] sidb_charge_state get_charge_state(const typename Lyt::cell& c) const noexcept
    {
        if (const auto index = cell_to_index(c); index != -1)
        {
            return strg->cell_charge[static_cast<uint64_t>(index)];
        }

        return sidb_charge_state::NONE;
    }
    /**
     * This function returns the charge state of a cell of the layout at a given index.
     *
     * @param index The index of the cell.
     * @return The charge state of the cell at the given index.
     */
    [[nodiscard]] sidb_charge_state get_charge_state_by_index(const uint64_t index) const noexcept
    {
        if (index < (strg->cell_charge.size()))
        {
            return strg->cell_charge[index];
        }

        return sidb_charge_state::NONE;
    }
    /**
     * This function returns all SiDB charges of the placed SiDBs as a vector.
     *
     * @return Vector of SiDB charge states.
     */
    [[maybe_unused]] [[nodiscard]] std::vector<sidb_charge_state> get_all_sidb_charges() const noexcept
    {
        return strg->cell_charge;
    }
    /**
     * This function can be used to detect which SiDBs must be negatively charged due to their location. Important:
     * This function must be applied to a charge layout where all SiDBs are negatively initialized.
     *
     * @return Vector of indices describing which SiDBs must be negatively charged.
     */
    [[nodiscard]] std::vector<int64_t> negative_sidb_detection() const noexcept
    {
        std::vector<int64_t> negative_sidbs{};
        negative_sidbs.reserve(this->num_cells());
        this->foreach_cell(
            [&negative_sidbs, this](const auto& c)
            {
                if (const auto local_pot = this->get_local_potential(c); local_pot.has_value())
                {
                    // Check if the maximum band bending is sufficient to shift (0/-) above the Fermi level. The local
                    // potential is converted from J to eV to compare the band bending with the Fermi level (which is
                    // also given in eV).
                    if ((-*local_pot + strg->simulation_parameters.mu_minus) < -physical_constants::POP_STABILITY_ERR)
                    {
                        negative_sidbs.push_back(cell_to_index(c));
                    }
                }
            });
        return negative_sidbs;
    }
    /**
     *  This function returns the distance between two cells in nanometer (unit: nm).
     *
     *  @param c1 the first cell to compare.
     *  @param c2 the second cell to compare.
     *  @return a constexpr double representing the distance in nm between the two cells.
     */
    [[nodiscard]] double get_nm_distance_between_sidbs(const typename Lyt::cell& c1,
                                                       const typename Lyt::cell& c2) const noexcept
    {
        if (const auto index1 = cell_to_index(c1), index2 = cell_to_index(c2); (index1 != -1) && (index2 != -1))
        {
            return strg->nm_dist_mat[static_cast<uint64_t>(index1)][static_cast<uint64_t>(index2)];
        }

        return 0.0;
    }
    /**
     * This function calculates and returns the distance between two cells in nanometer (accessed by indices) (unit:
     * nm).
     *
     * @param index1 The first index.
     * @param index2 The second index.
     * @return The distance in nanometer between `index1` and `index2` (indices correspond to unique SiDBs) (unit: nm).
     */
    [[nodiscard]] double get_nm_distance_by_indices(const uint64_t index1, const uint64_t index2) const noexcept
    {
        return strg->nm_dist_mat[index1][index2];
    }
    /**
     * This function calculates and returns the chargeless electrostatic potential between two cells (SiDBs) in Volt
     * (unit: V).
     *
     * @param index1 The first index.
     * @param index1 The second index.
     * @return The chargeless electrostatic potential between `index1` and `index2` (unit: V).
     */
    [[nodiscard]] double calculate_chargeless_potential_between_sidbs_by_index(const uint64_t index1,
                                                                               const uint64_t index2) const noexcept
    {
        assert(strg->simulation_parameters.lambda_tf > 0.0 && "lambda_tf has to be > 0.0");

        if (strg->nm_dist_mat[index1][index2] == 0.0)
        {
            return 0.0;
        }

        return (strg->simulation_parameters.k() / (strg->nm_dist_mat[index1][index2] * 1E-9) *
                std::exp(-strg->nm_dist_mat[index1][index2] / strg->simulation_parameters.lambda_tf) *
                physical_constants::ELEMENTARY_CHARGE);
    }
    /**
     * This function calculates and returns the chargeless potential in Volt of a pair of cells based on their distance
     * and simulation parameters (unit: V).
     *
     * @param c1 The first cell.
     * @param c2 The second cell.
     * @return The potential between c1 and c2 (unit: V).
     */
    [[nodiscard]] double calculate_chargeless_potential_between_sidbs(const typename Lyt::cell& c1,
                                                                      const typename Lyt::cell& c2) const noexcept
    {
        const auto index1 = static_cast<std::size_t>(cell_to_index(c1));
        const auto index2 = static_cast<std::size_t>(cell_to_index(c2));

        return calculate_chargeless_potential_between_sidbs_by_index(index1, index2);
    }
    /**
     * This function returns the chargeless electrostatic potential between two cells in V (unit: V).
     *
     * @note If the signed electrostatic potential \f$V_{i,j}\f$ is required, use the `get_potential_between_sidbs`
     * function.
     *
     * @param c1 The first cell.
     * @param c2 The second cell.
     * @return The chargeless electrostatic potential between `c1` and `c2`, i.e, \f$\frac{V_{i,j}}{n_j}\f$ (unit: V).
     */
    [[nodiscard]] double get_chargeless_potential_between_sidbs(const typename Lyt::cell& c1,
                                                                const typename Lyt::cell& c2) const noexcept
    {
        if (const auto index1 = cell_to_index(c1), index2 = cell_to_index(c2); (index1 != -1) && (index2 != -1))
        {
            return strg->pot_mat[static_cast<uint64_t>(index1)][static_cast<uint64_t>(index2)];
        }

        return 0.0;
    }
    /**
     * This function calculates and returns the chargeless potential of two indices (representing two SiDBs) in Volt.
     *
     * @param index1 The first index.
     * @param index2 The second index.
     * @return The potential between `index1` and `index2`.
     */
    [[nodiscard]] double get_chargeless_potential_by_indices(const uint64_t index1,
                                                             const uint64_t index2) const noexcept
    {
        return strg->pot_mat[index1][index2];
    }
    /**
     * This function calculates and returns the electrostatic potential at one cell (`c1`) generated by another cell
     * (`c2`) in Volt (unit: V).
     *
     * @note If the chargeless electrostatic potential \f$\frac{V_{i,j}}{n_j}\f$ is required, use the
     * `get_chargeless_potential_between_sidbs` function.
     *
     * @param c1 The first cell.
     * @param c2 The second cell.
     * @return The electrostatic potential between `c1` and `c2`, i.e., \f$V_{i,j}\f$ (unit: V).
     */
    [[nodiscard]] double get_potential_between_sidbs(const typename Lyt::cell& c1,
                                                     const typename Lyt::cell& c2) const noexcept
    {
        if (const auto index1 = cell_to_index(c1), index2 = cell_to_index(c2); (index1 != -1) && (index2 != -1))
        {
            return strg->pot_mat[static_cast<uint64_t>(index1)][static_cast<uint64_t>(index2)] *
                   charge_state_to_sign(get_charge_state(c2));
        }

        return 0.0;
    }
    /**
     * This function calculates the local electrostatic potential in Volt for each SiDB position, including external
     * electrostatic potentials (generated by electrodes, defects, etc.) (unit: V).
     *
     * @param history_mode `charge_distribution_history::NEGLECT` if the information (local electrostatic energy) of the
     * previous charge distribution is used to make the update more efficient, `charge_distribution_history::CONSIDER`
     * otherwise.
     */
    void update_local_potential(
        const charge_distribution_history history_mode = charge_distribution_history::NEGLECT) noexcept
    {
        if (history_mode == charge_distribution_history::NEGLECT)
        {
            strg->local_pot.resize(this->num_cells(), 0);

            for (uint64_t i = 0u; i < strg->sidb_order.size(); ++i)
            {
                double collect = 0.0;
                for (uint64_t j = 0u; j < strg->sidb_order.size(); j++)
                {
                    collect += strg->pot_mat[i][j] * static_cast<double>(charge_state_to_sign(strg->cell_charge[j]));
                }

                strg->local_pot[i] = collect;
            }

            for (const auto& [c, defect_pot] : strg->defect_local_pot)
            {
                strg->local_pot[static_cast<uint64_t>(cell_to_index(c))] += defect_pot;
            }

            for (const auto& [c, external_pot] : strg->local_external_pot)
            {
                strg->local_pot[static_cast<uint64_t>(cell_to_index(c))] += external_pot;
            }
        }
        else
        {
            if (strg->simulation_parameters.base == 2)
            {
                if (strg->cell_history_gray_code.first != -1)
                {
                    const auto cell_charge = charge_state_to_sign(
                        strg->cell_charge[static_cast<uint64_t>(strg->cell_history_gray_code.first)]);
                    const auto charge_diff = static_cast<double>(cell_charge - strg->cell_history_gray_code.second);
                    for (uint64_t j = 0u; j < strg->sidb_order.size(); j++)
                    {
                        strg->local_pot[j] +=
                            strg->pot_mat[static_cast<uint64_t>(strg->cell_history_gray_code.first)][j] * charge_diff;
                    }
                }
            }
            else
            {
                for (const auto& [changed_cell, charge] : strg->cell_history)
                {
                    for (uint64_t j = 0u; j < strg->sidb_order.size(); j++)
                    {
                        strg->local_pot[j] +=
                            strg->pot_mat[changed_cell][j] *
                            (static_cast<double>(charge_state_to_sign(strg->cell_charge[changed_cell])) - charge);
                    }
                }
            }
        }
    }
    /**
     * The function returns the local electrostatic potential at a given SiDB position in V.
     *
     * @param c The cell defining the SiDB position.
     * @return Local potential at given cell position. If there is no SiDB at the given cell, `std::nullopt` is
     * returned (unit: V).
     */
    std::optional<double> get_local_potential(const typename Lyt::cell& c) const noexcept
    {
        if (const auto index = cell_to_index(c); index != -1)
        {
            return strg->local_pot[static_cast<uint64_t>(index)];
        }

        return std::nullopt;
    }
    /**
     * This function returns the local electrostatic potential at a given index position in Volt (unit: V).
     *
     * @param index The index defining the SiDB position.
     * @return local potential at given index position. If there is no SiDB at the given index (which corresponds to a
     * unique cell), `std::nullopt` is returned (unit: V).
     */
    [[nodiscard]] std::optional<double> get_local_potential_by_index(const uint64_t index) const noexcept
    {
        if (index < strg->sidb_order.size())
        {
            return strg->local_pot[index];
        }
        return std::nullopt;
    }
    /**
     * This function allows the local electrostatic potential for some given index position to be set externally.
     *
     * @param index The index defining the SiDB position.
     * @param loc_pot The local electrostatic potential to assign to the given index position (unit: V).
     */
    void assign_local_potential_by_index(const uint64_t index, const double loc_pot) noexcept
    {
        assert(index < strg->local_pot.size());
        strg->local_pot[index] = loc_pot;
    }
    /**
     * This function assign the electrostatic system energy to zero (unit: eV). It can be used if only one SiDB is
     * charged.
     */
    void assign_system_energy_to_zero() noexcept
    {
        strg->system_energy = 0.0;
    }
    /**
     * This function calculates the system's total electrostatic potential energy and stores it in the storage (unit:
     * eV).
     */
    void recompute_system_energy() noexcept
    {
        double total_potential = 0.0;

        for (uint64_t i = 0; i < strg->local_pot.size(); ++i)
        {
            total_potential +=
                0.5 * strg->local_pot[i] * static_cast<double>(charge_state_to_sign(strg->cell_charge[i]));
        }

        double defect_energy = 0;
        for (const auto& [c, pot] : strg->defect_local_pot)
        {
            defect_energy +=
                pot *
                static_cast<double>(charge_state_to_sign(strg->cell_charge[static_cast<uint64_t>(cell_to_index(c))]));
        }

        double defect_interaction = 0;
        for (const auto& [cell1, defect1] : strg->defects)
        {
            for (const auto& [cell2, defect2] : strg->defects)
            {
                defect_interaction +=
                    chargeless_potential_at_given_distance(sidb_nm_distance<Lyt>(*this, cell1, cell2));
            }
        }
        strg->system_energy = total_potential + 0.5 * defect_energy + 0.5 * defect_interaction;
    }
    /**
     * This function returns the currently stored system's total electrostatic potential energy in eV.
     *
     * @return The system's total electrostatic potential energy (unit: eV).
     */
    [[nodiscard]] double get_system_energy() const noexcept
    {
        return strg->system_energy;
    }
    /**
     * The function updates the local potential (unit: Volt) and the system energy (unit: eV) after a charge change.
     *
     * @param dep_cell `dependent_cell_mode::FIXED` if the state of the dependent cell should not change,
     * `dependent_cell_mode::VARIABLE` if it should.
     * @param energy_calculation_mode `energy_calculation::UPDATE_ENERGY` if the electrostatic potential energy should
     * be updated, `energy_calculation::KEEP_ENERGY` otherwise.
     * @param history_mode `charge_distribution_history::NEGLECT` if the information (local electrostatic energy) of the
     * previous charge distribution is used to make the update more efficient, `charge_distribution_history::CONSIDER`
     * otherwise.
     */
    void update_after_charge_change(
        const dependent_cell_mode         dep_cell                = dependent_cell_mode::FIXED,
        const energy_calculation          energy_calculation_mode = energy_calculation::UPDATE_ENERGY,
        const charge_distribution_history history_mode            = charge_distribution_history::NEGLECT) noexcept
    {
        this->update_local_potential(history_mode);
        if (dep_cell == dependent_cell_mode::VARIABLE)
        {
            this->update_charge_state_of_dependent_cell();
        }
        if (energy_calculation_mode == energy_calculation::UPDATE_ENERGY)
        {
            this->recompute_system_energy();
        }
        this->validity_check();
    }
    /**
     * The configuration stability of the current charge distribution is evaluated. It is performed as the last check
     * towards a judgement of physical validity of the present charge distribution layout.
     */
    bool is_configuration_stable() noexcept
    {
        const auto hop_del =
            [this](const uint64_t c1, const uint64_t c2)  // energy change when charge hops between two SiDBs.
        { return strg->local_pot[c1] - strg->local_pot[c2] - strg->pot_mat[c1][c2]; };

        for (uint64_t i = 0u; i < strg->local_pot.size(); ++i)
        {
            if (strg->cell_charge[i] == sidb_charge_state::POSITIVE)  // we do nothing with SiDB+
            {
                continue;
            }

            for (uint64_t j = 0u; j < strg->local_pot.size(); j++)
            {
                if (const auto e_del = hop_del(i, j);
                    (charge_state_to_sign(strg->cell_charge[j]) > charge_state_to_sign(strg->cell_charge[i])) &&
                    (e_del < -physical_constants::POP_STABILITY_ERR))  // Checks if energetically favored
                                                                       // hops exist between two SiDBs.
                {
                    return false;
                }
            }
        }

        // If there is no jump that leads to a decrease in the potential energy of the system, the given charge
        // distribution satisfies metastability.
        return true;
    }
    /**
     * The physical validity of the current charge distribution is evaluated and stored in the storage struct. A
     * charge distribution is valid if the *Population Stability* and the *Configuration Stability* is fulfilled.
     */
    void validity_check() noexcept
    {
        uint64_t   population_stability_not_fulfilled_counter = 0;
        uint64_t   for_loop_counter                           = 0;
        const auto mu_p                                       = strg->simulation_parameters.mu_plus();

        for (const auto& v : strg->local_pot)  // this for-loop checks if the "population stability" is fulfilled.
        {
            bool valid = (((strg->cell_charge[for_loop_counter] == sidb_charge_state::NEGATIVE) &&
                           (-v + strg->simulation_parameters.mu_minus < physical_constants::POP_STABILITY_ERR)) ||
                          ((strg->cell_charge[for_loop_counter] == sidb_charge_state::POSITIVE) &&
                           (-v + mu_p > -physical_constants::POP_STABILITY_ERR)) ||
                          ((strg->cell_charge[for_loop_counter] == sidb_charge_state::NEUTRAL) &&
                           (-v + strg->simulation_parameters.mu_minus > -physical_constants::POP_STABILITY_ERR) &&
                           (-v + mu_p < physical_constants::POP_STABILITY_ERR)));
            for_loop_counter += 1;
            if (!valid)
            {
                strg->validity = false;  // if at least one SiDB does not fulfill the population stability, the validity
                                         // of the given charge distribution is set to "false".
                population_stability_not_fulfilled_counter += 1;
                break;
            }
        }

        if ((population_stability_not_fulfilled_counter == 0) &&
            (for_loop_counter >
             0))  // if population stability is fulfilled for all SiDBs, the "configuration stability" is checked.
        {
            strg->validity = is_configuration_stable();
        }
    }
    /**
     * This function returns the currently stored validity of the present charge distribution layout.
     *
     * @returns The validity of the present charge distribution.
     */
    [[nodiscard]] bool is_physically_valid() const noexcept
    {
        return strg->validity;
    }
    /**
     * This function declares present charge distribution layout as physically valid by external judgement.
     */
    void declare_physically_valid() noexcept
    {
        strg->validity = true;
    }
    /**
     * The charge distribution of the charge distribution surface is converted to a unique index. It is used to map
     * every possible charge distribution of an SiDB layout to a unique index.
     *
     * IMPORTANT: This function can be used whenever a charge distribution needs to be converted to a charge index.
     * However, this function is not optimized compared to charge_distribution_to_index.
     */
    void charge_distribution_to_index_general() const noexcept
    {
        const uint8_t base = strg->simulation_parameters.base;

        uint64_t chargeindex = 0;
        uint64_t counter     = 0;

        for (const auto& c : strg->sidb_order)
        {
            chargeindex +=
                static_cast<uint64_t>(charge_state_to_sign(strg->cell_charge[static_cast<uint64_t>(cell_to_index(c))]) +
                                      int8_t{1}) *
                static_cast<uint64_t>(std::pow(base, this->num_cells() - 1u - counter));
            counter += 1;
        }

        strg->charge_index_and_base = {chargeindex, base};
    }
    /**
     * The charge distribution of the charge distribution surface is converted to a unique index. It is used to map
     * every possible charge distribution of an SiDB layout to a unique index.
     */
    void charge_distribution_to_index() const noexcept
    {
        const uint8_t base = strg->simulation_parameters.base;

        uint64_t chargeindex = 0;
        uint64_t counter     = 0;

        uint64_t chargeindex_sub_layout = 0;
        uint64_t counter_sub_layout     = 0;

        if (!strg->dependent_cell.is_dead())
        {
            if (!strg->three_state_cells.empty())
            {
                for (const auto& c : strg->three_state_cells)
                {
                    chargeindex_sub_layout +=
                        static_cast<uint64_t>(
                            charge_state_to_sign(strg->cell_charge[static_cast<uint64_t>(cell_to_index(c))]) +
                            int8_t{1}) *
                        static_cast<uint64_t>(std::pow(3, strg->three_state_cells.size() - counter_sub_layout - 1));
                    counter_sub_layout += 1;
                }
                for (const auto& c : strg->sidb_order_without_three_state_cells)
                {
                    if (c != strg->dependent_cell)
                    {
                        chargeindex +=
                            static_cast<uint64_t>(
                                (charge_state_to_sign(strg->cell_charge[static_cast<uint64_t>(cell_to_index(c))]) +
                                 int8_t{1})) *
                            static_cast<uint64_t>(std::pow(2, this->num_cells() - 1 - counter - 1));
                        counter += 1;
                    }
                }
            }
            // there are no positively charged SiDBs
            else
            {
                for (uint64_t c = 0; c < strg->cell_charge.size(); c++)
                {
                    if (c != static_cast<uint64_t>(cell_to_index(strg->dependent_cell)))
                    {
                        chargeindex += static_cast<uint64_t>((charge_state_to_sign(strg->cell_charge[c]) + 1) *
                                                             std::pow(base, this->num_cells() - 1 - counter - 1));
                        counter += 1;
                    }
                }
            }
        }
        // there is no dependent-cell chosen
        else
        {
            // there are SiDBs that can be positively charged
            if (!strg->three_state_cells.empty())
            {
                // iterate through SiDBs that can be positively charged
                for (const auto& c : strg->three_state_cells)
                {

                    chargeindex_sub_layout += static_cast<uint64_t>(
                        (charge_state_to_sign(strg->cell_charge[static_cast<uint64_t>(cell_to_index(c))]) + 1) *
                        std::pow(3, strg->three_state_cells.size() - 1 - counter_sub_layout));
                    counter_sub_layout += 1;
                }
                // iterate through SiDBs that cannot be positively charged
                for (const auto& c : strg->sidb_order_without_three_state_cells)
                {
                    chargeindex += static_cast<uint64_t>(
                        (charge_state_to_sign(strg->cell_charge[static_cast<uint64_t>(cell_to_index(c))]) + 1) *
                        std::pow(2, this->num_cells() - 1 - counter));
                    counter += 1;
                }
            }
            // there are no SiDBs that can be positively charged
            else
            {
                for (const auto& c : strg->sidb_order)
                {
                    chargeindex += static_cast<uint64_t>(
                        (charge_state_to_sign(strg->cell_charge[static_cast<uint64_t>(cell_to_index(c))]) + 1) *
                        std::pow(base, this->num_cells() - 1 - counter));
                    counter += 1;
                }
            }
        }

        strg->charge_index_and_base  = {chargeindex, base};
        strg->charge_index_sublayout = chargeindex_sub_layout;
    }
    /**
     * The charge index of the current charge distribution is returned.
     *
     * @return A pair with the charge index and the used base.
     */
    [[nodiscard]] charge_index_base get_charge_index_and_base() const noexcept
    {
        return strg->charge_index_and_base;
    }
    /**
     * The charge index is increased by one, but only if it is less than the maximum charge index for the given layout.
     * If that's the case, it is increased by one and afterward, the charge configuration is updated by invoking the
     * `index_to_charge_distribution()` function.
     *
     * @param dep_cell `dependent_cell_mode::FIXED` if the state of the dependent cell should not change,
     * `dependent_cell_mode::VARIABLE` if it should.
     * @param energy_calculation_mode `energy_calculation::UPDATE_ENERGY` if the electrostatic potential energy should
     * be updated, `energy_calculation::KEEP_ENERGY otherwise.
     * @param history_mode `charge_distribution_history::NEGLECT` if the information (local electrostatic energy) of the
     * previous charge distribution is used to make the update more efficient, `charge_distribution_history::CONSIDER`
     * otherwise.
     * @param engine The simulation engine used.
     */
    void increase_charge_index_by_one(
        const dependent_cell_mode          dep_cell                = dependent_cell_mode::FIXED,
        const energy_calculation           energy_calculation_mode = energy_calculation::UPDATE_ENERGY,
        const charge_distribution_history  history_mode            = charge_distribution_history::NEGLECT,
        const exact_sidb_simulation_engine engine                  = exact_sidb_simulation_engine::EXGS) noexcept
    {
        if (strg->charge_index_and_base.first < strg->max_charge_index)
        {
            strg->charge_index_and_base.first += 1;
            if (engine == exact_sidb_simulation_engine::QUICKEXACT)
            {
                this->index_to_charge_distribution_for_quickexact_simulation();
            }
            else
            {
                this->index_to_charge_distribution(charge_index_recomputation::IGNORE_LEADING_ZEROES);
            }
            this->update_after_charge_change(dep_cell, energy_calculation_mode, history_mode);
        }
    }
    /**
     * This function returns the maximum index of the cell-level layout.
     *
     * @returns The maximal possible charge distribution index.
     */
    [[nodiscard]] uint64_t get_max_charge_index() const noexcept
    {
        return strg->max_charge_index;
    }
    /**
     * Assigns a given charge index to the charge distribution layout. Charge distribution is updated
     * according to the set charge index.
     *
     * @param charge_index charge index of the new charge distribution.
     * @param cdc Setting to determine if the charge distribution should be updated after the charge index is assigned.
     */
    void assign_charge_index(
        const uint64_t                 charge_index,
        const charge_distribution_mode cdc = charge_distribution_mode::UPDATE_CHARGE_DISTRIBUTION) noexcept
    {
        assert((charge_index <= strg->max_charge_index) && "charge index is too large");
        strg->charge_index_and_base.first = charge_index;

        if (cdc == charge_distribution_mode::UPDATE_CHARGE_DISTRIBUTION)
        {
            this->index_to_charge_distribution();
        }
    }
    /**
     * This function is used for the *QuickSim* algorithm (see quicksim.hpp). It gets a vector with indices representing
     * negatively charged SiDBs as input. Afterward, a distant and a neutrally charged SiDB is localized using a min-max
     * diversity algorithm. This selected SiDB is set to "negative" and the index is added to the input vector such that
     * the next iteration works correctly.
     *
     * @param alpha A parameter for the algorithm (default: 0.7).
     * @param negative_indices Vector of SiDBs indices that are already negatively charged (double occupied).
     */
    void adjacent_search(const double alpha, std::vector<uint64_t>& negative_indices) noexcept
    {
        double     dist_max     = 0.0;
        const auto reserve_size = this->num_cells() - negative_indices.size();

        std::vector<uint64_t> index_vector{};
        index_vector.reserve(reserve_size);
        std::vector<double> distance{};
        distance.reserve(reserve_size);

        for (uint64_t unocc = 0u; unocc < strg->cell_charge.size(); unocc++)
        {
            if (strg->cell_charge[unocc] != sidb_charge_state::NEUTRAL)
            {
                continue;
            }

            const auto dist_min =
                std::accumulate(negative_indices.begin(), negative_indices.end(), std::numeric_limits<double>::max(),
                                [&](const double acc, const uint64_t occ)
                                { return std::min(acc, this->get_nm_distance_by_indices(unocc, occ)); });

            index_vector.push_back(unocc);
            distance.push_back(dist_min);

            if (dist_min > dist_max)
            {
                dist_max = dist_min;
            }
        }

        std::vector<uint64_t> candidates{};
        candidates.reserve(reserve_size);

        for (uint64_t i = 0u; i < distance.size(); ++i)
        {
            if (distance[i] >= (alpha * dist_max))
            {
                candidates.push_back(i);
            }
        }

        if (!candidates.empty())
        {
            static std::mt19937_64                  generator(std::random_device{}());
            std::uniform_int_distribution<uint64_t> dist(0, candidates.size() - 1);
            const auto                              random_element = index_vector[candidates[dist(generator)]];
            strg->cell_charge[random_element]                      = sidb_charge_state::NEGATIVE;
            negative_indices.push_back(random_element);

            strg->system_energy += -(*this->get_local_potential_by_index(random_element));

            for (uint64_t i = 0u; i < strg->pot_mat.size(); ++i)
            {
                strg->local_pot[i] += -(this->get_chargeless_potential_by_indices(i, random_element));
            }
        }
    }
    /**
     * This function can be used to assign a global external electrostatic potential in Volt (unit: V) to the layout
     * (e.g this could be a planar external electrode). It is added to previously stored values.
     *
     * @param potential_value Value of the global external electrostatic potential in Volt (e.g. -0.3).
     * Charge-transition levels are shifted by this value.
     * @param dep_cell `dependent_cell_mode::FIXED` if the state of the dependent cell should not change,
     * `dependent_cell_mode::VARIABLE` if it should.
     */
    void assign_global_external_potential(const double        potential_value,
                                          dependent_cell_mode dep_cell = dependent_cell_mode::FIXED) noexcept
    {
        if (potential_value != 0.0)
        {
            this->foreach_cell([this, &potential_value](const auto& c)
                               { strg->local_external_pot[c] += potential_value; });
            this->update_after_charge_change(dep_cell);
        }
    }
    /**
     * This function determines if given layout has to be simulated with three states since positively charged SiDBs can
     * occur due to the local potential analysis. In addition, all SiDBs that can be positively charged are collected.
     *
     * @note All SiDBs have to be set to negatively charged.
     *
     * @return return value is true when three state simulation is required.
     */
    bool is_three_state_simulation_required() noexcept
    {
        this->update_after_charge_change();
        strg->three_state_cells                    = {};
        strg->sidb_order_without_three_state_cells = {};
        bool required                              = false;
        strg->dependent_cell_in_sub_layout         = false;

        // check if all SiDBs are negatively charged
        this->foreach_cell(
            [this]([[maybe_unused]] const auto& c) {
                assert(this->get_charge_state(c) == sidb_charge_state::NEGATIVE &&
                       "All SiDBs have to be negatively charged");
            });

        // Each SiDB is checked to see if the local electrostatic potential is high enough
        // to cause a positively charged SiDB
        this->foreach_cell(
            [&required, this](const auto& c)
            {
                if (const auto local_pot = this->get_local_potential(c); local_pot.has_value())
                {
                    if ((-(*local_pot) + strg->simulation_parameters.mu_plus()) >
                        -physical_constants::POP_STABILITY_ERR)
                    {
                        if (c == strg->dependent_cell)
                        {
                            strg->dependent_cell_in_sub_layout = true;
                        }
                        else
                        {
                            strg->three_state_cells.emplace_back(c);
                            required = true;
                        }
                    }
                }
            });

        // sort all SiDBs that can be positively charged by the defined < relation
        std::sort(strg->three_state_cells.begin(), strg->three_state_cells.end());

        // collect all SiDBs that are not among the SiDBs that can be positively charged
        for (const auto& c : strg->sidb_order)
        {
            if (std::find(strg->three_state_cells.cbegin(), strg->three_state_cells.cend(), c) ==
                    strg->three_state_cells.end() &&
                c != strg->dependent_cell)
            {
                strg->sidb_order_without_three_state_cells.push_back(c);
            }
        }

        // sort all SiDBs that cannot be positively charged by the defined < relation
        std::sort(strg->sidb_order_without_three_state_cells.begin(), strg->sidb_order_without_three_state_cells.end());

        // if SiDBs exist that can be positively charged, 3-state simulation is required
        if (required)
        {
            this->assign_base_number_to_three();
        }

        return required;
    }
    /**
     * Counts the number of SiDBs with a negative charge state.
     *
     * @return The number of SiDBs with a negative charge state.
     */
    [[nodiscard]] std::size_t num_negative_sidbs() const noexcept
    {
        uint64_t count_negative_sidbs = 0;
        this->foreach_cell([this, &count_negative_sidbs](const auto& c)
                           { count_negative_sidbs += (get_charge_state(c) == sidb_charge_state::NEGATIVE) ? 1 : 0; });
        return count_negative_sidbs;
    }
    /**
     * Counts the number of SiDBs with a neutral charge state.
     *
     * @return The number of SiDBs with a neutral charge state.
     */
    [[nodiscard]] std::size_t num_neutral_sidbs() const noexcept
    {
        std::size_t count_neutral_sidbs = 0;
        this->foreach_cell([this, &count_neutral_sidbs](const auto& c)
                           { count_neutral_sidbs += (get_charge_state(c) == sidb_charge_state::NEUTRAL) ? 1 : 0; });
        return count_neutral_sidbs;
    }
    /**
     * Counts the number of SiDBs with a positive charge state.
     *
     * @return The number of SiDBs with a positive charge state.
     */
    [[nodiscard]] std::size_t num_positive_sidbs() const noexcept
    {
        std::size_t count_positive_sidbs = 0;
        this->foreach_cell([this, &count_positive_sidbs](const auto& c)
                           { count_positive_sidbs += (get_charge_state(c) == sidb_charge_state::POSITIVE) ? 1 : 0; });
        return count_positive_sidbs;
    }
    /**
     * This functions returns all cells that could be positively charged. However, this must not be necessarily the case
     * in a physically valid layout.
     *
     * @return All cell that could be positively charged.
     */
    std::vector<typename Lyt::cell> get_positive_candidates() const noexcept
    {
        return strg->three_state_cells;
    }
    /**
     * This function searches the index of a cell which is part of the sublayout (i.e. it should be a cell which can be
     * positively charged).
     *
     * @param c Cell that should be part of the sublayout.
     * @return Index (i.e. position in the vector) of the input cell.
     */
    [[nodiscard]] int64_t three_state_cell_to_index(const typename Lyt::cell& c) const noexcept
    {
        if (const auto it = std::find(strg->three_state_cells.cbegin(), strg->three_state_cells.cend(), c);
            it != strg->three_state_cells.cend())
        {
            return static_cast<int64_t>(std::distance(strg->three_state_cells.cbegin(), it));
        }

        return -1;
    }
    /**
     * This function searches the index of a cell which is not part of the sublayout (i.e. it should be a cell which is
     * either neutrally or negatively charged).
     *
     * @param c Cell that should not be part of the sublayout.
     * @return Index (i.e. position in the vector) of the input cell.
     */
    [[nodiscard]] int64_t two_state_cell_to_index(const typename Lyt::cell& c) const noexcept
    {
        if (const auto it = std::find(strg->sidb_order_without_three_state_cells.cbegin(),
                                      strg->sidb_order_without_three_state_cells.cend(), c);
            it != strg->sidb_order_without_three_state_cells.cend())
        {
            return static_cast<int64_t>(std::distance(strg->sidb_order_without_three_state_cells.cbegin(), it));
        }

        return -1;
    }
    /**
     * This function searches the cell of a given index.
     *
     * @param c The index to find the cell of.
     * @return The cell in the layout for the given index. Returns dead-coordinate if the index is not assigned to a not
     * empty cell in the layout.
     */
    [[nodiscard]] typename Lyt::cell index_to_cell(const uint64_t index) const noexcept
    {
        if (index < strg->sidb_order.size())
        {
            return strg->sidb_order[index];
        }

        return {};
    }
    /**
     * This function finds the cell for a given index which is a candidate to be positively charged of a given index.
     *
     * @param index The index to find the cell of (cell is candidate to be positively charged).
     * @return Positive cell candidate. Dead-coordinate is returned if the index is not assigned to a not
     * empty cell in the layout.
     */
    [[nodiscard]] typename Lyt::cell index_to_three_state_cell(const uint64_t index) const noexcept
    {
        if (index < strg->three_state_cells.size())
        {
            return strg->three_state_cells[index];
        }

        return {};
    }
    /**
     * This function finds the cell which can only be neutrally or negatively charged of a given index.
     *
     * @param index The index to find the cell of.
     * @return The cell (which cannot be positively charged) in the layout for the given index. Dead-coordinate is
     * returned if the index is not assigned to a not empty cell in the layout.
     */
    [[nodiscard]] typename Lyt::cell index_to_two_state_cell(const uint64_t index) const noexcept
    {
        if (index < strg->sidb_order_without_three_state_cells.size())
        {
            return strg->sidb_order_without_three_state_cells[index];
        }

        return {};
    }
    /**
     * This function calculates and returns the chargeless electrostatic potential in Volt for a given distance in
     * nanometer.
     *
     * @param distance Distance in nanometer between position and defect (unit: nm).
     * @return The chargeless electrostatic potential at a given distance (unit: V).
     */
    [[nodiscard]] double chargeless_potential_at_given_distance(const double distance) const noexcept
    {
        if (distance == 0.0)
        {
            return 0.0;
        }

        return (strg->simulation_parameters.k() / (distance * 1E-9) *
                std::exp(-distance / strg->simulation_parameters.lambda_tf) * physical_constants::ELEMENTARY_CHARGE);
    }
    /**
     * This function calculates the chargeless potential in Volt generated by a defect at a given distance in nanometer.
     *
     * @param distance Distance between position and defect (unit: nm.
     * @param sidb_defect Defect (including defect specific parameters).
     * @return The chargeless electrostatic potential in Volt generated by the defect at a given distance (unit: V).
     */
    [[nodiscard]] double
    chargeless_potential_generated_by_defect_at_given_distance(const double       distance,
                                                               const sidb_defect& defect = sidb_defect{}) const noexcept
    {
        if (distance == 0.0)
        {
            return 0.0;
        }

        return strg->simulation_parameters.k() * strg->simulation_parameters.epsilon_r / defect.epsilon_r /
               (distance * 1e-9) * std::exp(-distance / defect.lambda_tf) * physical_constants::ELEMENTARY_CHARGE;
    }
    /**
     * This function can be used to assign an external local electrostatic potential in Volt to the layout, which is
     * added to previously stored values. All important attributes of the charge layout are updated automatically.
     *
     * @param cell Cell to which the local external potential is applied.
     * @param external_voltage External electrostatic potential in Volt applied to different cells.
     */
    void
    assign_local_external_potential(const std::unordered_map<typename Lyt::cell, double>& external_potential) noexcept
    {
        for (const auto& [c, pot] : external_potential)
        {
            strg->local_external_pot[c] += external_potential.at(c);
        }

        if (!external_potential.empty())
        {
            this->update_after_charge_change();
        }
    }
    /**
     * This function returns the local external electrostatic potential in Volt applied to the layout.
     *
     * @return External electrostatic potential as unordered map. The cell is used as key and the external electrostatic
     * potential in Volt (unit: V) at its position as value.
     */
    std::unordered_map<typename Lyt::cell, double> get_local_external_potentials() const noexcept
    {
        return strg->local_external_pot;
    }
    /**
     * This function can be used to reset all external local electrostatic potentials to 0 Volt. All important
     * attributes of the charge layout are updated automatically.
     */
    void reset_local_external_potentials() noexcept
    {
        strg->local_external_pot.clear();
        this->update_after_charge_change();
    }
    /**
     * This function returns the local electrostatic potentials which are generated by defects.
     *
     * @return Local electrostatic potential in Volt generated by the defects at each each cell.
     */
    std::unordered_map<typename Lyt::cell, double> get_local_defect_potentials() const noexcept
    {
        return strg->defect_local_pot;
    }
    /**
     * This function returns the defects.
     *
     * @return Placed defects with cell position and type.
     */
    std::unordered_map<typename Lyt::cell, const sidb_defect> get_defects() const noexcept
    {
        return strg->defects;
    }
    /**
     * The charge state of the dependent-SiDB is updated based on the local electrostatic potential at its position. All
     * other local electrostatic potentials are then also updated if the charge state of the dependent-SiDB has changed.
     */
    void update_charge_state_of_dependent_cell() noexcept
    {
        if (!strg->dependent_cell.is_dead())
        {
            const auto loc_pot_cell = -strg->local_pot[strg->dependent_cell_index];
            if ((loc_pot_cell + strg->simulation_parameters.mu_minus) < physical_constants::POP_STABILITY_ERR)
            {
                if (strg->cell_charge[strg->dependent_cell_index] != sidb_charge_state::NEGATIVE)
                {
                    const auto charge_diff = (-charge_state_to_sign(strg->cell_charge[strg->dependent_cell_index]) - 1);
                    for (uint64_t i = 0u; i < strg->pot_mat.size(); ++i)
                    {
                        if (i != strg->dependent_cell_index)
                        {
                            strg->local_pot[i] +=
                                (this->get_chargeless_potential_by_indices(i, strg->dependent_cell_index)) *
                                charge_diff;
                        }
                    }
                    strg->cell_charge[strg->dependent_cell_index] = sidb_charge_state::NEGATIVE;
                }
            }
            else if ((loc_pot_cell + strg->simulation_parameters.mu_plus()) > -physical_constants::POP_STABILITY_ERR)
            {
                // dependent-cell can only be positively charged when the base number is set to three state simulation.
                if (strg->charge_index_and_base.second == 3 || strg->three_state_cells.size() != 0)
                {
                    if (strg->cell_charge[strg->dependent_cell_index] != sidb_charge_state::POSITIVE)
                    {
                        const auto charge_diff =
                            (-charge_state_to_sign(strg->cell_charge[strg->dependent_cell_index]) + 1);
                        strg->cell_charge[strg->dependent_cell_index] = sidb_charge_state::POSITIVE;
                        for (uint64_t i = 0u; i < strg->pot_mat.size(); ++i)
                        {
                            if (i != strg->dependent_cell_index)
                            {
                                strg->local_pot[i] +=
                                    (this->get_chargeless_potential_by_indices(i, strg->dependent_cell_index)) *
                                    charge_diff;
                            }
                        }
                    }
                }
            }

            else
            {
                if (strg->cell_charge[strg->dependent_cell_index] != sidb_charge_state::NEUTRAL)
                {
                    const auto charge_diff = (-charge_state_to_sign(strg->cell_charge[strg->dependent_cell_index]));
                    for (uint64_t i = 0u; i < strg->pot_mat.size(); ++i)
                    {
                        if (i != strg->dependent_cell_index)
                        {
                            strg->local_pot[i] +=
                                (this->get_chargeless_potential_by_indices(i, strg->dependent_cell_index)) *
                                charge_diff;
                        }
                    }
                    strg->cell_charge[strg->dependent_cell_index] = sidb_charge_state::NEUTRAL;
                }
            }
        }
    }
    /**
     * This function returns the charge index of the sublayout (cells that can be positively charged).
     *
     * @returns The charge distribution index of the sublayout.
     */
    [[nodiscard]] uint64_t get_charge_index_of_sub_layout() const noexcept
    {
        return strg->charge_index_sublayout;
    }
    /**
     * This function changes the current charge distribution based on two given Gray codes (Important: The two Gray
     * codes should only differ by one bit)
     *
     * @param new_gray_code Gray code as uint64_t of the new charge distribution.
     * @param old_gray_code Gray code as uint64_t of the previous charge distribution layout.
     */
    void charge_index_gray_code_to_charge_distribution(const uint64_t new_gray_code,
                                                       const uint64_t old_gray_code) noexcept
    {
        strg->cell_history_gray_code = {};

        const std::bitset<64> r_new(new_gray_code);
        const std::bitset<64> r_old(old_gray_code);
        const std::bitset<64> diff = r_new ^ r_old;

        uint64_t index_changed = 0;

        // Check if there are differing bits (if 'diff' is not equal to 0).
        if (diff != 0)
        {
            // Find the bit position of the first difference. This position then describes the cell index of the SiDB
            // that has changed its charge state.
            while (index_changed < diff.size() && !diff.test(index_changed))
            {
                index_changed++;
            }

            const auto sign_old = static_cast<int8_t>(-1 * static_cast<int8_t>(r_old[index_changed]));
            const auto sign_new = static_cast<int8_t>(-1 * static_cast<int8_t>(r_new[index_changed]));

            if (index_changed < strg->dependent_cell_index)
            {
                strg->cell_history_gray_code.first  = static_cast<int64_t>(index_changed);
                strg->cell_history_gray_code.second = sign_old;
                this->assign_charge_state_by_cell_index(index_changed, sign_to_charge_state(sign_new),
                                                        charge_index_mode::KEEP_CHARGE_INDEX);
            }
            else
            {
                strg->cell_history_gray_code.first  = static_cast<int64_t>(index_changed) + 1;
                strg->cell_history_gray_code.second = sign_old;
                this->assign_charge_state_by_cell_index(index_changed + 1, sign_to_charge_state(sign_new),
                                                        charge_index_mode::KEEP_CHARGE_INDEX);
            }
        }
        else
        {
            strg->cell_history_gray_code.first  = -1;
            strg->cell_history_gray_code.second = 0;
        }
    }
    /**
     * The charge index of the sublayout is increased by one and the charge distribution is updated correspondingly.
     *
<<<<<<< HEAD
     * @param dep_cell dependent_cell_mode::FIXED if the state of the dependent cell should not change,
     * dependent_cell_mode::VARIABLE if it should.
     * @param energy_calc_mode energy_calculation::UPDATE_ENERGY if the electrostatic potential energy should be
     * updated, energy_calculation::KEEP_ENERGY otherwise.
     * @param history_mode charge_distribution_history::NEGLECT if the information (local electrostatic energy) of the
     * previous charge distribution is used to make the update more efficient, charge_distribution_history::CONSIDER
=======
     * @param dependent_cell `dependent_cell_mode::FIXED` if the state of the dependent cell should not change,
     * `dependent_cell_mode::VARIABLE` if it should.
     * @param energy_calculation_mode `energy_calculation::UPDATE_ENERGY` if the electrostatic potential energy should
     * be updated, `energy_calculation::KEEP_ENERGY` otherwise.
     * @param history_mode `charge_distribution_history::NEGLECT` if the information (local electrostatic energy) of the
     * previous charge distribution is used to make the update more efficient, `charge_distribution_history::CONSIDER`
>>>>>>> 18bafd25
     * otherwise.
     * @param engine The simulation engine used.
     */
    void increase_charge_index_of_sub_layout_by_one(
<<<<<<< HEAD
        const dependent_cell_mode               dep_cell         = dependent_cell_mode::FIXED,
        const energy_calculation                energy_calc_mode = energy_calculation::UPDATE_ENERGY,
        const charge_distribution_history       history_mode     = charge_distribution_history::NEGLECT,
        const exhaustive_sidb_simulation_engine engine = exhaustive_sidb_simulation_engine::QUICKEXACT) noexcept
=======
        const dependent_cell_mode          dependent_cell_fixed    = dependent_cell_mode::FIXED,
        const energy_calculation           recompute_system_energy = energy_calculation::UPDATE_ENERGY,
        const charge_distribution_history  consider_history        = charge_distribution_history::NEGLECT,
        const exact_sidb_simulation_engine engine                  = exact_sidb_simulation_engine::QUICKEXACT) noexcept
>>>>>>> 18bafd25
    {
        if (strg->charge_index_sublayout < strg->max_charge_index_sulayout)
        {
            strg->charge_index_sublayout += 1;
            if (engine == exact_sidb_simulation_engine::QUICKEXACT)
            {
                this->index_to_charge_distribution_for_quickexact_simulation();
            }
            else
            {
                this->index_to_charge_distribution(charge_index_recomputation::IGNORE_LEADING_ZEROES);
            }
            this->update_after_charge_change(dep_cell, energy_calc_mode, history_mode);
        }
    }
    /**
     * The charge index is assigned by a Gray code number in decimal.
     *
     * @param current_gray_code Gray code in decimal representing the new charge distribution.
     * @param previous_gray_code Gray code in decimal representing the old charge distribution.
     * @param dep_cell `dependent_cell_mode::FIXED` if the state of the dependent cell should not change,
     * `dependent_cell_mode::VARIABLE` if it should.
     * @param energy_calculation_mode `energy_calculation::UPDATE_ENERGY` if the electrostatic potential energy should
     * be updated, `energy_calculation::KEEP_ENERGY` otherwise.
     * @param history_mode `charge_distribution_history::NEGLECT` if the information (local electrostatic energy) of the
     * previous charge distribution is used to make the update more efficient, `charge_distribution_history::CONSIDER`
     * otherwise.
     */
    void assign_charge_index_by_gray_code(
        const uint64_t current_gray_code, const uint64_t previous_gray_code,
        const dependent_cell_mode         dep_cell         = dependent_cell_mode::FIXED,
        const energy_calculation          energy_calc_mode = energy_calculation::UPDATE_ENERGY,
        const charge_distribution_history history_mode     = charge_distribution_history::NEGLECT) noexcept
    {
        if (current_gray_code <= strg->max_charge_index)
        {
            this->assign_charge_index_by_two_gray_codes(current_gray_code, previous_gray_code);
            this->update_after_charge_change(dep_cell, energy_calc_mode, history_mode);
        }
    }
    /**
     * Resets the charge index of the sublayout (cells of the layout that can also be positively charged).
     *
<<<<<<< HEAD
     * @param engine exhaustive_sidb_simulation_engine::EXGS if `ExGS``should be used,
     * exhaustive_sidb_simulation_engine::QUICKEXACT for `QuickExact`.
=======
     * @param engine The simulation engine used.
>>>>>>> 18bafd25
     */
    void reset_charge_index_sub_layout(
        const exact_sidb_simulation_engine engine = exact_sidb_simulation_engine::QUICKEXACT) noexcept
    {
        strg->charge_index_sublayout = 0;
        if (engine == exact_sidb_simulation_engine::QUICKEXACT)
        {
            this->index_to_charge_distribution_for_quickexact_simulation();
        }
        else
        {
            this->index_to_charge_distribution();
        }
        this->update_after_charge_change(dependent_cell_mode::VARIABLE, energy_calculation::KEEP_OLD_ENERGY_VALUE,
                                         charge_distribution_history::CONSIDER);
    }
    /**
     * Returns the maximum index of the sublayout (cells that can be positively charged).
     *
     * @returns The maximal possible charge distribution index of the sublayout.
     */
    [[nodiscard]] uint64_t get_max_charge_index_sub_layout() const noexcept
    {
        return strg->max_charge_index_sulayout;
    }
    /**
     * Assign a given charge index to the charge distribution layout. This function should be used if new and old charge
     * index are given as Gray code to provide high performance.
     *
     * @param gray_code charge index (as Gray code in decimal) of the new charge distribution.
     * @param gray_code_old charge index (as Gray code in decimal) of the old charge distribution.
     */
    void assign_charge_index_by_two_gray_codes(const uint64_t gray_code, const uint64_t gray_code_old) noexcept
    {
        strg->charge_index_and_base.first = gray_code;
        this->charge_index_gray_code_to_charge_distribution(gray_code, gray_code_old);
    }
    /**
     * This function returns all SiDBs of the layout.
     *
     * @return Vector with all cells.
     */
    [[nodiscard]] std::vector<typename Lyt::cell> get_sidb_order() const noexcept
    {
        return strg->sidb_order;
    }
    /**
     * This function can be used to add an SiDB to the layout. The SiDB is only added to the cell_charge and the
     * sidb_order vector.
     *
     * @param c Cell which is added to the layout.
     * @param charge Charge state of the added cell.
     */
    void add_sidb(const typename Lyt::cell& c, const sidb_charge_state charge) noexcept
    {
        strg->cell_charge.push_back(charge);
        strg->sidb_order.push_back(c);

        // sort sidbs by the relation given by the coordinates and sort charge vector accordingly
        std::vector<std::pair<typename Lyt::cell, sidb_charge_state>> combined_vector{};
        combined_vector.reserve(strg->cell_charge.size());

        for (size_t i = 0; i < strg->sidb_order.size(); i++)
        {
            combined_vector.emplace_back(strg->sidb_order[i], strg->cell_charge[i]);
        }

        std::sort(combined_vector.begin(), combined_vector.end());

        for (size_t i = 0; i < combined_vector.size(); i++)
        {
            strg->sidb_order[i]  = combined_vector[i].first;
            strg->cell_charge[i] = combined_vector[i].second;
        }
    }

  private:
    storage strg;

    /**
     * Initialization function used for the construction of the charge distribution surface.
     *
     * @param cs The charge state assigned to all SiDBs.
     */
    void initialize(const sidb_charge_state cs = sidb_charge_state::NEGATIVE) noexcept
    {
        strg->sidb_order  = {};
        strg->cell_charge = {};
        strg->sidb_order.reserve(this->num_cells());
        strg->cell_charge.reserve(this->num_cells());
        this->foreach_cell([this](const auto& c1) { strg->sidb_order.push_back(c1); });
        std::sort(strg->sidb_order.begin(), strg->sidb_order.end());
        this->foreach_cell([this, &cs](const auto&) { strg->cell_charge.push_back(cs); });

        strg->max_charge_index = static_cast<uint64_t>(
            std::pow(static_cast<double>(strg->simulation_parameters.base), this->num_cells()) - 1);
        this->charge_distribution_to_index();

        this->initialize_nm_distance_matrix();
        this->initialize_potential_matrix();
        this->update_local_potential();
        this->recompute_system_energy();
        this->validity_check();
    };
    /**
     * This function is used when three state simulations are required (i.e., is_three_state_simulation_required = true)
     * to set the base number to three. However, it is distinguished between the cells that can be positively charged an
     * the ones that cannot.
     *
     * @note is_three_state_simulation_required() has to be executed first.
     */
    void assign_base_number_to_three() noexcept
    {
        strg->simulation_parameters.base   = 3;
        strg->charge_index_and_base.second = 2;
        if (!strg->dependent_cell.is_dead())
        {
            if (!strg->three_state_cells.empty())
            {

                strg->max_charge_index =
                    static_cast<uint64_t>(std::pow(2, this->num_cells() - 1 - strg->three_state_cells.size()) - 1);
                strg->max_charge_index_sulayout =
                    static_cast<uint64_t>(std::pow(3, strg->three_state_cells.size()) - 1);
            }
        }
        else
        {
            strg->max_charge_index          = static_cast<uint64_t>(std::pow(3, this->num_cells()) - 1);
            strg->max_charge_index_sulayout = static_cast<uint64_t>(std::pow(3, strg->three_state_cells.size()) - 1);
        }
        if (strg->max_charge_index == 0)
        {
            this->assign_charge_index(0);
        }
    }

    /**
     * Initializes the distance matrix between all the cells of the layout.
     */
    void initialize_nm_distance_matrix() noexcept
    {
        strg->nm_dist_mat =
            std::vector<std::vector<double>>(this->num_cells(), std::vector<double>(this->num_cells(), 0.0));

        for (uint64_t i = 0u; i < strg->sidb_order.size(); ++i)
        {
            for (uint64_t j = 0u; j < strg->sidb_order.size(); j++)
            {
                strg->nm_dist_mat[i][j] = sidb_nm_distance<Lyt>(*this, strg->sidb_order[i], strg->sidb_order[j]);
            }
        }
    }
    /**
     * Initializes the potential matrix between all the cells of the layout.
     */
    void initialize_potential_matrix() noexcept
    {
        strg->pot_mat =
            std::vector<std::vector<double>>(this->num_cells(), std::vector<double>(this->num_cells(), 0.0));

        for (uint64_t i = 0u; i < strg->sidb_order.size(); ++i)
        {
            for (uint64_t j = 0u; j < strg->sidb_order.size(); j++)
            {
                strg->pot_mat[i][j] = calculate_chargeless_potential_between_sidbs_by_index(i, j);
            }
        }
    }

    /**
     *  The stored unique index is converted to a charge distribution.
     *
     *  @note This function is only used for *QuickExact*
     */
    void index_to_charge_distribution_for_quickexact_simulation() noexcept
    {
        // This scope is executed if the function is used by `quickexact`.
        // Cell_history collects the cells (SiDBs) that have changed their charge state.
        strg->cell_history = {};
        strg->cell_history.reserve(this->num_cells());

        if (strg->charge_index_sublayout == 0)
        {
            for (const auto& c : strg->three_state_cells)
            {
                this->assign_charge_state(c, sidb_charge_state::NEGATIVE, charge_index_mode::KEEP_CHARGE_INDEX);
            }
        }

        if (strg->charge_index_and_base.first == 0)
        {
            for (const auto& c : strg->sidb_order_without_three_state_cells)
            {
                this->assign_charge_state(c, sidb_charge_state::NEGATIVE, charge_index_mode::KEEP_CHARGE_INDEX);
            }
        }

        auto       charge_quot_positive = strg->charge_index_sublayout;
        const auto base_positive        = 3;
        auto       counter              = strg->three_state_cells.size() - 1;
        // Firstly, the charge distribution of the sublayout (i.e., collection of SiDBs that can be positively
        // charged) is updated.
        while (charge_quot_positive > 0)
        {
            const auto    charge_quot_int = static_cast<int64_t>(charge_quot_positive);
            const auto    base_int        = static_cast<int64_t>(base_positive);
            const int64_t quotient_int    = charge_quot_int / base_int;
            const int64_t remainder_int   = charge_quot_int % base_int;
            charge_quot_positive          = static_cast<uint64_t>(quotient_int);

            const auto sign = sign_to_charge_state(static_cast<int8_t>(remainder_int - 1));
            if (const auto new_chargesign = this->get_charge_state_by_index(
                    static_cast<uint64_t>(cell_to_index(index_to_three_state_cell(counter))));
                new_chargesign != sign)
            {
                strg->cell_history.emplace_back(
                    static_cast<uint64_t>(cell_to_index(index_to_three_state_cell(counter))),
                    charge_state_to_sign(new_chargesign));
                this->assign_charge_state_by_cell_index(
                    static_cast<uint64_t>(cell_to_index(index_to_three_state_cell(counter))), sign,
                    charge_index_mode::KEEP_CHARGE_INDEX);
            }
            counter -= 1;
        }

        const auto dependent_cell_index_two_state = two_state_cell_to_index(strg->dependent_cell);
        auto       charge_quot                    = strg->charge_index_and_base.first;
        const auto base                           = strg->charge_index_and_base.second;
        auto       counter_negative               = strg->sidb_order_without_three_state_cells.size() - 1;

        // Secondly, the charge distribution of the layout (only SiDBs which can be either neutrally or negatively
        // charged) is updated.
        while (charge_quot > 0)
        {
            const auto    charge_quot_int = static_cast<int64_t>(charge_quot);
            const auto    base_int        = static_cast<int64_t>(base);
            const int64_t quotient_int    = charge_quot_int / base_int;
            const int64_t remainder_int   = charge_quot_int % base_int;
            charge_quot                   = static_cast<uint64_t>(quotient_int);
            // If the current position is not the dependent-cell position, the charge state is updated.
            if (counter_negative == static_cast<uint64_t>(dependent_cell_index_two_state))
            {
                counter_negative -= 1;
            }
            const auto sign = sign_to_charge_state(static_cast<int8_t>(remainder_int - 1));
            if (const auto new_chargesign = this->get_charge_state_by_index(static_cast<uint64_t>(
                    cell_to_index(index_to_two_state_cell(static_cast<uint64_t>(counter_negative)))));
                new_chargesign != sign)
            {
                strg->cell_history.emplace_back(static_cast<uint64_t>(cell_to_index(
                                                    index_to_two_state_cell(static_cast<uint64_t>(counter_negative)))),
                                                charge_state_to_sign(new_chargesign));
                this->assign_charge_state_by_cell_index(static_cast<uint64_t>(cell_to_index(index_to_two_state_cell(
                                                            static_cast<uint64_t>(counter_negative)))),
                                                        sign, charge_index_mode::KEEP_CHARGE_INDEX);
            }
            counter_negative -= 1;
            // If the current position is the dependent cell position, first the counter_negative is decremented
            // by one to get to the next cell position to update its charge state.
        }
    }
    /**
     *  The stored unique index is converted to a charge distribution.
     *
     *  @param charge_index_recompuation_mode Flag that can be set to `IGNORE_LEADING_ZEROES` if the charge index was
     * incremented before calling this function to enable an optimization. When set to `IGNORE_LEADING_ZEROES`, the
     * leading zeroes of the charge index are ignored.
     */
    void index_to_charge_distribution(const charge_index_recomputation charge_index_recomputation_mode =
                                          charge_index_recomputation::FROM_SCRATCH) noexcept
    {
        // A charge index of zero corresponds to a layout with all SiDBs set to negative.
        if (strg->charge_index_and_base.first == 0)
        {
            this->assign_all_charge_states(sidb_charge_state::NEGATIVE);
            return;
        }

        const auto dependent_cell_index = cell_to_index(strg->dependent_cell);
        const bool has_dependent_cell   = dependent_cell_index >= 0;

        const auto base        = static_cast<uint64_t>(strg->charge_index_and_base.second);
        uint64_t   charge_quot = strg->charge_index_and_base.first;

        auto counter = static_cast<int64_t>(this->num_cells() - 1);

        while (charge_quot > 0)
        {
            const auto charge_state = sign_to_charge_state(static_cast<int8_t>(charge_quot % base) - 1);

            // Dependent-SiDB is skipped since its charge state is not changed based on the charge index.

            // If the counter is at the dependent-cell location, it is reduced by one to get to the next
            // cell position.
            if (has_dependent_cell && counter == dependent_cell_index)
            {
                // The charge state is only changed (i.e., the function assign_charge_state_by_cell_index is
                // called), if the nw charge state differs to the previous one. Only then will the cell be
                // added to the charge_distribution_history.
                counter -= 1;
            }

            this->assign_charge_state_by_cell_index(static_cast<uint64_t>(counter), charge_state,
                                                    charge_index_mode::KEEP_CHARGE_INDEX);

            charge_quot /= base;
            counter -= 1;
        }

        if (charge_index_recomputation_mode == charge_index_recomputation::IGNORE_LEADING_ZEROES)
        {
            return;
        }

        // If the counter is >= 0, then the first <counter> cells should be assigned a negative charge state.
        for (uint64_t i = 0; static_cast<int64_t>(i) <= counter; ++i)
        {
            this->assign_charge_state_by_cell_index(i, sidb_charge_state::NEGATIVE,
                                                    charge_index_mode::KEEP_CHARGE_INDEX);
        }
    }
};

template <class T>
charge_distribution_surface(const T&) -> charge_distribution_surface<T>;

template <class T>
charge_distribution_surface(const T&, const sidb_simulation_parameters&) -> charge_distribution_surface<T>;

template <class T>
charge_distribution_surface(const T&, const sidb_simulation_parameters&,
                            sidb_charge_state cs) -> charge_distribution_surface<T>;

}  // namespace fiction

#endif  // FICTION_CHARGE_DISTRIBUTION_SURFACE_HPP<|MERGE_RESOLUTION|>--- conflicted
+++ resolved
@@ -126,7 +126,7 @@
     /**
      * The charge state is assigned to the cell but the old charge index is kept.
      */
-    KEEP_CHARGE_INDEX,
+    KEEP_CHARGE_INDEX
 };
 
 /**
@@ -353,7 +353,7 @@
 
         for (const auto& c : strg->sidb_order)
         {
-            auto pos = sidb_nm_position<Lyt>(*this, c);
+            auto pos = sidb_nm_position<Lyt>(Lyt{}, c);
             positions.push_back(std::make_pair(pos.first, pos.second));
         }
 
@@ -375,7 +375,7 @@
      *
      * @param params Physical parameters to be assigned.
      */
-    void assign_simulation_parameters(const sidb_simulation_parameters& params) noexcept
+    void assign_physical_parameters(const sidb_simulation_parameters& params) noexcept
     {
         strg->simulation_parameters        = params;
         strg->charge_index_and_base.second = params.base;
@@ -1747,36 +1747,20 @@
     /**
      * The charge index of the sublayout is increased by one and the charge distribution is updated correspondingly.
      *
-<<<<<<< HEAD
-     * @param dep_cell dependent_cell_mode::FIXED if the state of the dependent cell should not change,
-     * dependent_cell_mode::VARIABLE if it should.
-     * @param energy_calc_mode energy_calculation::UPDATE_ENERGY if the electrostatic potential energy should be
-     * updated, energy_calculation::KEEP_ENERGY otherwise.
-     * @param history_mode charge_distribution_history::NEGLECT if the information (local electrostatic energy) of the
-     * previous charge distribution is used to make the update more efficient, charge_distribution_history::CONSIDER
-=======
      * @param dependent_cell `dependent_cell_mode::FIXED` if the state of the dependent cell should not change,
      * `dependent_cell_mode::VARIABLE` if it should.
      * @param energy_calculation_mode `energy_calculation::UPDATE_ENERGY` if the electrostatic potential energy should
      * be updated, `energy_calculation::KEEP_ENERGY` otherwise.
      * @param history_mode `charge_distribution_history::NEGLECT` if the information (local electrostatic energy) of the
      * previous charge distribution is used to make the update more efficient, `charge_distribution_history::CONSIDER`
->>>>>>> 18bafd25
      * otherwise.
      * @param engine The simulation engine used.
      */
     void increase_charge_index_of_sub_layout_by_one(
-<<<<<<< HEAD
-        const dependent_cell_mode               dep_cell         = dependent_cell_mode::FIXED,
-        const energy_calculation                energy_calc_mode = energy_calculation::UPDATE_ENERGY,
-        const charge_distribution_history       history_mode     = charge_distribution_history::NEGLECT,
-        const exhaustive_sidb_simulation_engine engine = exhaustive_sidb_simulation_engine::QUICKEXACT) noexcept
-=======
-        const dependent_cell_mode          dependent_cell_fixed    = dependent_cell_mode::FIXED,
+        const dependent_cell_mode          dependent_cell    = dependent_cell_mode::FIXED,
         const energy_calculation           recompute_system_energy = energy_calculation::UPDATE_ENERGY,
         const charge_distribution_history  consider_history        = charge_distribution_history::NEGLECT,
         const exact_sidb_simulation_engine engine                  = exact_sidb_simulation_engine::QUICKEXACT) noexcept
->>>>>>> 18bafd25
     {
         if (strg->charge_index_sublayout < strg->max_charge_index_sulayout)
         {
@@ -1789,7 +1773,7 @@
             {
                 this->index_to_charge_distribution(charge_index_recomputation::IGNORE_LEADING_ZEROES);
             }
-            this->update_after_charge_change(dep_cell, energy_calc_mode, history_mode);
+            this->update_after_charge_change(dependent_cell, recompute_system_energy, consider_history);
         }
     }
     /**
@@ -1820,12 +1804,7 @@
     /**
      * Resets the charge index of the sublayout (cells of the layout that can also be positively charged).
      *
-<<<<<<< HEAD
-     * @param engine exhaustive_sidb_simulation_engine::EXGS if `ExGS``should be used,
-     * exhaustive_sidb_simulation_engine::QUICKEXACT for `QuickExact`.
-=======
      * @param engine The simulation engine used.
->>>>>>> 18bafd25
      */
     void reset_charge_index_sub_layout(
         const exact_sidb_simulation_engine engine = exact_sidb_simulation_engine::QUICKEXACT) noexcept
