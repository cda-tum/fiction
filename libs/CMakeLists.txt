include(${PROJECT_SOURCE_DIR}/cmake/CheckSubmodules.cmake)

# Include pybind11
add_subdirectory(pybind11)

# Include alice
set(ALICE_EXAMPLES OFF CACHE BOOL "" FORCE)
set(ALICE_TEST OFF CACHE BOOL "" FORCE)
check_if_present(alice)
add_subdirectory(alice)

# Include mockturtle
set(MOCKTURTLE_EXAMPLES OFF CACHE BOOL "" FORCE)
set(MOCKTURTLE_EXPERIMENTS OFF CACHE BOOL "" FORCE)
set(MOCKTURTLE_TEST OFF CACHE BOOL "" FORCE)
check_if_present(mockturtle)
add_subdirectory(mockturtle)
target_link_system_libraries(libfiction INTERFACE mockturtle)

# Include Catch2
if (FICTION_TEST)
    check_if_present(Catch2)
    add_subdirectory(Catch2)
endif ()

# Mugen is not available under Windows
if (NOT WIN32)
    # Option to enable Mugen
    option(FICTION_ENABLE_MUGEN "Enable the usage of Mugen, a Python3 library by Winston Haaswijk for FCN one-pass synthesis, and its dependencies" OFF)
    if (FICTION_ENABLE_MUGEN)
        target_compile_definitions(libfiction INTERFACE MUGEN)
    endif ()

    if (FICTION_ENABLE_MUGEN)

        # Apple does not need glucose because it seems to have issues there anyways
        if (NOT APPLE)
            # Build glucose-syrup-4.1-parallel if Mugen is enabled
            message(STATUS "Building glucose for Mugen")
            add_custom_command(
                    OUTPUT ${PROJECT_BINARY_DIR}/glucose-syrup
                    PRE_BUILD
                    COMMAND make
                    COMMAND mv glucose-syrup ${PROJECT_BINARY_DIR}/glucose-syrup
                    COMMAND make clean
                    WORKING_DIRECTORY ${CMAKE_CURRENT_SOURCE_DIR}/mugen/glucose-syrup-4.1/parallel/)

            # Make sure glucose's custom build commands are actually being executed
            add_custom_target(glucose_syrup
                    ALL
                    DEPENDS ${PROJECT_BINARY_DIR}/glucose-syrup)
        endif ()

        # Embedding the pybind11 interpreter
        target_link_system_libraries(libfiction INTERFACE pybind11::embed)

        configure_file(${CMAKE_CURRENT_SOURCE_DIR}/mugen/mugen_info.hpp.in utils/mugen_info.hpp)
        target_include_directories(libfiction INTERFACE ${PROJECT_BINARY_DIR}/libs/)

        message(STATUS "Mugen was enabled. Please note that it relies on the Python3 libraries 'graphviz', 'PySAT v0.1.6.dev6', and 'wrapt_timeout_decorator' to be properly installed")
    endif ()
endif ()

# Enable the usage of Z3
option(FICTION_Z3 "Find, include, and utilize the Z3 solver by Microsoft Research. It needs to be installed manually.")
if (FICTION_Z3)
    message(STATUS "Usage of the Z3 solver was enabled. Make sure that it is installed on your system!")
    list(APPEND CMAKE_MODULE_PATH "${CMAKE_SOURCE_DIR}/cmake/") # include FindZ3.cmake

    # Try to locate Z3 (minimum required version is 4.8.5 due to its performance improvements on the QBF solver)
    find_package(Z3 4.8.5)

    if (Z3_FOUND)
        # Status update
        message(STATUS "Found Z3 solver version: ${Z3_VERSION_STRING}")
        message(STATUS "Found Z3 library: ${Z3_LIBRARIES}")
        message(STATUS "Found Z3 include directories: ${Z3_CXX_INCLUDE_DIRS}")

        # Threads are used by Z3 and are, thus, required at this point
        find_package(Threads REQUIRED)

        # Compile definition to guard include files
        target_compile_definitions(libfiction INTERFACE FICTION_Z3_SOLVER)
        # Include Z3 library
        target_include_directories(libfiction INTERFACE SYSTEM ${Z3_CXX_INCLUDE_DIRS})
        # Link Z3
        target_link_system_libraries(libfiction INTERFACE ${Z3_LIBRARIES})

        # use libc++ on macOS
        if (APPLE)
            set(CMAKE_EXE_LINKER_FLAGS "${CMAKE_EXE_LINKER_FLAGS} -stdlib=libc++ -lc++abi")
        endif ()

    else ()
        message(SEND_ERROR "Z3 solver could not be detected")
    endif ()

endif ()

# If using GCC or Clang, find TBB if installed
if (CMAKE_CXX_COMPILER_ID STREQUAL "GNU" OR CMAKE_CXX_COMPILER_ID MATCHES ".*Clang")
    list(APPEND CMAKE_MODULE_PATH "${CMAKE_SOURCE_DIR}/cmake/") # include FindTBB.cmake
    find_package(TBB)
    if (TBB_FOUND)
        # If TBB version >= 2021.1 then GCC 9 and 10 do not work properly due to incompatible ABI changes
        if (${TBB_VERSION_MAJOR} GREATER_EQUAL 2021 AND CMAKE_CXX_COMPILER_ID STREQUAL "GNU")
            if (CMAKE_CXX_COMPILER_VERSION VERSION_GREATER_EQUAL 9.0.0 AND CMAKE_CXX_COMPILER_VERSION VERSION_LESS 11.0.0)
                target_compile_definitions(libfiction INTERFACE _GLIBCXX_USE_TBB_PAR_BACKEND=0)
                message(STATUS "TBB version ${TBB_VERSION_MAJOR}.${TBB_VERSION_MINOR} detected. Disabling parallel policies for GCC 9 and 10 due to incompatible interfaces.")
            else ()
                # Status update
                message(STATUS "Found TBB version: ${TBB_VERSION_MAJOR}.${TBB_VERSION_MINOR}")
                message(STATUS "Parallel STL algorithms are enabled")
            endif ()
        else ()
            # Status update
            message(STATUS "Found TBB version: ${TBB_VERSION_MAJOR}.${TBB_VERSION_MINOR}")
            message(STATUS "Parallel STL algorithms are enabled")
        endif ()

        # Include TBB
        target_include_directories(libfiction INTERFACE ${TBB_INCLUDE_DIRS})
        # Link TBB
        target_link_system_libraries(libfiction INTERFACE TBB::tbb)
    else ()
        message(STATUS "Parallel STL algorithms are disabled. If you want to use them, please install TBB and set the TBB_ROOT_DIR, TBB_INCLUDE_DIR, and TBB_LIBRARY variables accordingly.")
    endif ()
elseif (CMAKE_CXX_COMPILER_ID STREQUAL "MSVC")
    # Status update
    message(STATUS "Parallel STL algorithms are enabled on MSVC by default")
endif ()

# Include JSON by Niels Lohmann
set(JSON_BuildTests OFF CACHE INTERNAL "")
add_subdirectory(json EXCLUDE_FROM_ALL)
target_link_system_libraries(libfiction INTERFACE nlohmann_json::nlohmann_json)

# Include parallel_hashmap by Gregory Popovitch
check_if_present(parallel-hashmap)
target_include_directories(libfiction SYSTEM INTERFACE parallel-hashmap/parallel_hashmap)

# Include undirected_graph by Fabian Löschner
target_include_directories(libfiction SYSTEM INTERFACE undirected_graph/source)

# Include combinations by Howard Hinnant
target_include_directories(libfiction SYSTEM INTERFACE combinations)

# Include graph-coloring by Brian Crites
add_subdirectory(graph-coloring EXCLUDE_FROM_ALL)
target_include_directories(libfiction SYSTEM INTERFACE graph-coloring/Header)
target_link_system_libraries(libfiction INTERFACE graph-coloring)

# Include tinyXML2
set(tinyxml2_BUILD_TESTING OFF)
check_if_present(tinyxml2)
add_subdirectory(tinyxml2 EXCLUDE_FROM_ALL)
<<<<<<< HEAD
target_link_system_libraries(libfiction INTERFACE tinyxml2::tinyxml2)

# Enable the usage of ALGLIB
option(FICTION_ALGLIB "Find, include, and utilize ALGLIB by the ALGLIB project. It needs to be installed manually.")
if (FICTION_ALGLIB)
    message(STATUS "Usage of ALGLIB was enabled. Make sure that it is installed on your system!")

    # Try to locate ALGLIB
    find_package(ALGLIB)

    if (ALGLIB_FOUND)
        # Status update
        message(STATUS "Found ALGLIB")

        # Compile definition to guard include files
        target_compile_definitions(libfiction INTERFACE FICTION_ALGLIB_ENABLED)
        # Link ALGLIB
        target_link_libraries(libfiction INTERFACE ALGLIB)

    else ()
        message(SEND_ERROR "ALGLIB could not be detected")
    endif ()

endif ()
=======
set_property(TARGET tinyxml2 PROPERTY POSITION_INDEPENDENT_CODE ON)
target_link_system_libraries(libfiction INTERFACE tinyxml2::tinyxml2)
>>>>>>> 9becc3af
<|MERGE_RESOLUTION|>--- conflicted
+++ resolved
@@ -154,7 +154,7 @@
 set(tinyxml2_BUILD_TESTING OFF)
 check_if_present(tinyxml2)
 add_subdirectory(tinyxml2 EXCLUDE_FROM_ALL)
-<<<<<<< HEAD
+set_property(TARGET tinyxml2 PROPERTY POSITION_INDEPENDENT_CODE ON)
 target_link_system_libraries(libfiction INTERFACE tinyxml2::tinyxml2)
 
 # Enable the usage of ALGLIB
@@ -178,8 +178,4 @@
         message(SEND_ERROR "ALGLIB could not be detected")
     endif ()
 
-endif ()
-=======
-set_property(TARGET tinyxml2 PROPERTY POSITION_INDEPENDENT_CODE ON)
-target_link_system_libraries(libfiction INTERFACE tinyxml2::tinyxml2)
->>>>>>> 9becc3af
+endif ()